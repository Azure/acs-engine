# This file is autogenerated, do not edit; changes may be undone by the next 'dep ensure'.


[[projects]]
  digest = "1:739f535db13b1e0acad1883fcb3cb76978584c9c1b3af52a351c87a9bae7b655"
  name = "github.com/Azure/azure-sdk-for-go"
  packages = [
    "services/apimanagement/mgmt/2017-03-01/apimanagement",
    "services/authorization/mgmt/2015-07-01/authorization",
    "services/compute/mgmt/2018-04-01/compute",
    "services/graphrbac/1.6/graphrbac",
    "services/network/mgmt/2018-05-01/network",
    "services/preview/msi/mgmt/2015-08-31-preview/msi",
    "services/resources/mgmt/2016-06-01/subscriptions",
    "services/resources/mgmt/2018-05-01/resources",
    "services/storage/mgmt/2018-02-01/storage",
    "storage",
    "version",
  ]
  pruneopts = "UT"
  revision = "520918e6c8e8e1064154f51d13e02fad92b287b8"
  version = "v19.0.0"

[[projects]]
  digest = "1:935cf7044794f9149498fb4ecea4393cfee9bf3083760fefb835dc63307d11ce"
  name = "github.com/Azure/go-autorest"
  packages = [
    "autorest",
    "autorest/adal",
    "autorest/azure",
    "autorest/date",
    "autorest/to",
    "autorest/validation",
    "version",
  ]
  pruneopts = "UT"
  revision = "bca49d5b51a50dc5bb17bbf6204c711c6dbded06"
  version = "v10.14.0"

[[projects]]
  digest = "1:00ce6d124c3df5ca3073384f40a22c0c252e2962d433a90beb71ac2c95bc222c"
  name = "github.com/Jeffail/gabs"
  packages = ["."]
  pruneopts = "UT"
  revision = "2a3aa15961d5fee6047b8151b67ac2f08ba2c48c"
  version = "1.0"

[[projects]]
  digest = "1:38b469493eb173db9c03321d64adcad4c7991ea0a19b5edc5bdc094f0e8c7384"
  name = "github.com/alexcesaro/statsd"
  packages = ["."]
  pruneopts = "UT"
  revision = "7fea3f0d2fab1ad973e641e51dba45443a311a90"
  version = "v2.0.0"

[[projects]]
  digest = "1:705c40022f5c03bf96ffeb6477858d88565064485a513abcd0f11a0911546cb6"
  name = "github.com/blang/semver"
  packages = ["."]
  pruneopts = "UT"
  revision = "2ee87856327ba09384cabd113bc6b5d174e9ec0f"
  version = "v3.5.1"

[[projects]]
  digest = "1:620bade21ddf8256869717861431d52650c7e40bc56bdcd3d5ec3da63e7573b0"
  name = "github.com/davecgh/go-spew"
  packages = ["spew"]
  pruneopts = "UT"
  revision = "5215b55f46b2b919f50a1df0eaa5886afe4e3b3d"

[[projects]]
  digest = "1:217f778e19b8d206112c21d21a7cc72ca3cb493b67631680a2324bc50335d432"
  name = "github.com/dgrijalva/jwt-go"
  packages = ["."]
  pruneopts = "UT"
  revision = "dbeaa9332f19a944acb5736b4456cfcc02140e29"
  version = "v3.1.0"

[[projects]]
  digest = "1:2cd7915ab26ede7d95b8749e6b1f933f1c6d5398030684e6505940a10f31cfda"
  name = "github.com/ghodss/yaml"
  packages = ["."]
  pruneopts = "UT"
  revision = "0ca9ea5df5451ffdf184b4428c902747c2c11cd7"
  version = "v1.0.0"

[[projects]]
  digest = "1:ddac208e7ee66912adbaadd336c750ff133a99d09683e0baba18e40459b4730e"
  name = "github.com/go-bindata/go-bindata"
  packages = [
    ".",
    "go-bindata",
  ]
  pruneopts = "UT"
  revision = "d266f3a456685e7541abc9f010d46fff146c7858"

[[projects]]
  digest = "1:c42f32253560d1527291221734a9b0d9f20ace8ad076398c86b4e8cb59a72307"
  name = "github.com/go-playground/locales"
  packages = [
    ".",
    "currency",
  ]
  pruneopts = "UT"
  revision = "e4cbcb5d0652150d40ad0646651076b6bd2be4f6"
  version = "v0.11.2"

[[projects]]
  digest = "1:e022cf244bcac1b6ef933f1a2e0adcf6a6dfd7b872d8d41e4d4179bb09a87cbc"
  name = "github.com/go-playground/universal-translator"
  packages = ["."]
  pruneopts = "UT"
  revision = "b32fa301c9fe55953584134cb6853a13c87ec0a1"
  version = "v0.16.0"

[[projects]]
  digest = "1:f83d740263b44fdeef3e1bce6147b5d7283fcad1a693d39639be33993ecf3db1"
  name = "github.com/gogo/protobuf"
  packages = [
    "proto",
    "sortkeys",
  ]
  pruneopts = "UT"
  revision = "c0656edd0d9eab7c66d1eb0c568f9039345796f7"

[[projects]]
  digest = "1:2edd2416f89b4e841df0e4a78802ce14d2bc7ad79eba1a45986e39f0f8cb7d87"
  name = "github.com/golang/glog"
  packages = ["."]
  pruneopts = "UT"
  revision = "44145f04b68cf362d9c4df2182967c2275eaefed"

[[projects]]
  digest = "1:8f2df6167daef6f4d56d07f99bbcf4733117db0dedfd959995b9a679c52561f1"
  name = "github.com/golang/protobuf"
  packages = [
    "proto",
    "ptypes",
    "ptypes/any",
    "ptypes/duration",
    "ptypes/timestamp",
  ]
  pruneopts = "UT"
  revision = "1643683e1b54a9e88ad26d98f81400c8c9d9f4f9"

[[projects]]
  digest = "1:41bfd4219241b7f7d6e6fdb13fc712576f1337e68e6b895136283b76928fdd66"
  name = "github.com/google/gofuzz"
  packages = ["."]
  pruneopts = "UT"
  revision = "44d81051d367757e1c7c6a5a86423ece9afcf63c"

[[projects]]
  digest = "1:75eb87381d25cc75212f52358df9c3a2719584eaa9685cd510ce28699122f39d"
  name = "github.com/googleapis/gnostic"
  packages = [
    "OpenAPIv2",
    "compiler",
    "extensions",
  ]
  pruneopts = "UT"
  revision = "0c5108395e2debce0d731cf0287ddf7242066aba"

[[projects]]
  branch = "master"
  digest = "1:0778dc7fce1b4669a8bfa7ae506ec1f595b6ab0f8989c1c0d22a8ca1144e9972"
  name = "github.com/howeyc/gopass"
  packages = ["."]
  pruneopts = "UT"
  revision = "bf9dde6d0d2c004a008c27aaee91170c786f6db8"

[[projects]]
  digest = "1:a1038ef593beb4771c8f0f9c26e8b00410acd800af5c6864651d9bf160ea1813"
  name = "github.com/hpcloud/tail"
  packages = [
    ".",
    "ratelimiter",
    "util",
    "watch",
    "winfile",
  ]
  pruneopts = "UT"
  revision = "a30252cb686a21eb2d0b98132633053ec2f7f1e5"
  version = "v1.0.0"

[[projects]]
  digest = "1:3e260afa138eab6492b531a3b3d10ab4cb70512d423faa78b8949dec76e66a21"
  name = "github.com/imdario/mergo"
  packages = ["."]
  pruneopts = "UT"
  revision = "9316a62528ac99aaecb4e47eadd6dc8aa6533d58"
  version = "v0.3.5"

[[projects]]
  digest = "1:870d441fe217b8e689d7949fef6e43efbc787e50f200cb1e70dbca9204a1d6be"
  name = "github.com/inconshreveable/mousetrap"
  packages = ["."]
  pruneopts = "UT"
  revision = "76626ae9c91c4f2a10f34cad8ce83ea42c93bb75"
  version = "v1.0"

[[projects]]
  digest = "1:20966b3d6b77a8170aaa6221825a6b9de008074734c23dab886b27c4849b1422"
  name = "github.com/influxdata/influxdb"
  packages = [
    "client/v2",
    "models",
    "pkg/escape",
  ]
  pruneopts = "UT"
  revision = "d610a79487e2cee1d0fa8cdd3ec59d511c24f0dc"

[[projects]]
  digest = "1:8f9110ae8a250da0af248c7d6f78d6244ac86e0afebf16ddd4e6849650bbf2a1"
  name = "github.com/json-iterator/go"
  packages = ["."]
  pruneopts = "UT"
  revision = "13f86432b882000a51c6e610c620974462691a97"

[[projects]]
  digest = "1:4f5ebfe82180f3816ea3501686efb41245ab7adbb62c3af9c5e93b526b40f217"
  name = "github.com/kelseyhightower/envconfig"
  packages = ["."]
  pruneopts = "UT"
  revision = "462fda1f11d8cad3660e52737b8beefd27acfb3f"

[[projects]]
  digest = "1:8c8e77781f74bcedc016745383185f74498d98e9d36cc7f14d4aa751657905a7"
  name = "github.com/leonelquinteros/gotext"
  packages = ["."]
  pruneopts = "UT"
  revision = "1fc8dec04d161fc0b4007e808a48620c537b6a6e"
  version = "v1.2.3"

[[projects]]
  digest = "1:4e878df5f4e9fd625bf9c9aac77ef7cbfa4a74c01265505527c23470c0e40300"
  name = "github.com/marstr/guid"
  packages = ["."]
  pruneopts = "UT"
  revision = "8bd9a64bf37eb297b492a4101fb28e80ac0b290f"
  version = "v1.1.0"

[[projects]]
  digest = "1:c658e84ad3916da105a761660dcaeb01e63416c8ec7bc62256a9b411a05fcd67"
  name = "github.com/mattn/go-colorable"
  packages = ["."]
  pruneopts = "UT"
  revision = "167de6bfdfba052fa6b2d3664c8f5272e23c9072"
  version = "v0.0.9"

[[projects]]
  branch = "master"
  digest = "1:0981502f9816113c9c8c4ac301583841855c8cf4da8c72f696b3ebedf6d0e4e5"
  name = "github.com/mattn/go-isatty"
  packages = ["."]
  pruneopts = "UT"
  revision = "6ca4dbf54d38eea1a992b3c722a76a5d1c4cb25c"

[[projects]]
  branch = "master"
  digest = "1:550b558c67eb89895c0340dc551de58033d1bfaecbf46f1405d6f0bd03e3fbee"
  name = "github.com/mattn/kinako"
  packages = [
    "ast",
    "parser",
    "vm",
  ]
  pruneopts = "UT"
  revision = "332c0a7e205a29536e672337a4bea6c7a96b04c1"

[[projects]]
  digest = "1:12ae6210bdbdad658a9a67fd95cd9c99f7fdbf12f6d36eaf0af704e69dacf4f5"
  name = "github.com/mitchellh/go-homedir"
  packages = ["."]
  pruneopts = "UT"
  revision = "b8bc1bf767474819792c23f32d8286a45736f1c6"

[[projects]]
  digest = "1:42e29deef12327a69123b9cb2cb45fee4af5c12c2a23c6e477338279a052703f"
  name = "github.com/onsi/ginkgo"
  packages = [
    ".",
    "config",
    "internal/codelocation",
    "internal/containernode",
    "internal/failer",
    "internal/leafnodes",
    "internal/remote",
    "internal/spec",
    "internal/spec_iterator",
    "internal/specrunner",
    "internal/suite",
    "internal/testingtproxy",
    "internal/writer",
    "reporters",
    "reporters/stenographer",
    "reporters/stenographer/support/go-colorable",
    "reporters/stenographer/support/go-isatty",
    "types",
  ]
  pruneopts = "UT"
  revision = "3774a09d95489ccaa16032e0770d08ea77ba6184"
  version = "v1.6.0"

[[projects]]
  digest = "1:e340739c2403b0e6ee006e83c375754f44c1a483b695eff1b588acf8c4824925"
  name = "github.com/onsi/gomega"
  packages = [
    ".",
    "format",
    "internal/assertion",
    "internal/asyncassertion",
    "internal/oraclematcher",
    "internal/testingtsupport",
    "matchers",
    "matchers/support/goraph/bipartitegraph",
    "matchers/support/goraph/edge",
    "matchers/support/goraph/node",
    "matchers/support/goraph/util",
    "types",
  ]
  pruneopts = "UT"
  revision = "dcabb60a477c2b6f456df65037cb6708210fbb02"

[[projects]]
  digest = "1:40e195917a951a8bf867cd05de2a46aaf1806c50cf92eebf4c16f78cd196f747"
  name = "github.com/pkg/errors"
  packages = ["."]
  pruneopts = "UT"
  revision = "645ef00459ed84a119197bfb8d8205042c6df63d"
  version = "v0.8.0"

[[projects]]
  digest = "1:274f67cb6fed9588ea2521ecdac05a6d62a8c51c074c1fccc6a49a40ba80e925"
  name = "github.com/satori/go.uuid"
  packages = ["."]
  pruneopts = "UT"
  revision = "f58768cc1a7a7e77a3bd49e98cdd21419399b6a3"
  version = "v1.2.0"

[[projects]]
  digest = "1:5f2aaa360f48d1711795bd88c7e45a38f86cf81e4bc01453d20983baa67e2d51"
  name = "github.com/sirupsen/logrus"
  packages = ["."]
  pruneopts = "UT"
  revision = "f006c2ac4710855cf0f916dd6b77acf6b048dc6e"
  version = "v1.0.3"

[[projects]]
  digest = "1:0feb002a830159bc8bbdcda7a786705a6ec68cc98b8f8494bbf6a61065090684"
  name = "github.com/spf13/cobra"
  packages = ["."]
  pruneopts = "UT"
  revision = "4cdb38c072b86bf795d2c81de50784d9fdd6eb77"

[[projects]]
  digest = "1:1b21a2b4058a779f290c7341cd93267492e0ecea6c8b54f64a4a5fd7ff131034"
  name = "github.com/spf13/pflag"
  packages = ["."]
  pruneopts = "UT"
  revision = "e57e3eeb33f795204c1ca35f56c44f83227c6e66"
  version = "v1.0.0"

[[projects]]
  digest = "1:97e7fb88da85370877f29da5e453b3c65a416deedf2bda6f43a707a0c50a8a14"
  name = "golang.org/x/crypto"
  packages = [
    "bcrypt",
    "blowfish",
    "curve25519",
    "ed25519",
    "ed25519/internal/edwards25519",
    "ssh",
    "ssh/agent",
    "ssh/terminal",
  ]
  pruneopts = "UT"
  revision = "81e90905daefcd6fd217b62423c0908922eadb30"

[[projects]]
  digest = "1:1c24e1cd758ea54ea3cf18da30c3e48c4dc2e7b0d2e2e1d7aa9b389010d2d47c"
  name = "golang.org/x/net"
  packages = [
    "context",
    "html",
    "html/atom",
    "html/charset",
    "http2",
    "http2/hpack",
    "idna",
    "lex/httplex",
  ]
  pruneopts = "UT"
  revision = "ab555f366c4508dbe0802550b1b20c46c5c18aa0"

[[projects]]
  branch = "master"
  digest = "1:39ebcc2b11457b703ae9ee2e8cca0f68df21969c6102cb3b705f76cca0ea0239"
  name = "golang.org/x/sync"
  packages = ["errgroup"]
  pruneopts = "UT"
  revision = "1d60e4601c6fd243af51cc01ddf169918a5407ca"

[[projects]]
  digest = "1:e1a85d3648114c446b2874647bf30f646a8594e7e4e45db87fe962aba60e51f5"
  name = "golang.org/x/sys"
  packages = [
    "unix",
    "windows",
  ]
  pruneopts = "UT"
  revision = "95c6576299259db960f6c5b9b69ea52422860fce"

[[projects]]
  digest = "1:436b24586f8fee329e0dd65fd67c817681420cda1d7f934345c13fe78c212a73"
  name = "golang.org/x/text"
  packages = [
    "collate",
    "collate/build",
    "encoding",
    "encoding/charmap",
    "encoding/htmlindex",
    "encoding/internal",
    "encoding/internal/identifier",
    "encoding/japanese",
    "encoding/korean",
    "encoding/simplifiedchinese",
    "encoding/traditionalchinese",
    "encoding/unicode",
    "internal/colltab",
    "internal/gen",
    "internal/tag",
    "internal/triegen",
    "internal/ucd",
    "internal/utf8internal",
    "language",
    "runes",
    "secure/bidirule",
    "transform",
    "unicode/bidi",
    "unicode/cldr",
    "unicode/norm",
    "unicode/rangetable",
  ]
  pruneopts = "UT"
  revision = "e19ae1496984b1c655b8044a65c0300a3c878dd3"

[[projects]]
  digest = "1:d37b0ef2944431fe9e8ef35c6fffc8990d9e2ca300588df94a6890f3649ae365"
  name = "golang.org/x/time"
  packages = ["rate"]
  pruneopts = "UT"
  revision = "f51c12702a4d776e4c1fa9b0fabab841babae631"

[[projects]]
  digest = "1:abeb38ade3f32a92943e5be54f55ed6d6e3b6602761d74b4aab4c9dd45c18abd"
  name = "gopkg.in/fsnotify.v1"
  packages = ["."]
  pruneopts = "UT"
  revision = "c2828203cd70a50dcccfb2761f8b1f8ceef9a8e9"
  source = "https://github.com/fsnotify/fsnotify.git"
  version = "v1.4.7"

[[projects]]
  digest = "1:090964cce6d9d87e77c889afb714bb93e9f2dc79a1e1d54f794220cc1f33ccfd"
  name = "gopkg.in/go-playground/validator.v9"
  packages = ["."]
  pruneopts = "UT"
  revision = "fb68f39656d7ebf8aa339ad4917aa0c260ecc237"
  version = "v9.4.0"

[[projects]]
  digest = "1:ef72505cf098abdd34efeea032103377bec06abb61d8a06f002d5d296a4b1185"
  name = "gopkg.in/inf.v0"
  packages = ["."]
  pruneopts = "UT"
  revision = "3887ee99ecf07df5b447e9b00d9c0b2adaa9f3e4"
  version = "v0.9.0"

[[projects]]
  digest = "1:fe8a03a8222d5b913f256972933d26d24ad7c8286692a42943bc01633cc8fce3"
  name = "gopkg.in/ini.v1"
  packages = ["."]
  pruneopts = "UT"
  revision = "358ee7663966325963d4e8b2e1fbd570c5195153"
  version = "v1.38.1"

[[projects]]
  branch = "v1"
  digest = "1:0caa92e17bc0b65a98c63e5bc76a9e844cd5e56493f8fdbb28fad101a16254d9"
  name = "gopkg.in/tomb.v1"
  packages = ["."]
  pruneopts = "UT"
  revision = "dd632973f1e7218eb1089048e0798ec9ae7dceb8"

[[projects]]
  digest = "1:73e6fda93622790d2371344759df06ff5ff2fac64a6b6e8832b792e7402956e7"
  name = "gopkg.in/yaml.v2"
  packages = ["."]
  pruneopts = "UT"
  revision = "d670f9405373e636a5a2765eea47fac0c9bc91a4"
  version = "v2.0.0"

[[projects]]
  digest = "1:cae8f1d1d786aa486a7ed236a8c1f099b3b44697ec6bbb5951d7e9bdb53a5125"
  name = "k8s.io/api"
  packages = [
    "admissionregistration/v1alpha1",
    "admissionregistration/v1beta1",
    "apps/v1",
    "apps/v1beta1",
    "apps/v1beta2",
    "authentication/v1",
    "authentication/v1beta1",
    "authorization/v1",
    "authorization/v1beta1",
    "autoscaling/v1",
    "autoscaling/v2beta1",
    "batch/v1",
    "batch/v1beta1",
    "batch/v2alpha1",
    "certificates/v1beta1",
    "core/v1",
    "events/v1beta1",
    "extensions/v1beta1",
    "networking/v1",
    "policy/v1beta1",
    "rbac/v1",
    "rbac/v1alpha1",
    "rbac/v1beta1",
    "scheduling/v1alpha1",
    "settings/v1alpha1",
    "storage/v1",
    "storage/v1alpha1",
    "storage/v1beta1",
  ]
  pruneopts = "UT"
  revision = "73d903622b7391f3312dcbac6483fed484e185f8"
  version = "kubernetes-1.10.0"

[[projects]]
  digest = "1:23c436bf55686c36207ccc9019b3751e1f9685db9e6baaf6e0111343f890cb98"
  name = "k8s.io/apimachinery"
  packages = [
    "pkg/api/equality",
    "pkg/api/errors",
    "pkg/api/meta",
    "pkg/api/resource",
    "pkg/apis/meta/v1",
    "pkg/apis/meta/v1/unstructured",
    "pkg/apis/meta/v1beta1",
    "pkg/conversion",
    "pkg/conversion/queryparams",
    "pkg/fields",
    "pkg/labels",
    "pkg/runtime",
    "pkg/runtime/schema",
    "pkg/runtime/serializer",
    "pkg/runtime/serializer/json",
    "pkg/runtime/serializer/protobuf",
    "pkg/runtime/serializer/recognizer",
    "pkg/runtime/serializer/streaming",
    "pkg/runtime/serializer/versioning",
    "pkg/selection",
    "pkg/types",
    "pkg/util/clock",
    "pkg/util/errors",
    "pkg/util/framer",
    "pkg/util/intstr",
    "pkg/util/json",
    "pkg/util/net",
    "pkg/util/runtime",
    "pkg/util/sets",
    "pkg/util/validation",
    "pkg/util/validation/field",
    "pkg/util/wait",
    "pkg/util/yaml",
    "pkg/version",
    "pkg/watch",
    "third_party/forked/golang/reflect",
  ]
  pruneopts = "UT"
  revision = "302974c03f7e50f16561ba237db776ab93594ef6"
  version = "kubernetes-1.10.0"

[[projects]]
  digest = "1:0a4e3d4f41939942aa81b5900cd8332def6f529f2f286e521cc54d6d7874dbb8"
  name = "k8s.io/client-go"
  packages = [
    "discovery",
    "kubernetes",
    "kubernetes/scheme",
    "kubernetes/typed/admissionregistration/v1alpha1",
    "kubernetes/typed/admissionregistration/v1beta1",
    "kubernetes/typed/apps/v1",
    "kubernetes/typed/apps/v1beta1",
    "kubernetes/typed/apps/v1beta2",
    "kubernetes/typed/authentication/v1",
    "kubernetes/typed/authentication/v1beta1",
    "kubernetes/typed/authorization/v1",
    "kubernetes/typed/authorization/v1beta1",
    "kubernetes/typed/autoscaling/v1",
    "kubernetes/typed/autoscaling/v2beta1",
    "kubernetes/typed/batch/v1",
    "kubernetes/typed/batch/v1beta1",
    "kubernetes/typed/batch/v2alpha1",
    "kubernetes/typed/certificates/v1beta1",
    "kubernetes/typed/core/v1",
    "kubernetes/typed/events/v1beta1",
    "kubernetes/typed/extensions/v1beta1",
    "kubernetes/typed/networking/v1",
    "kubernetes/typed/policy/v1beta1",
    "kubernetes/typed/rbac/v1",
    "kubernetes/typed/rbac/v1alpha1",
    "kubernetes/typed/rbac/v1beta1",
    "kubernetes/typed/scheduling/v1alpha1",
    "kubernetes/typed/settings/v1alpha1",
    "kubernetes/typed/storage/v1",
    "kubernetes/typed/storage/v1alpha1",
    "kubernetes/typed/storage/v1beta1",
    "pkg/apis/clientauthentication",
    "pkg/apis/clientauthentication/v1alpha1",
    "pkg/version",
    "plugin/pkg/client/auth/exec",
    "rest",
    "rest/watch",
    "tools/auth",
    "tools/clientcmd",
    "tools/clientcmd/api",
    "tools/clientcmd/api/latest",
    "tools/clientcmd/api/v1",
    "tools/metrics",
    "tools/reference",
    "transport",
    "util/cert",
    "util/flowcontrol",
    "util/homedir",
    "util/integer",
  ]
  pruneopts = "UT"
  revision = "23781f4d6632d88e869066eaebb743857aa1ef9b"
  version = "v7.0.0"

[solve-meta]
  analyzer-name = "dep"
  analyzer-version = 1
<<<<<<< HEAD
  input-imports = [
    "github.com/Azure/azure-sdk-for-go/services/apimanagement/mgmt/2017-03-01/apimanagement",
    "github.com/Azure/azure-sdk-for-go/services/authorization/mgmt/2015-07-01/authorization",
    "github.com/Azure/azure-sdk-for-go/services/compute/mgmt/2018-04-01/compute",
    "github.com/Azure/azure-sdk-for-go/services/graphrbac/1.6/graphrbac",
    "github.com/Azure/azure-sdk-for-go/services/network/mgmt/2018-05-01/network",
    "github.com/Azure/azure-sdk-for-go/services/resources/mgmt/2016-06-01/subscriptions",
    "github.com/Azure/azure-sdk-for-go/services/resources/mgmt/2018-05-01/resources",
    "github.com/Azure/azure-sdk-for-go/services/storage/mgmt/2018-02-01/storage",
    "github.com/Azure/azure-sdk-for-go/storage",
    "github.com/Azure/go-autorest/autorest",
    "github.com/Azure/go-autorest/autorest/adal",
    "github.com/Azure/go-autorest/autorest/azure",
    "github.com/Azure/go-autorest/autorest/date",
    "github.com/Azure/go-autorest/autorest/to",
    "github.com/Jeffail/gabs",
    "github.com/alexcesaro/statsd",
    "github.com/blang/semver",
    "github.com/davecgh/go-spew/spew",
    "github.com/ghodss/yaml",
    "github.com/go-bindata/go-bindata/go-bindata",
    "github.com/imdario/mergo",
    "github.com/influxdata/influxdb/client/v2",
    "github.com/kelseyhightower/envconfig",
    "github.com/leonelquinteros/gotext",
    "github.com/mattn/go-colorable",
    "github.com/mitchellh/go-homedir",
    "github.com/onsi/ginkgo",
    "github.com/onsi/ginkgo/reporters",
    "github.com/onsi/gomega",
    "github.com/pkg/errors",
    "github.com/satori/go.uuid",
    "github.com/sirupsen/logrus",
    "github.com/spf13/cobra",
    "github.com/spf13/pflag",
    "golang.org/x/crypto/bcrypt",
    "golang.org/x/crypto/ssh",
    "golang.org/x/crypto/ssh/agent",
    "golang.org/x/sync/errgroup",
    "gopkg.in/fsnotify.v1",
    "gopkg.in/go-playground/validator.v9",
    "gopkg.in/ini.v1",
    "gopkg.in/yaml.v2",
    "k8s.io/api/core/v1",
    "k8s.io/api/policy/v1beta1",
    "k8s.io/apimachinery/pkg/api/equality",
    "k8s.io/apimachinery/pkg/api/errors",
    "k8s.io/apimachinery/pkg/apis/meta/v1",
    "k8s.io/apimachinery/pkg/fields",
    "k8s.io/apimachinery/pkg/util/errors",
    "k8s.io/apimachinery/pkg/util/wait",
    "k8s.io/client-go/kubernetes",
    "k8s.io/client-go/tools/clientcmd",
    "k8s.io/client-go/tools/clientcmd/api",
  ]
=======
  inputs-digest = "0a1c6d0a2c2a76181459f185f8123bf8dec75f28f69f1da21c147a688c06df70"
>>>>>>> 98973279
  solver-name = "gps-cdcl"
  solver-version = 1<|MERGE_RESOLUTION|>--- conflicted
+++ resolved
@@ -644,7 +644,6 @@
 [solve-meta]
   analyzer-name = "dep"
   analyzer-version = 1
-<<<<<<< HEAD
   input-imports = [
     "github.com/Azure/azure-sdk-for-go/services/apimanagement/mgmt/2017-03-01/apimanagement",
     "github.com/Azure/azure-sdk-for-go/services/authorization/mgmt/2015-07-01/authorization",
@@ -700,8 +699,5 @@
     "k8s.io/client-go/tools/clientcmd",
     "k8s.io/client-go/tools/clientcmd/api",
   ]
-=======
-  inputs-digest = "0a1c6d0a2c2a76181459f185f8123bf8dec75f28f69f1da21c147a688c06df70"
->>>>>>> 98973279
   solver-name = "gps-cdcl"
   solver-version = 1