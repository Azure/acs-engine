--- conflicted
+++ resolved
@@ -13,11 +13,7 @@
 
 const (
 	//ServerVersion is used to parse out the version of the API running
-<<<<<<< HEAD
-	ServerVersion = `(Server Version:\s)+(v\d{1,2}.\d{1,2}.\d{1,2})+`
-=======
 	ServerVersion = `(Server Version:\s)+(v\d+.\d+.\d+)+`
->>>>>>> 2d03c51a
 )
 
 // Node represents the kubernetes Node Resource
