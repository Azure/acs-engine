--- conflicted
+++ resolved
@@ -105,36 +105,22 @@
 				}
 			}
 			for _, step := range steps {
-<<<<<<< HEAD
-				txt, err := runStep(instanceName, step, m.rootDir, env, timeout)
-				if err != nil {
-					wrileLog(logFile, "Error [%s:%s] %v\nOutput: %s", step, instanceName, err, txt)
-=======
 				txt, err := runStep(resourceGroup, step, m.rootDir, env, timeout)
 				if err != nil {
 					wrileLog(logFile, "Error [%s:%s] %v\nOutput: %s", step, resourceGroup, err, txt)
->>>>>>> e5bb94b2
 					retvals[i] = 1
 					break
 				}
 				wrileLog(logFile, txt)
 				if step == "generate_template" {
 					// set up extra environment variables available after template generation
-<<<<<<< HEAD
-					env = append(env, fmt.Sprintf("LOGFILE=%s/validate-%s.log", logDir, instanceName))
-=======
 					env = append(env, fmt.Sprintf("LOGFILE=%s/validate-%s.log", logDir, resourceGroup))
->>>>>>> e5bb94b2
 
 					cmd := exec.Command("test/step.sh", "get_orchestrator_version")
 					cmd.Env = env
 					out, err := cmd.Output()
 					if err != nil {
-<<<<<<< HEAD
-						wrileLog(logFile, "Error [%s:%s] %v", "get_orchestrator_version", instanceName, err)
-=======
 						wrileLog(logFile, "Error [%s:%s] %v", "get_orchestrator_version", resourceGroup, err)
->>>>>>> e5bb94b2
 						retvals[i] = 1
 						break
 					}
@@ -145,11 +131,7 @@
 						cmd.Env = env
 						out, err = cmd.Output()
 						if err != nil {
-<<<<<<< HEAD
-							wrileLog(logFile, "Error [%s:%s] %v", "get_node_count", instanceName, err)
-=======
 							wrileLog(logFile, "Error [%s:%s] %v", "get_node_count", resourceGroup, err)
->>>>>>> e5bb94b2
 							retvals[i] = 1
 							break
 						}
@@ -158,11 +140,7 @@
 				}
 			}
 			// clean up
-<<<<<<< HEAD
-			if txt, err := runStep(instanceName, "cleanup", m.rootDir, env, timeout); err != nil {
-=======
 			if txt, err := runStep(resourceGroup, "cleanup", m.rootDir, env, timeout); err != nil {
->>>>>>> e5bb94b2
 				wrileLog(logFile, "Error: %v\nOutput: %s", err, txt)
 			}
 		}(i, d)
