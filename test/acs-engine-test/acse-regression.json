{
  "deployments": [
    {
      "cluster_definition": "windows/kubernetes-hybrid.json",
      "location": "brazilsouth"
    },
    {
      "cluster_definition": "windows/kubernetes.json",
      "location": "canadacentral"
    },
    {
      "cluster_definition": "dcos-versions/dcos1.8.8.json",
      "location": "centralindia"
    },
    {
      "cluster_definition": "disks-managed/dcos-preAttachedDisks-vmas.json",
      "location": "westeurope"
    },
    {
      "cluster_definition": "disks-managed/dcos-vmss.json",
      "location": "centralus"
    },
    {
      "cluster_definition": "disks-managed/kubernetes-preAttachedDisks-vmas.json",
      "location": "eastus2"
    },
    {
      "cluster_definition": "disks-managed/kubernetes-vmas.json",
      "location": "eastus"
    },
    {
      "cluster_definition": "disks-managed/swarm-preAttachedDisks-vmas-windows.json",
      "location": "northcentralus"
    },
    {
      "cluster_definition": "disks-managed/swarm-preAttachedDisks-vmss.json",
      "location": "westcentralus"
    },
    {
      "cluster_definition": "disks-managed/swarm-vmas-windows.json",
      "location": "northeurope"
    },
    {
      "cluster_definition": "disks-managed/swarm-vmss.json",
      "location": "eastus2"
    },
    {
      "cluster_definition": "disks-managed/swarmmode-vmas.json",
      "location": "southcentralus"
    },
    {
      "cluster_definition": "disks-managed/swarmmode-vmss.json",
      "location": "eastus"
    },
    {
      "cluster_definition": "disks-storageaccount/dcos.json",
      "location": "westus2"
    },
    {
      "cluster_definition": "disks-storageaccount/kubernetes.json",
      "location": "eastasia"
    },
    {
      "cluster_definition": "disks-storageaccount/swarm.json",
      "location": "southeastasia"
    },
    {
      "cluster_definition": "disks-storageaccount/swarmmode.json",
      "location": "koreacentral"
    },
    {
      "cluster_definition": "keyvaultcerts/swarm-windows.json",
      "location": "westus"
    },
    {
      "cluster_definition": "keyvaultcerts/swarmmode.json",
      "location": "westus"
    },
    {
      "cluster_definition": "kubernetesversions/kubernetes1.5.7.json",
      "location": "centralus"
    },
    {
      "cluster_definition": "networkpolicy/kubernetes-calico.json",
      "location": "australiaeast"
    },
    {
      "cluster_definition": "custom-pod-cidr/kubernetes.json",
      "location": "ukwest"
    },
    {
      "cluster_definition": "v20170131/swarmmode.json",
      "location": "westindia"
    },
    {
      "cluster_definition": "vnet/dcosvnet.json",
<<<<<<< HEAD
      "location": "westus"
    },
    {
      "cluster_definition": "vnet/kubernetesvnet.json",
      "location": "westus"
    },
    {
      "cluster_definition": "vnet/swarmmodevnet.json",
      "location": "westus"
=======
      "location": "eastus"
    },
    {
      "cluster_definition": "vnet/kubernetesvnet.json",
      "location": "canadaeast"
    },
    {
      "cluster_definition": "vnet/swarmmodevnet.json",
      "location": "uksouth"
>>>>>>> b945a113
    }
  ]
}<|MERGE_RESOLUTION|>--- conflicted
+++ resolved
@@ -94,17 +94,6 @@
     },
     {
       "cluster_definition": "vnet/dcosvnet.json",
-<<<<<<< HEAD
-      "location": "westus"
-    },
-    {
-      "cluster_definition": "vnet/kubernetesvnet.json",
-      "location": "westus"
-    },
-    {
-      "cluster_definition": "vnet/swarmmodevnet.json",
-      "location": "westus"
-=======
       "location": "eastus"
     },
     {
@@ -114,7 +103,6 @@
     {
       "cluster_definition": "vnet/swarmmodevnet.json",
       "location": "uksouth"
->>>>>>> b945a113
     }
   ]
 }