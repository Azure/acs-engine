--- conflicted
+++ resolved
@@ -16,11 +16,7 @@
 
 source "$DIR/../utils.sh"
 
-<<<<<<< HEAD
-ssh_args="-i ${SSH_KEY} -o StrictHostKeyChecking=no -p2200 azureuser@${INSTANCE_NAME}.${LOCATION}.cloudapp.azure.com"
-=======
 ssh_args="-i ${SSH_KEY} -o ConnectTimeout=30 -o StrictHostKeyChecking=no -p2200 azureuser@${INSTANCE_NAME}.${LOCATION}.cloudapp.azure.com"
->>>>>>> e5bb94b2
 
 function teardown {
   ssh ${ssh_args} docker service rm nginx || true
@@ -32,11 +28,7 @@
 
 log "Starting swarmmode deployment validation in ${LOCATION}"
 sleep 30
-<<<<<<< HEAD
-log "Creating network..."
-=======
 log "Creating network"
->>>>>>> e5bb94b2
 wait=10
 count=12
 args="${ssh_args} docker network create --driver overlay --subnet 10.0.9.0/24 --opt encrypted network"
