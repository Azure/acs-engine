package cmd

import (
	"os"
	"path"

	log "github.com/Sirupsen/logrus"
	"github.com/spf13/cobra"

	"github.com/Azure/acs-engine/pkg/acsengine"
	"github.com/Azure/acs-engine/pkg/api"
<<<<<<< HEAD
	"github.com/Azure/acs-engine/pkg/i18n"
	"github.com/leonelquinteros/gotext"
=======
	"io/ioutil"
>>>>>>> 9e3f46c8
)

const (
	generateName             = "generate"
	generateShortDescription = "Generate an Azure Resource Manager template"
	generateLongDescription  = "Generates an Azure Resource Manager template, parameters file and other assets for a cluster"
)

type generateCmd struct {
	translationsDirectory string
	apimodelPath          string
	outputDirectory       string // can be auto-determined from clusterDefinition
	caCertificatePath     string
	caPrivateKeyPath      string
	classicMode           bool
	noPrettyPrint         bool
	parametersOnly        bool

	// derived
	containerService *api.ContainerService
	apiVersion       string
	locale           *gotext.Locale
}

func newGenerateCmd() *cobra.Command {
	gc := generateCmd{}

	generateCmd := &cobra.Command{
		Use:   generateName,
		Short: generateShortDescription,
		Long:  generateLongDescription,
		RunE: func(cmd *cobra.Command, args []string) error {
			gc.validate(cmd, args)
			return gc.run()
		},
	}

	f := generateCmd.Flags()
	f.StringVar(&gc.translationsDirectory, "translations-directory", "", "translations directory (translations in the current directory if absent)")
	f.StringVar(&gc.apimodelPath, "api-model", "", "")
	f.StringVar(&gc.outputDirectory, "output-directory", "", "output directory (derived from FQDN if absent)")
	f.StringVar(&gc.caCertificatePath, "ca-certificate-path", "", "path to the CA certificate to use for Kubernetes PKI assets")
	f.StringVar(&gc.caPrivateKeyPath, "ca-private-key-path", "", "path to the CA private key to use for Kubernetes PKI assets")
	f.BoolVar(&gc.classicMode, "classic-mode", false, "enable classic parameters and outputs")
	f.BoolVar(&gc.noPrettyPrint, "no-pretty-print", false, "skip pretty printing the output")
	f.BoolVar(&gc.parametersOnly, "parameters-only", false, "only output parameters files")

	return generateCmd
}

func (gc *generateCmd) validate(cmd *cobra.Command, args []string) {
	var caCertificateBytes []byte
	var caKeyBytes []byte
	var err error

	locale, err := i18n.LoadTranslations(gc.translationsDirectory)
	if err != nil {
		log.Fatalf("error loading translation files: %s", err.Error())
	}

	i18n.Initialize(locale)

	if gc.apimodelPath == "" {
		if len(args) > 0 {
			gc.apimodelPath = args[0]
		} else if len(args) > 1 {
			cmd.Usage()
			log.Fatalln("too many arguments were provided to 'generate'")
		} else {
			cmd.Usage()
			log.Fatalln("--api-model was not supplied, nor was one specified as a positional argument")
		}
	}

	if _, err := os.Stat(gc.apimodelPath); os.IsNotExist(err) {
		log.Fatalf("specified api model does not exist (%s)", gc.apimodelPath)
	}

<<<<<<< HEAD
	apiloader := &api.Apiloader{
		Translator: &i18n.Translator{
			Locale: locale,
		},
	}
	containerService, apiVersion, err := apiloader.LoadContainerServiceFromFile(gc.apimodelPath)
=======
	gc.containerService, gc.apiVersion, err = api.LoadContainerServiceFromFile(gc.apimodelPath)
>>>>>>> 9e3f46c8
	if err != nil {
		log.Fatalf("error parsing the api model: %s", err.Error())
	}

	if gc.outputDirectory == "" {
		gc.outputDirectory = path.Join("_output", gc.containerService.Properties.MasterProfile.DNSPrefix)
	}

	// consume gc.caCertificatePath and gc.caPrivateKeyPath

	if (gc.caCertificatePath != "" && gc.caPrivateKeyPath == "") || (gc.caCertificatePath == "" && gc.caPrivateKeyPath != "") {
		log.Fatal("--ca-certificate-path and --ca-private-key-path must be specified together")
	}
	if gc.caCertificatePath != "" {
		if caCertificateBytes, err = ioutil.ReadFile(gc.caCertificatePath); err != nil {
			log.Fatal("failed to read CA certificate file:", err)
		}
		if caKeyBytes, err = ioutil.ReadFile(gc.caPrivateKeyPath); err != nil {
			log.Fatal("failed to read CA private key file:", err)
		}

<<<<<<< HEAD
	gc.containerService = containerService
	gc.apiVersion = apiVersion
	gc.locale = locale
=======
		prop := gc.containerService.Properties
		if prop.CertificateProfile == nil {
			prop.CertificateProfile = &api.CertificateProfile{}
		}
		prop.CertificateProfile.CaCertificate = string(caCertificateBytes)
		prop.CertificateProfile.SetCAPrivateKey(string(caKeyBytes))
	}
>>>>>>> 9e3f46c8
}

func (gc *generateCmd) run() error {
	log.Infoln("Generating assets...")

	ctx := acsengine.Context{
		Translator: &i18n.Translator{
			Locale: gc.locale,
		},
	}
	templateGenerator, err := acsengine.InitializeTemplateGenerator(ctx, gc.classicMode)
	if err != nil {
		log.Fatalln("failed to initialize template generator: %s", err.Error())
	}

	certsGenerated := false
	template, parameters, certsGenerated, err := templateGenerator.GenerateTemplate(gc.containerService)
	if err != nil {
		log.Fatalf("error generating template %s: %s", gc.apimodelPath, err.Error())
		os.Exit(1)
	}

	if !gc.noPrettyPrint {
		if template, err = acsengine.PrettyPrintArmTemplate(template); err != nil {
			log.Fatalf("error pretty printing template: %s \n", err.Error())
		}
		if parameters, err = acsengine.PrettyPrintJSON(parameters); err != nil {
			log.Fatalf("error pretty printing template parameters: %s \n", err.Error())
		}
	}

	writer := &acsengine.ArtifactWriter{
		Translator: &i18n.Translator{
			Locale: gc.locale,
		},
	}
	if err = writer.WriteArtifacts(gc.containerService, gc.apiVersion, template, parameters, gc.outputDirectory, certsGenerated, gc.parametersOnly); err != nil {
		log.Fatalf("error writing artifacts: %s \n", err.Error())
	}

	return nil
}<|MERGE_RESOLUTION|>--- conflicted
+++ resolved
@@ -9,12 +9,9 @@
 
 	"github.com/Azure/acs-engine/pkg/acsengine"
 	"github.com/Azure/acs-engine/pkg/api"
-<<<<<<< HEAD
 	"github.com/Azure/acs-engine/pkg/i18n"
 	"github.com/leonelquinteros/gotext"
-=======
 	"io/ioutil"
->>>>>>> 9e3f46c8
 )
 
 const (
@@ -70,7 +67,7 @@
 	var caKeyBytes []byte
 	var err error
 
-	locale, err := i18n.LoadTranslations(gc.translationsDirectory)
+	gc.locale, err := i18n.LoadTranslations(gc.translationsDirectory)
 	if err != nil {
 		log.Fatalf("error loading translation files: %s", err.Error())
 	}
@@ -93,16 +90,13 @@
 		log.Fatalf("specified api model does not exist (%s)", gc.apimodelPath)
 	}
 
-<<<<<<< HEAD
 	apiloader := &api.Apiloader{
 		Translator: &i18n.Translator{
-			Locale: locale,
+			Locale: gc.locale,
 		},
 	}
-	containerService, apiVersion, err := apiloader.LoadContainerServiceFromFile(gc.apimodelPath)
-=======
-	gc.containerService, gc.apiVersion, err = api.LoadContainerServiceFromFile(gc.apimodelPath)
->>>>>>> 9e3f46c8
+	gc.containerService, gc.apiVersion, err = apiloader.LoadContainerServiceFromFile(gc.apimodelPath)
+
 	if err != nil {
 		log.Fatalf("error parsing the api model: %s", err.Error())
 	}
@@ -124,11 +118,6 @@
 			log.Fatal("failed to read CA private key file:", err)
 		}
 
-<<<<<<< HEAD
-	gc.containerService = containerService
-	gc.apiVersion = apiVersion
-	gc.locale = locale
-=======
 		prop := gc.containerService.Properties
 		if prop.CertificateProfile == nil {
 			prop.CertificateProfile = &api.CertificateProfile{}
@@ -136,7 +125,6 @@
 		prop.CertificateProfile.CaCertificate = string(caCertificateBytes)
 		prop.CertificateProfile.SetCAPrivateKey(string(caKeyBytes))
 	}
->>>>>>> 9e3f46c8
 }
 
 func (gc *generateCmd) run() error {
