package cmd

import (
	"fmt"
	"math/rand"
	"os"
	"path"
	"strconv"
	"time"

	log "github.com/Sirupsen/logrus"
	"github.com/leonelquinteros/gotext"
	"github.com/spf13/cobra"

	"encoding/json"

	"github.com/Azure/acs-engine/pkg/acsengine"
	"github.com/Azure/acs-engine/pkg/api"
	"github.com/Azure/acs-engine/pkg/armhelpers"
	"github.com/Azure/acs-engine/pkg/i18n"
)

const (
	deployName             = "deploy"
	deployShortDescription = "deploy an Azure Resource Manager template"
	deployLongDescription  = "deploys an Azure Resource Manager template, parameters file and other assets for a cluster"
)

type deployCmd struct {
	authArgs

	apimodelPath      string
	dnsPrefix         string
	autoSuffix        bool
	outputDirectory   string // can be auto-determined from clusterDefinition
	caCertificatePath string
	caPrivateKeyPath  string
	classicMode       bool
	noPrettyPrint     bool
	parametersOnly    bool

	// derived
	containerService *api.ContainerService
	apiVersion       string
	locale           *gotext.Locale

	client        armhelpers.ACSEngineClient
	resourceGroup string
	random        *rand.Rand
	location      string
}

func newDeployCmd() *cobra.Command {
	dc := deployCmd{}

	deployCmd := &cobra.Command{
		Use:   deployName,
		Short: deployShortDescription,
		Long:  deployLongDescription,
		RunE: func(cmd *cobra.Command, args []string) error {
			dc.validate(cmd, args)
			return dc.run()
		},
	}

	f := deployCmd.Flags()
	f.StringVar(&dc.apimodelPath, "api-model", "", "path to the apimodel file")
	f.StringVar(&dc.dnsPrefix, "dns-prefix", "", "dns prefix (unique name for the cluster)")
	f.BoolVar(&dc.autoSuffix, "auto-suffix", false, "automatically append a compressed timestamp to the dnsPrefix to ensure unique cluster name automatically")
	f.StringVar(&dc.outputDirectory, "output-directory", "", "output directory (derived from FQDN if absent)")
	f.StringVar(&dc.caCertificatePath, "ca-certificate-path", "", "path to the CA certificate to use for Kubernetes PKI assets")
	f.StringVar(&dc.caPrivateKeyPath, "ca-private-key-path", "", "path to the CA private key to use for Kubernetes PKI assets")
	f.StringVar(&dc.resourceGroup, "resource-group", "", "resource group to deploy to")
	f.StringVar(&dc.location, "location", "", "location to deploy to")

	addAuthFlags(&dc.authArgs, f)

	return deployCmd
}

func (dc *deployCmd) validate(cmd *cobra.Command, args []string) {
	var err error

	dc.locale, err = i18n.LoadTranslations()
	if err != nil {
		log.Fatalf("error loading translation files: %s", err.Error())
	}

	if dc.apimodelPath == "" {
		if len(args) > 0 {
			dc.apimodelPath = args[0]
		} else if len(args) > 1 {
			cmd.Usage()
			log.Fatalln("too many arguments were provided to 'deploy'")
		} else {
			cmd.Usage()
			log.Fatalln("--api-model was not supplied, nor was one specified as a positional argument")
		}
	}

	if _, err := os.Stat(dc.apimodelPath); os.IsNotExist(err) {
		log.Fatalf("specified api model does not exist (%s)", dc.apimodelPath)
	}

<<<<<<< HEAD
	apiloader := &api.Apiloader{
		Translator: &i18n.Translator{
			Locale: dc.locale,
		},
	}
	dc.containerService, dc.apiVersion, err = apiloader.LoadContainerServiceFromFile(dc.apimodelPath)
=======
	// skip validating the model fields for now
	dc.containerService, dc.apiVersion, err = api.LoadContainerServiceFromFile(dc.apimodelPath, false)
>>>>>>> 6a2da10d
	if err != nil {
		log.Fatalf("error parsing the api model: %s", err.Error())
	}

	if dc.location == "" {
		log.Fatalf("--location must be specified")
	}

	dc.client, err = dc.authArgs.getClient()
	if err != nil {
		log.Fatalf("failed to get client") // TODO: cleanup
	}

	// autofillApimodel calls log.Fatal() directly and does not return errors
	autofillApimodel(dc)

	_, _, err = revalidateApimodel(dc.containerService, dc.apiVersion)
	if err != nil {
		log.Fatalf("Failed to validate the apimodel after populating values: %s", err)
	}

	dc.random = rand.New(rand.NewSource(time.Now().UnixNano()))
}

func autofillApimodel(dc *deployCmd) {
	var err error

	if dc.containerService.Properties.LinuxProfile.AdminUsername == "" {
		log.Warnf("apimodel: no linuxProfile.adminUsername was specified. Will use 'azureuser'.")
		dc.containerService.Properties.LinuxProfile.AdminUsername = "azureuser"
	}

	if dc.dnsPrefix != "" && dc.containerService.Properties.MasterProfile.DNSPrefix != "" {
		log.Fatalf("invalid configuration: the apimodel masterProfile.dnsPrefix and --dns-prefix were both specified")
	}
	if dc.containerService.Properties.MasterProfile.DNSPrefix == "" {
		if dc.dnsPrefix == "" {
			log.Fatalf("apimodel: missing masterProfile.dnsPrefix and --dns-prefix was not specified")
		}

		dnsPrefix := dc.dnsPrefix
		if dc.autoSuffix {
			suffix := strconv.FormatInt(time.Now().Unix(), 16)
			dnsPrefix = dnsPrefix + "-" + suffix
		}

		log.Warnf("apimodel: missing masterProfile.dnsPrefix will use %q", dnsPrefix)
		dc.containerService.Properties.MasterProfile.DNSPrefix = dnsPrefix
	}

	if dc.outputDirectory == "" {
		dc.outputDirectory = path.Join("_output", dc.containerService.Properties.MasterProfile.DNSPrefix)
	}

	if dc.resourceGroup == "" {
		dnsPrefix := dc.containerService.Properties.MasterProfile.DNSPrefix
		log.Warnf("--resource-group was not specified. Using the DNS prefix from the apimodel as the resource group name: %s", dnsPrefix)
		dc.resourceGroup = dnsPrefix
		if dc.location == "" {
			log.Fatal("--resource-group was not specified. --location must be specified in case the resource group needs creation.")
		}
	}

	if dc.containerService.Properties.LinuxProfile.SSH.PublicKeys == nil ||
		len(dc.containerService.Properties.LinuxProfile.SSH.PublicKeys) == 0 ||
		dc.containerService.Properties.LinuxProfile.SSH.PublicKeys[0].KeyData == "" {
		_, publicKey, err := acsengine.CreateSaveSSH(dc.containerService.Properties.LinuxProfile.AdminUsername, dc.outputDirectory)
		if err != nil {
			log.Fatal("Failed to generate SSH Key")
		}

		dc.containerService.Properties.LinuxProfile.SSH.PublicKeys = []api.PublicKey{api.PublicKey{KeyData: publicKey}}
	}

	_, err = dc.client.EnsureResourceGroup(dc.resourceGroup, dc.location)
	if err != nil {
		log.Fatalln(err)
	}

	useManagedIdentity := dc.containerService.Properties.OrchestratorProfile.KubernetesConfig != nil &&
		dc.containerService.Properties.OrchestratorProfile.KubernetesConfig.UseManagedIdentity

	if !useManagedIdentity {
		spp := dc.containerService.Properties.ServicePrincipalProfile
		if spp != nil && (spp.ClientID == "" || spp.Secret == "") {
			// they didn't specify one or the other
			if spp != nil && !(spp.ClientID == "" && spp.Secret == "") {
				// they didn't specify just one
				log.Fatal("apimodel invalid: ServicePrincipalProfile is missing either the clientid or secret.")
			}

			log.Warnln("apimodel: ServicePrincipalProfile was missing or empty, creating application...")

			// TODO: consider caching the creds here so they persist between subsequent runs of 'deploy'
			appName := dc.containerService.Properties.MasterProfile.DNSPrefix
			appURL := fmt.Sprintf("https://%s/", appName)
			applicationID, servicePrincipalObjectID, secret, err := dc.client.CreateApp(appName, appURL)
			if err != nil {
				log.Fatalf("apimodel invalid: ServicePrincipalProfile was empty, and we failed to create valid credentials: %q", err)
			}
			log.Warnf("created application with applicationID (%s) and servicePrincipalObjectID (%s).", applicationID, servicePrincipalObjectID)

			log.Warnln("apimodel: ServicePrincipalProfile was empty, assigning role to application...")
			for {
				err = dc.client.CreateRoleAssignmentSimple(dc.resourceGroup, servicePrincipalObjectID)
				if err != nil {
					log.Warnf("Failed to create role assignment (will retry): %q", err)
					time.Sleep(3 * time.Second)
					continue
				}
				break
			}

			dc.containerService.Properties.ServicePrincipalProfile = &api.ServicePrincipalProfile{
				ClientID: applicationID,
				Secret:   secret,
			}
		}
	}
}

func revalidateApimodel(containerService *api.ContainerService, apiVersion string) (*api.ContainerService, string, error) {
	// This isn't terribly elegant, but it's the easiest way to go for now w/o duplicating a bunch of code
	rawVersionedAPIModel, err := api.SerializeContainerService(containerService, apiVersion)
	if err != nil {
		return nil, "", err
	}
	return api.DeserializeContainerService(rawVersionedAPIModel, true)
}

func (dc *deployCmd) run() error {
	ctx := acsengine.Context{
		Translator: &i18n.Translator{
			Locale: dc.locale,
		},
	}

	templateGenerator, err := acsengine.InitializeTemplateGenerator(ctx, dc.classicMode)
	if err != nil {
		log.Fatalln("failed to initialize template generator: %s", err.Error())
	}

	certsgenerated := false
	template, parameters, certsgenerated, err := templateGenerator.GenerateTemplate(dc.containerService)
	if err != nil {
		log.Fatalf("error generating template %s: %s", dc.apimodelPath, err.Error())
		os.Exit(1)
	}

	if template, err = acsengine.PrettyPrintArmTemplate(template); err != nil {
		log.Fatalf("error pretty printing template: %s \n", err.Error())
	}
	var parametersFile string
	if parametersFile, err = acsengine.BuildAzureParametersFile(parameters); err != nil {
		log.Fatalf("error pretty printing template parameters: %s \n", err.Error())
	}

	writer := &acsengine.ArtifactWriter{
		Translator: &i18n.Translator{
			Locale: dc.locale,
		},
	}
	if err = writer.WriteArtifacts(dc.containerService, dc.apiVersion, template, parametersFile, dc.outputDirectory, certsgenerated, dc.parametersOnly); err != nil {
		log.Fatalf("error writing artifacts: %s \n", err.Error())
	}

	templateJSON := make(map[string]interface{})
	parametersJSON := make(map[string]interface{})

	err = json.Unmarshal([]byte(template), &templateJSON)
	if err != nil {
		log.Fatalln(err)
	}

	err = json.Unmarshal([]byte(parameters), &parametersJSON)
	if err != nil {
		log.Fatalln(err)
	}

	deploymentSuffix := dc.random.Int31()

	_, err = dc.client.DeployTemplate(
		dc.resourceGroup,
		fmt.Sprintf("%s-%d", dc.resourceGroup, deploymentSuffix),
		templateJSON,
		parametersJSON,
		nil)
	if err != nil {
		log.Fatalln(err)
	}

	return nil
}<|MERGE_RESOLUTION|>--- conflicted
+++ resolved
@@ -102,17 +102,13 @@
 		log.Fatalf("specified api model does not exist (%s)", dc.apimodelPath)
 	}
 
-<<<<<<< HEAD
 	apiloader := &api.Apiloader{
 		Translator: &i18n.Translator{
 			Locale: dc.locale,
 		},
 	}
-	dc.containerService, dc.apiVersion, err = apiloader.LoadContainerServiceFromFile(dc.apimodelPath)
-=======
 	// skip validating the model fields for now
-	dc.containerService, dc.apiVersion, err = api.LoadContainerServiceFromFile(dc.apimodelPath, false)
->>>>>>> 6a2da10d
+	dc.containerService, dc.apiVersion, err = apiloader.LoadContainerServiceFromFile(dc.apimodelPath, false)
 	if err != nil {
 		log.Fatalf("error parsing the api model: %s", err.Error())
 	}
