package cmd

import (
	"fmt"
	"io/ioutil"
	"math/rand"
	"os"
	"path"
	"strconv"
	"time"

	"github.com/leonelquinteros/gotext"
	log "github.com/sirupsen/logrus"
	"github.com/spf13/cobra"

	"encoding/json"

	"github.com/Azure/acs-engine/pkg/acsengine"
	"github.com/Azure/acs-engine/pkg/acsengine/transform"
	"github.com/Azure/acs-engine/pkg/api"
	"github.com/Azure/acs-engine/pkg/armhelpers"
	"github.com/Azure/acs-engine/pkg/helpers"
	"github.com/Azure/acs-engine/pkg/i18n"
)

const (
	deployName             = "deploy"
	deployShortDescription = "deploy an Azure Resource Manager template"
	deployLongDescription  = "deploys an Azure Resource Manager template, parameters file and other assets for a cluster"
)

type deployCmd struct {
	authArgs

	apimodelPath      string
	dnsPrefix         string
	autoSuffix        bool
	outputDirectory   string // can be auto-determined from clusterDefinition
	forceOverwrite    bool
	caCertificatePath string
	caPrivateKeyPath  string
	classicMode       bool
	parametersOnly    bool

	// derived
	containerService *api.ContainerService
	apiVersion       string
	locale           *gotext.Locale

	client        armhelpers.ACSEngineClient
	resourceGroup string
	random        *rand.Rand
	location      string
}

func newDeployCmd() *cobra.Command {
	dc := deployCmd{}

	deployCmd := &cobra.Command{
		Use:   deployName,
		Short: deployShortDescription,
		Long:  deployLongDescription,
		RunE: func(cmd *cobra.Command, args []string) error {
			if err := dc.validate(cmd, args); err != nil {
				log.Fatalf(fmt.Sprintf("error validating deployCmd: %s", err.Error()))
			}
			return dc.run()
		},
	}

	f := deployCmd.Flags()
	f.StringVar(&dc.apimodelPath, "api-model", "", "path to the apimodel file")
	f.StringVar(&dc.dnsPrefix, "dns-prefix", "", "dns prefix (unique name for the cluster)")
	f.BoolVar(&dc.autoSuffix, "auto-suffix", false, "automatically append a compressed timestamp to the dnsPrefix to ensure unique cluster name automatically")
	f.StringVar(&dc.outputDirectory, "output-directory", "", "output directory (derived from FQDN if absent)")
	f.StringVar(&dc.caCertificatePath, "ca-certificate-path", "", "path to the CA certificate to use for Kubernetes PKI assets")
	f.StringVar(&dc.caPrivateKeyPath, "ca-private-key-path", "", "path to the CA private key to use for Kubernetes PKI assets")
	f.StringVarP(&dc.resourceGroup, "resource-group", "g", "", "resource group to deploy to (will use the DNS prefix from the apimodel if not specified)")
	f.StringVarP(&dc.location, "location", "l", "", "location to deploy to (required)")
	f.BoolVarP(&dc.forceOverwrite, "force-overwrite", "f", false, "automatically overwrite existing files in the output directory")

	addAuthFlags(&dc.authArgs, f)

	return deployCmd
}

func (dc *deployCmd) validate(cmd *cobra.Command, args []string) error {
	var err error

	dc.locale, err = i18n.LoadTranslations()
	if err != nil {
		return fmt.Errorf(fmt.Sprintf("error loading translation files: %s", err.Error()))
	}

	if dc.apimodelPath == "" {
		if len(args) == 1 {
			dc.apimodelPath = args[0]
		} else if len(args) > 1 {
			cmd.Usage()
			return fmt.Errorf(fmt.Sprintf("too many arguments were provided to 'deploy'"))
		} else {
			cmd.Usage()
			return fmt.Errorf(fmt.Sprintf("--api-model was not supplied, nor was one specified as a positional argument"))
		}
	}

	if _, err := os.Stat(dc.apimodelPath); os.IsNotExist(err) {
		return fmt.Errorf(fmt.Sprintf("specified api model does not exist (%s)", dc.apimodelPath))
	}

	apiloader := &api.Apiloader{
		Translator: &i18n.Translator{
			Locale: dc.locale,
		},
	}

	if dc.location == "" {
		return fmt.Errorf(fmt.Sprintf("--location must be specified"))
	}
<<<<<<< HEAD

	dc.containerService, dc.apiVersion, err = apiloader.LoadContainerServiceFromFile(dc.apimodelPath, true, false, nil)
=======
	dc.location = helpers.NormalizeAzureRegion(dc.location)

	// skip validating the model fields for now
	dc.containerService, dc.apiVersion, err = apiloader.LoadContainerServiceFromFile(dc.apimodelPath, false, false, nil)
>>>>>>> 9cc4be56
	if err != nil {
		return fmt.Errorf(fmt.Sprintf("error parsing the api model: %s", err.Error()))
	}

	if dc.containerService.Location == "" {
		dc.containerService.Location = dc.location
	} else if dc.containerService.Location != dc.location {
		return fmt.Errorf(fmt.Sprintf("--location does not match api model location"))
	}

	dc.client, err = dc.authArgs.getClient()
	if err != nil {
		return fmt.Errorf(fmt.Sprintf("failed to get client")) // TODO: cleanup
	}

	// autofillApimodel calls log.Fatal() directly and does not return errors
	autofillApimodel(dc)

	_, _, err = revalidateApimodel(apiloader, dc.containerService, dc.apiVersion)
	if err != nil {
		return fmt.Errorf(fmt.Sprintf("Failed to validate the apimodel after populating values: %s", err))
	}

	dc.random = rand.New(rand.NewSource(time.Now().UnixNano()))

	return nil
}

func autofillApimodel(dc *deployCmd) {
	var err error

	if dc.containerService.Properties.LinuxProfile != nil {
		if dc.containerService.Properties.LinuxProfile.AdminUsername == "" {
			log.Warnf("apimodel: no linuxProfile.adminUsername was specified. Will use 'azureuser'.")
			dc.containerService.Properties.LinuxProfile.AdminUsername = "azureuser"
		}
	}

	if dc.dnsPrefix != "" && dc.containerService.Properties.MasterProfile.DNSPrefix != "" {
		log.Fatalf("invalid configuration: the apimodel masterProfile.dnsPrefix and --dns-prefix were both specified")
	}
	if dc.containerService.Properties.MasterProfile.DNSPrefix == "" {
		if dc.dnsPrefix == "" {
			log.Fatalf("apimodel: missing masterProfile.dnsPrefix and --dns-prefix was not specified")
		}
		log.Warnf("apimodel: missing masterProfile.dnsPrefix will use %q", dc.dnsPrefix)
		dc.containerService.Properties.MasterProfile.DNSPrefix = dc.dnsPrefix
	}

	if dc.autoSuffix {
		suffix := strconv.FormatInt(time.Now().Unix(), 16)
		dc.containerService.Properties.MasterProfile.DNSPrefix += "-" + suffix
	}

	if dc.outputDirectory == "" {
		dc.outputDirectory = path.Join("_output", dc.containerService.Properties.MasterProfile.DNSPrefix)
	}

	if _, err := os.Stat(dc.outputDirectory); !dc.forceOverwrite && err == nil {
		log.Fatalf(fmt.Sprintf("Output directory already exists and forceOverwrite flag is not set: %s", dc.outputDirectory))
	}

	if dc.resourceGroup == "" {
		dnsPrefix := dc.containerService.Properties.MasterProfile.DNSPrefix
		log.Warnf("--resource-group was not specified. Using the DNS prefix from the apimodel as the resource group name: %s", dnsPrefix)
		dc.resourceGroup = dnsPrefix
		if dc.location == "" {
			log.Fatal("--resource-group was not specified. --location must be specified in case the resource group needs creation.")
		}
	}

	if dc.containerService.Properties.LinuxProfile != nil && (dc.containerService.Properties.LinuxProfile.SSH.PublicKeys == nil ||
		len(dc.containerService.Properties.LinuxProfile.SSH.PublicKeys) == 0 ||
		dc.containerService.Properties.LinuxProfile.SSH.PublicKeys[0].KeyData == "") {
		translator := &i18n.Translator{
			Locale: dc.locale,
		}
		_, publicKey, err := acsengine.CreateSaveSSH(dc.containerService.Properties.LinuxProfile.AdminUsername, dc.outputDirectory, translator)
		if err != nil {
			log.Fatal("Failed to generate SSH Key")
		}

		dc.containerService.Properties.LinuxProfile.SSH.PublicKeys = []api.PublicKey{{KeyData: publicKey}}
	}

	_, err = dc.client.EnsureResourceGroup(dc.resourceGroup, dc.location, nil)
	if err != nil {
		log.Fatalln(err)
	}

	useManagedIdentity := dc.containerService.Properties.OrchestratorProfile.KubernetesConfig != nil &&
		dc.containerService.Properties.OrchestratorProfile.KubernetesConfig.UseManagedIdentity

	if !useManagedIdentity {
		spp := dc.containerService.Properties.ServicePrincipalProfile
		if spp != nil && spp.ClientID == "" && spp.Secret == "" && spp.KeyvaultSecretRef == nil {
			log.Warnln("apimodel: ServicePrincipalProfile was missing or empty, creating application...")

			// TODO: consider caching the creds here so they persist between subsequent runs of 'deploy'
			appName := dc.containerService.Properties.MasterProfile.DNSPrefix
			appURL := fmt.Sprintf("https://%s/", appName)
			applicationID, servicePrincipalObjectID, secret, err := dc.client.CreateApp(appName, appURL)
			if err != nil {
				log.Fatalf("apimodel invalid: ServicePrincipalProfile was empty, and we failed to create valid credentials: %q", err)
			}
			log.Warnf("created application with applicationID (%s) and servicePrincipalObjectID (%s).", applicationID, servicePrincipalObjectID)

			log.Warnln("apimodel: ServicePrincipalProfile was empty, assigning role to application...")

			err = dc.client.CreateRoleAssignmentSimple(dc.resourceGroup, servicePrincipalObjectID)
			if err != nil {
				log.Fatalf("apimodel: could not create or assign ServicePrincipal: %q", err)

			}

			dc.containerService.Properties.ServicePrincipalProfile = &api.ServicePrincipalProfile{
				ClientID: applicationID,
				Secret:   secret,
				ObjectID: servicePrincipalObjectID,
			}
		}
	}
}

func revalidateApimodel(apiloader *api.Apiloader, containerService *api.ContainerService, apiVersion string) (*api.ContainerService, string, error) {
	// This isn't terribly elegant, but it's the easiest way to go for now w/o duplicating a bunch of code
	rawVersionedAPIModel, err := apiloader.SerializeContainerService(containerService, apiVersion)
	if err != nil {
		return nil, "", err
	}
	return apiloader.DeserializeContainerService(rawVersionedAPIModel, true, false, nil)
}

func (dc *deployCmd) run() error {
	ctx := acsengine.Context{
		Translator: &i18n.Translator{
			Locale: dc.locale,
		},
	}

	templateGenerator, err := acsengine.InitializeTemplateGenerator(ctx, dc.classicMode)
	if err != nil {
		log.Fatalln("failed to initialize template generator: %s", err.Error())
	}

	template, parameters, certsgenerated, err := templateGenerator.GenerateTemplate(dc.containerService, acsengine.DefaultGeneratorCode, false, BuildTag)
	if err != nil {
		log.Fatalf("error generating template %s: %s", dc.apimodelPath, err.Error())
		os.Exit(1)
	}

	if template, err = transform.PrettyPrintArmTemplate(template); err != nil {
		log.Fatalf("error pretty printing template: %s \n", err.Error())
	}
	var parametersFile string
	if parametersFile, err = transform.BuildAzureParametersFile(parameters); err != nil {
		log.Fatalf("error pretty printing template parameters: %s \n", err.Error())
	}

	writer := &acsengine.ArtifactWriter{
		Translator: &i18n.Translator{
			Locale: dc.locale,
		},
	}
	if err = writer.WriteTLSArtifacts(dc.containerService, dc.apiVersion, template, parametersFile, dc.outputDirectory, certsgenerated, dc.parametersOnly); err != nil {
		log.Fatalf("error writing artifacts: %s \n", err.Error())
	}

	templateJSON := make(map[string]interface{})
	parametersJSON := make(map[string]interface{})

	err = json.Unmarshal([]byte(template), &templateJSON)
	if err != nil {
		log.Fatalln(err)
	}

	err = json.Unmarshal([]byte(parameters), &parametersJSON)
	if err != nil {
		log.Fatalln(err)
	}

	deploymentSuffix := dc.random.Int31()

	if res, err := dc.client.DeployTemplate(
		dc.resourceGroup,
		fmt.Sprintf("%s-%d", dc.resourceGroup, deploymentSuffix),
		templateJSON,
		parametersJSON,
		nil); err != nil {
		if res != nil && res.Response.Response != nil && res.Body != nil {
			defer res.Body.Close()
			body, _ := ioutil.ReadAll(res.Body)
			log.Errorf(string(body))
		}
		log.Fatalln(err)
	}

	return nil
}<|MERGE_RESOLUTION|>--- conflicted
+++ resolved
@@ -1,327 +1,320 @@
-package cmd
-
-import (
-	"fmt"
-	"io/ioutil"
-	"math/rand"
-	"os"
-	"path"
-	"strconv"
-	"time"
-
-	"github.com/leonelquinteros/gotext"
-	log "github.com/sirupsen/logrus"
-	"github.com/spf13/cobra"
-
-	"encoding/json"
-
-	"github.com/Azure/acs-engine/pkg/acsengine"
-	"github.com/Azure/acs-engine/pkg/acsengine/transform"
-	"github.com/Azure/acs-engine/pkg/api"
-	"github.com/Azure/acs-engine/pkg/armhelpers"
-	"github.com/Azure/acs-engine/pkg/helpers"
-	"github.com/Azure/acs-engine/pkg/i18n"
-)
-
-const (
-	deployName             = "deploy"
-	deployShortDescription = "deploy an Azure Resource Manager template"
-	deployLongDescription  = "deploys an Azure Resource Manager template, parameters file and other assets for a cluster"
-)
-
-type deployCmd struct {
-	authArgs
-
-	apimodelPath      string
-	dnsPrefix         string
-	autoSuffix        bool
-	outputDirectory   string // can be auto-determined from clusterDefinition
-	forceOverwrite    bool
-	caCertificatePath string
-	caPrivateKeyPath  string
-	classicMode       bool
-	parametersOnly    bool
-
-	// derived
-	containerService *api.ContainerService
-	apiVersion       string
-	locale           *gotext.Locale
-
-	client        armhelpers.ACSEngineClient
-	resourceGroup string
-	random        *rand.Rand
-	location      string
-}
-
-func newDeployCmd() *cobra.Command {
-	dc := deployCmd{}
-
-	deployCmd := &cobra.Command{
-		Use:   deployName,
-		Short: deployShortDescription,
-		Long:  deployLongDescription,
-		RunE: func(cmd *cobra.Command, args []string) error {
-			if err := dc.validate(cmd, args); err != nil {
-				log.Fatalf(fmt.Sprintf("error validating deployCmd: %s", err.Error()))
-			}
-			return dc.run()
-		},
-	}
-
-	f := deployCmd.Flags()
-	f.StringVar(&dc.apimodelPath, "api-model", "", "path to the apimodel file")
-	f.StringVar(&dc.dnsPrefix, "dns-prefix", "", "dns prefix (unique name for the cluster)")
-	f.BoolVar(&dc.autoSuffix, "auto-suffix", false, "automatically append a compressed timestamp to the dnsPrefix to ensure unique cluster name automatically")
-	f.StringVar(&dc.outputDirectory, "output-directory", "", "output directory (derived from FQDN if absent)")
-	f.StringVar(&dc.caCertificatePath, "ca-certificate-path", "", "path to the CA certificate to use for Kubernetes PKI assets")
-	f.StringVar(&dc.caPrivateKeyPath, "ca-private-key-path", "", "path to the CA private key to use for Kubernetes PKI assets")
-	f.StringVarP(&dc.resourceGroup, "resource-group", "g", "", "resource group to deploy to (will use the DNS prefix from the apimodel if not specified)")
-	f.StringVarP(&dc.location, "location", "l", "", "location to deploy to (required)")
-	f.BoolVarP(&dc.forceOverwrite, "force-overwrite", "f", false, "automatically overwrite existing files in the output directory")
-
-	addAuthFlags(&dc.authArgs, f)
-
-	return deployCmd
-}
-
-func (dc *deployCmd) validate(cmd *cobra.Command, args []string) error {
-	var err error
-
-	dc.locale, err = i18n.LoadTranslations()
-	if err != nil {
-		return fmt.Errorf(fmt.Sprintf("error loading translation files: %s", err.Error()))
-	}
-
-	if dc.apimodelPath == "" {
-		if len(args) == 1 {
-			dc.apimodelPath = args[0]
-		} else if len(args) > 1 {
-			cmd.Usage()
-			return fmt.Errorf(fmt.Sprintf("too many arguments were provided to 'deploy'"))
-		} else {
-			cmd.Usage()
-			return fmt.Errorf(fmt.Sprintf("--api-model was not supplied, nor was one specified as a positional argument"))
-		}
-	}
-
-	if _, err := os.Stat(dc.apimodelPath); os.IsNotExist(err) {
-		return fmt.Errorf(fmt.Sprintf("specified api model does not exist (%s)", dc.apimodelPath))
-	}
-
-	apiloader := &api.Apiloader{
-		Translator: &i18n.Translator{
-			Locale: dc.locale,
-		},
-	}
-
-	if dc.location == "" {
-		return fmt.Errorf(fmt.Sprintf("--location must be specified"))
-	}
-<<<<<<< HEAD
-
-	dc.containerService, dc.apiVersion, err = apiloader.LoadContainerServiceFromFile(dc.apimodelPath, true, false, nil)
-=======
-	dc.location = helpers.NormalizeAzureRegion(dc.location)
-
-	// skip validating the model fields for now
-	dc.containerService, dc.apiVersion, err = apiloader.LoadContainerServiceFromFile(dc.apimodelPath, false, false, nil)
->>>>>>> 9cc4be56
-	if err != nil {
-		return fmt.Errorf(fmt.Sprintf("error parsing the api model: %s", err.Error()))
-	}
-
-	if dc.containerService.Location == "" {
-		dc.containerService.Location = dc.location
-	} else if dc.containerService.Location != dc.location {
-		return fmt.Errorf(fmt.Sprintf("--location does not match api model location"))
-	}
-
-	dc.client, err = dc.authArgs.getClient()
-	if err != nil {
-		return fmt.Errorf(fmt.Sprintf("failed to get client")) // TODO: cleanup
-	}
-
-	// autofillApimodel calls log.Fatal() directly and does not return errors
-	autofillApimodel(dc)
-
-	_, _, err = revalidateApimodel(apiloader, dc.containerService, dc.apiVersion)
-	if err != nil {
-		return fmt.Errorf(fmt.Sprintf("Failed to validate the apimodel after populating values: %s", err))
-	}
-
-	dc.random = rand.New(rand.NewSource(time.Now().UnixNano()))
-
-	return nil
-}
-
-func autofillApimodel(dc *deployCmd) {
-	var err error
-
-	if dc.containerService.Properties.LinuxProfile != nil {
-		if dc.containerService.Properties.LinuxProfile.AdminUsername == "" {
-			log.Warnf("apimodel: no linuxProfile.adminUsername was specified. Will use 'azureuser'.")
-			dc.containerService.Properties.LinuxProfile.AdminUsername = "azureuser"
-		}
-	}
-
-	if dc.dnsPrefix != "" && dc.containerService.Properties.MasterProfile.DNSPrefix != "" {
-		log.Fatalf("invalid configuration: the apimodel masterProfile.dnsPrefix and --dns-prefix were both specified")
-	}
-	if dc.containerService.Properties.MasterProfile.DNSPrefix == "" {
-		if dc.dnsPrefix == "" {
-			log.Fatalf("apimodel: missing masterProfile.dnsPrefix and --dns-prefix was not specified")
-		}
-		log.Warnf("apimodel: missing masterProfile.dnsPrefix will use %q", dc.dnsPrefix)
-		dc.containerService.Properties.MasterProfile.DNSPrefix = dc.dnsPrefix
-	}
-
-	if dc.autoSuffix {
-		suffix := strconv.FormatInt(time.Now().Unix(), 16)
-		dc.containerService.Properties.MasterProfile.DNSPrefix += "-" + suffix
-	}
-
-	if dc.outputDirectory == "" {
-		dc.outputDirectory = path.Join("_output", dc.containerService.Properties.MasterProfile.DNSPrefix)
-	}
-
-	if _, err := os.Stat(dc.outputDirectory); !dc.forceOverwrite && err == nil {
-		log.Fatalf(fmt.Sprintf("Output directory already exists and forceOverwrite flag is not set: %s", dc.outputDirectory))
-	}
-
-	if dc.resourceGroup == "" {
-		dnsPrefix := dc.containerService.Properties.MasterProfile.DNSPrefix
-		log.Warnf("--resource-group was not specified. Using the DNS prefix from the apimodel as the resource group name: %s", dnsPrefix)
-		dc.resourceGroup = dnsPrefix
-		if dc.location == "" {
-			log.Fatal("--resource-group was not specified. --location must be specified in case the resource group needs creation.")
-		}
-	}
-
-	if dc.containerService.Properties.LinuxProfile != nil && (dc.containerService.Properties.LinuxProfile.SSH.PublicKeys == nil ||
-		len(dc.containerService.Properties.LinuxProfile.SSH.PublicKeys) == 0 ||
-		dc.containerService.Properties.LinuxProfile.SSH.PublicKeys[0].KeyData == "") {
-		translator := &i18n.Translator{
-			Locale: dc.locale,
-		}
-		_, publicKey, err := acsengine.CreateSaveSSH(dc.containerService.Properties.LinuxProfile.AdminUsername, dc.outputDirectory, translator)
-		if err != nil {
-			log.Fatal("Failed to generate SSH Key")
-		}
-
-		dc.containerService.Properties.LinuxProfile.SSH.PublicKeys = []api.PublicKey{{KeyData: publicKey}}
-	}
-
-	_, err = dc.client.EnsureResourceGroup(dc.resourceGroup, dc.location, nil)
-	if err != nil {
-		log.Fatalln(err)
-	}
-
-	useManagedIdentity := dc.containerService.Properties.OrchestratorProfile.KubernetesConfig != nil &&
-		dc.containerService.Properties.OrchestratorProfile.KubernetesConfig.UseManagedIdentity
-
-	if !useManagedIdentity {
-		spp := dc.containerService.Properties.ServicePrincipalProfile
-		if spp != nil && spp.ClientID == "" && spp.Secret == "" && spp.KeyvaultSecretRef == nil {
-			log.Warnln("apimodel: ServicePrincipalProfile was missing or empty, creating application...")
-
-			// TODO: consider caching the creds here so they persist between subsequent runs of 'deploy'
-			appName := dc.containerService.Properties.MasterProfile.DNSPrefix
-			appURL := fmt.Sprintf("https://%s/", appName)
-			applicationID, servicePrincipalObjectID, secret, err := dc.client.CreateApp(appName, appURL)
-			if err != nil {
-				log.Fatalf("apimodel invalid: ServicePrincipalProfile was empty, and we failed to create valid credentials: %q", err)
-			}
-			log.Warnf("created application with applicationID (%s) and servicePrincipalObjectID (%s).", applicationID, servicePrincipalObjectID)
-
-			log.Warnln("apimodel: ServicePrincipalProfile was empty, assigning role to application...")
-
-			err = dc.client.CreateRoleAssignmentSimple(dc.resourceGroup, servicePrincipalObjectID)
-			if err != nil {
-				log.Fatalf("apimodel: could not create or assign ServicePrincipal: %q", err)
-
-			}
-
-			dc.containerService.Properties.ServicePrincipalProfile = &api.ServicePrincipalProfile{
-				ClientID: applicationID,
-				Secret:   secret,
-				ObjectID: servicePrincipalObjectID,
-			}
-		}
-	}
-}
-
-func revalidateApimodel(apiloader *api.Apiloader, containerService *api.ContainerService, apiVersion string) (*api.ContainerService, string, error) {
-	// This isn't terribly elegant, but it's the easiest way to go for now w/o duplicating a bunch of code
-	rawVersionedAPIModel, err := apiloader.SerializeContainerService(containerService, apiVersion)
-	if err != nil {
-		return nil, "", err
-	}
-	return apiloader.DeserializeContainerService(rawVersionedAPIModel, true, false, nil)
-}
-
-func (dc *deployCmd) run() error {
-	ctx := acsengine.Context{
-		Translator: &i18n.Translator{
-			Locale: dc.locale,
-		},
-	}
-
-	templateGenerator, err := acsengine.InitializeTemplateGenerator(ctx, dc.classicMode)
-	if err != nil {
-		log.Fatalln("failed to initialize template generator: %s", err.Error())
-	}
-
-	template, parameters, certsgenerated, err := templateGenerator.GenerateTemplate(dc.containerService, acsengine.DefaultGeneratorCode, false, BuildTag)
-	if err != nil {
-		log.Fatalf("error generating template %s: %s", dc.apimodelPath, err.Error())
-		os.Exit(1)
-	}
-
-	if template, err = transform.PrettyPrintArmTemplate(template); err != nil {
-		log.Fatalf("error pretty printing template: %s \n", err.Error())
-	}
-	var parametersFile string
-	if parametersFile, err = transform.BuildAzureParametersFile(parameters); err != nil {
-		log.Fatalf("error pretty printing template parameters: %s \n", err.Error())
-	}
-
-	writer := &acsengine.ArtifactWriter{
-		Translator: &i18n.Translator{
-			Locale: dc.locale,
-		},
-	}
-	if err = writer.WriteTLSArtifacts(dc.containerService, dc.apiVersion, template, parametersFile, dc.outputDirectory, certsgenerated, dc.parametersOnly); err != nil {
-		log.Fatalf("error writing artifacts: %s \n", err.Error())
-	}
-
-	templateJSON := make(map[string]interface{})
-	parametersJSON := make(map[string]interface{})
-
-	err = json.Unmarshal([]byte(template), &templateJSON)
-	if err != nil {
-		log.Fatalln(err)
-	}
-
-	err = json.Unmarshal([]byte(parameters), &parametersJSON)
-	if err != nil {
-		log.Fatalln(err)
-	}
-
-	deploymentSuffix := dc.random.Int31()
-
-	if res, err := dc.client.DeployTemplate(
-		dc.resourceGroup,
-		fmt.Sprintf("%s-%d", dc.resourceGroup, deploymentSuffix),
-		templateJSON,
-		parametersJSON,
-		nil); err != nil {
-		if res != nil && res.Response.Response != nil && res.Body != nil {
-			defer res.Body.Close()
-			body, _ := ioutil.ReadAll(res.Body)
-			log.Errorf(string(body))
-		}
-		log.Fatalln(err)
-	}
-
-	return nil
-}+package cmd
+
+import (
+	"fmt"
+	"io/ioutil"
+	"math/rand"
+	"os"
+	"path"
+	"strconv"
+	"time"
+
+	"github.com/leonelquinteros/gotext"
+	log "github.com/sirupsen/logrus"
+	"github.com/spf13/cobra"
+
+	"encoding/json"
+
+	"github.com/Azure/acs-engine/pkg/acsengine"
+	"github.com/Azure/acs-engine/pkg/acsengine/transform"
+	"github.com/Azure/acs-engine/pkg/api"
+	"github.com/Azure/acs-engine/pkg/armhelpers"
+	"github.com/Azure/acs-engine/pkg/helpers"
+	"github.com/Azure/acs-engine/pkg/i18n"
+)
+
+const (
+	deployName             = "deploy"
+	deployShortDescription = "deploy an Azure Resource Manager template"
+	deployLongDescription  = "deploys an Azure Resource Manager template, parameters file and other assets for a cluster"
+)
+
+type deployCmd struct {
+	authArgs
+
+	apimodelPath      string
+	dnsPrefix         string
+	autoSuffix        bool
+	outputDirectory   string // can be auto-determined from clusterDefinition
+	forceOverwrite    bool
+	caCertificatePath string
+	caPrivateKeyPath  string
+	classicMode       bool
+	parametersOnly    bool
+
+	// derived
+	containerService *api.ContainerService
+	apiVersion       string
+	locale           *gotext.Locale
+
+	client        armhelpers.ACSEngineClient
+	resourceGroup string
+	random        *rand.Rand
+	location      string
+}
+
+func newDeployCmd() *cobra.Command {
+	dc := deployCmd{}
+
+	deployCmd := &cobra.Command{
+		Use:   deployName,
+		Short: deployShortDescription,
+		Long:  deployLongDescription,
+		RunE: func(cmd *cobra.Command, args []string) error {
+			if err := dc.validate(cmd, args); err != nil {
+				log.Fatalf(fmt.Sprintf("error validating deployCmd: %s", err.Error()))
+			}
+			return dc.run()
+		},
+	}
+
+	f := deployCmd.Flags()
+	f.StringVar(&dc.apimodelPath, "api-model", "", "path to the apimodel file")
+	f.StringVar(&dc.dnsPrefix, "dns-prefix", "", "dns prefix (unique name for the cluster)")
+	f.BoolVar(&dc.autoSuffix, "auto-suffix", false, "automatically append a compressed timestamp to the dnsPrefix to ensure unique cluster name automatically")
+	f.StringVar(&dc.outputDirectory, "output-directory", "", "output directory (derived from FQDN if absent)")
+	f.StringVar(&dc.caCertificatePath, "ca-certificate-path", "", "path to the CA certificate to use for Kubernetes PKI assets")
+	f.StringVar(&dc.caPrivateKeyPath, "ca-private-key-path", "", "path to the CA private key to use for Kubernetes PKI assets")
+	f.StringVarP(&dc.resourceGroup, "resource-group", "g", "", "resource group to deploy to (will use the DNS prefix from the apimodel if not specified)")
+	f.StringVarP(&dc.location, "location", "l", "", "location to deploy to (required)")
+	f.BoolVarP(&dc.forceOverwrite, "force-overwrite", "f", false, "automatically overwrite existing files in the output directory")
+
+	addAuthFlags(&dc.authArgs, f)
+
+	return deployCmd
+}
+
+func (dc *deployCmd) validate(cmd *cobra.Command, args []string) error {
+	var err error
+
+	dc.locale, err = i18n.LoadTranslations()
+	if err != nil {
+		return fmt.Errorf(fmt.Sprintf("error loading translation files: %s", err.Error()))
+	}
+
+	if dc.apimodelPath == "" {
+		if len(args) == 1 {
+			dc.apimodelPath = args[0]
+		} else if len(args) > 1 {
+			cmd.Usage()
+			return fmt.Errorf(fmt.Sprintf("too many arguments were provided to 'deploy'"))
+		} else {
+			cmd.Usage()
+			return fmt.Errorf(fmt.Sprintf("--api-model was not supplied, nor was one specified as a positional argument"))
+		}
+	}
+
+	if _, err := os.Stat(dc.apimodelPath); os.IsNotExist(err) {
+		return fmt.Errorf(fmt.Sprintf("specified api model does not exist (%s)", dc.apimodelPath))
+	}
+
+	apiloader := &api.Apiloader{
+		Translator: &i18n.Translator{
+			Locale: dc.locale,
+		},
+	}
+
+	if dc.location == "" {
+		return fmt.Errorf(fmt.Sprintf("--location must be specified"))
+	}
+	// skip validating the model fields for now
+	dc.containerService, dc.apiVersion, err = apiloader.LoadContainerServiceFromFile(dc.apimodelPath, true, false, nil)
+	if err != nil {
+		return fmt.Errorf(fmt.Sprintf("error parsing the api model: %s", err.Error()))
+	}
+
+	if dc.containerService.Location == "" {
+		dc.containerService.Location = dc.location
+	} else if dc.containerService.Location != dc.location {
+		return fmt.Errorf(fmt.Sprintf("--location does not match api model location"))
+	}
+
+	dc.client, err = dc.authArgs.getClient()
+	if err != nil {
+		return fmt.Errorf(fmt.Sprintf("failed to get client")) // TODO: cleanup
+	}
+
+	// autofillApimodel calls log.Fatal() directly and does not return errors
+	autofillApimodel(dc)
+
+	_, _, err = revalidateApimodel(apiloader, dc.containerService, dc.apiVersion)
+	if err != nil {
+		return fmt.Errorf(fmt.Sprintf("Failed to validate the apimodel after populating values: %s", err))
+	}
+
+	dc.random = rand.New(rand.NewSource(time.Now().UnixNano()))
+
+	return nil
+}
+
+func autofillApimodel(dc *deployCmd) {
+	var err error
+
+	if dc.containerService.Properties.LinuxProfile != nil {
+		if dc.containerService.Properties.LinuxProfile.AdminUsername == "" {
+			log.Warnf("apimodel: no linuxProfile.adminUsername was specified. Will use 'azureuser'.")
+			dc.containerService.Properties.LinuxProfile.AdminUsername = "azureuser"
+		}
+	}
+
+	if dc.dnsPrefix != "" && dc.containerService.Properties.MasterProfile.DNSPrefix != "" {
+		log.Fatalf("invalid configuration: the apimodel masterProfile.dnsPrefix and --dns-prefix were both specified")
+	}
+	if dc.containerService.Properties.MasterProfile.DNSPrefix == "" {
+		if dc.dnsPrefix == "" {
+			log.Fatalf("apimodel: missing masterProfile.dnsPrefix and --dns-prefix was not specified")
+		}
+		log.Warnf("apimodel: missing masterProfile.dnsPrefix will use %q", dc.dnsPrefix)
+		dc.containerService.Properties.MasterProfile.DNSPrefix = dc.dnsPrefix
+	}
+
+	if dc.autoSuffix {
+		suffix := strconv.FormatInt(time.Now().Unix(), 16)
+		dc.containerService.Properties.MasterProfile.DNSPrefix += "-" + suffix
+	}
+
+	if dc.outputDirectory == "" {
+		dc.outputDirectory = path.Join("_output", dc.containerService.Properties.MasterProfile.DNSPrefix)
+	}
+
+	if _, err := os.Stat(dc.outputDirectory); !dc.forceOverwrite && err == nil {
+		log.Fatalf(fmt.Sprintf("Output directory already exists and forceOverwrite flag is not set: %s", dc.outputDirectory))
+	}
+
+	if dc.resourceGroup == "" {
+		dnsPrefix := dc.containerService.Properties.MasterProfile.DNSPrefix
+		log.Warnf("--resource-group was not specified. Using the DNS prefix from the apimodel as the resource group name: %s", dnsPrefix)
+		dc.resourceGroup = dnsPrefix
+		if dc.location == "" {
+			log.Fatal("--resource-group was not specified. --location must be specified in case the resource group needs creation.")
+		}
+	}
+
+	if dc.containerService.Properties.LinuxProfile != nil && (dc.containerService.Properties.LinuxProfile.SSH.PublicKeys == nil ||
+		len(dc.containerService.Properties.LinuxProfile.SSH.PublicKeys) == 0 ||
+		dc.containerService.Properties.LinuxProfile.SSH.PublicKeys[0].KeyData == "") {
+		translator := &i18n.Translator{
+			Locale: dc.locale,
+		}
+		_, publicKey, err := acsengine.CreateSaveSSH(dc.containerService.Properties.LinuxProfile.AdminUsername, dc.outputDirectory, translator)
+		if err != nil {
+			log.Fatal("Failed to generate SSH Key")
+		}
+
+		dc.containerService.Properties.LinuxProfile.SSH.PublicKeys = []api.PublicKey{{KeyData: publicKey}}
+	}
+
+	_, err = dc.client.EnsureResourceGroup(dc.resourceGroup, dc.location, nil)
+	if err != nil {
+		log.Fatalln(err)
+	}
+
+	useManagedIdentity := dc.containerService.Properties.OrchestratorProfile.KubernetesConfig != nil &&
+		dc.containerService.Properties.OrchestratorProfile.KubernetesConfig.UseManagedIdentity
+
+	if !useManagedIdentity {
+		spp := dc.containerService.Properties.ServicePrincipalProfile
+		if spp != nil && spp.ClientID == "" && spp.Secret == "" && spp.KeyvaultSecretRef == nil {
+			log.Warnln("apimodel: ServicePrincipalProfile was missing or empty, creating application...")
+
+			// TODO: consider caching the creds here so they persist between subsequent runs of 'deploy'
+			appName := dc.containerService.Properties.MasterProfile.DNSPrefix
+			appURL := fmt.Sprintf("https://%s/", appName)
+			applicationID, servicePrincipalObjectID, secret, err := dc.client.CreateApp(appName, appURL)
+			if err != nil {
+				log.Fatalf("apimodel invalid: ServicePrincipalProfile was empty, and we failed to create valid credentials: %q", err)
+			}
+			log.Warnf("created application with applicationID (%s) and servicePrincipalObjectID (%s).", applicationID, servicePrincipalObjectID)
+
+			log.Warnln("apimodel: ServicePrincipalProfile was empty, assigning role to application...")
+
+			err = dc.client.CreateRoleAssignmentSimple(dc.resourceGroup, servicePrincipalObjectID)
+			if err != nil {
+				log.Fatalf("apimodel: could not create or assign ServicePrincipal: %q", err)
+
+			}
+
+			dc.containerService.Properties.ServicePrincipalProfile = &api.ServicePrincipalProfile{
+				ClientID: applicationID,
+				Secret:   secret,
+				ObjectID: servicePrincipalObjectID,
+			}
+		}
+	}
+}
+
+func revalidateApimodel(apiloader *api.Apiloader, containerService *api.ContainerService, apiVersion string) (*api.ContainerService, string, error) {
+	// This isn't terribly elegant, but it's the easiest way to go for now w/o duplicating a bunch of code
+	rawVersionedAPIModel, err := apiloader.SerializeContainerService(containerService, apiVersion)
+	if err != nil {
+		return nil, "", err
+	}
+	return apiloader.DeserializeContainerService(rawVersionedAPIModel, true, false, nil)
+}
+
+func (dc *deployCmd) run() error {
+	ctx := acsengine.Context{
+		Translator: &i18n.Translator{
+			Locale: dc.locale,
+		},
+	}
+
+	templateGenerator, err := acsengine.InitializeTemplateGenerator(ctx, dc.classicMode)
+	if err != nil {
+		log.Fatalln("failed to initialize template generator: %s", err.Error())
+	}
+
+	template, parameters, certsgenerated, err := templateGenerator.GenerateTemplate(dc.containerService, acsengine.DefaultGeneratorCode, false, BuildTag)
+	if err != nil {
+		log.Fatalf("error generating template %s: %s", dc.apimodelPath, err.Error())
+		os.Exit(1)
+	}
+
+	if template, err = transform.PrettyPrintArmTemplate(template); err != nil {
+		log.Fatalf("error pretty printing template: %s \n", err.Error())
+	}
+	var parametersFile string
+	if parametersFile, err = transform.BuildAzureParametersFile(parameters); err != nil {
+		log.Fatalf("error pretty printing template parameters: %s \n", err.Error())
+	}
+
+	writer := &acsengine.ArtifactWriter{
+		Translator: &i18n.Translator{
+			Locale: dc.locale,
+		},
+	}
+	if err = writer.WriteTLSArtifacts(dc.containerService, dc.apiVersion, template, parametersFile, dc.outputDirectory, certsgenerated, dc.parametersOnly); err != nil {
+		log.Fatalf("error writing artifacts: %s \n", err.Error())
+	}
+
+	templateJSON := make(map[string]interface{})
+	parametersJSON := make(map[string]interface{})
+
+	err = json.Unmarshal([]byte(template), &templateJSON)
+	if err != nil {
+		log.Fatalln(err)
+	}
+
+	err = json.Unmarshal([]byte(parameters), &parametersJSON)
+	if err != nil {
+		log.Fatalln(err)
+	}
+
+	deploymentSuffix := dc.random.Int31()
+
+	if res, err := dc.client.DeployTemplate(
+		dc.resourceGroup,
+		fmt.Sprintf("%s-%d", dc.resourceGroup, deploymentSuffix),
+		templateJSON,
+		parametersJSON,
+		nil); err != nil {
+		if res != nil && res.Response.Response != nil && res.Body != nil {
+			defer res.Body.Close()
+			body, _ := ioutil.ReadAll(res.Body)
+			log.Errorf(string(body))
+		}
+		log.Fatalln(err)
+	}
+
+	return nil
+}