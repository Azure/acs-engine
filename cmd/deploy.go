--- conflicted
+++ resolved
@@ -168,16 +168,12 @@
 		log.Fatalf("error pretty printing template parameters: %s \n", err.Error())
 	}
 
-<<<<<<< HEAD
 	writer := &acsengine.ArtifactWriter{
 		Translator: &i18n.Translator{
 			Locale: dc.locale,
 		},
 	}
-	if err = writer.WriteArtifacts(dc.containerService, dc.apiVersion, template, parameters, dc.outputDirectory, certsgenerated, dc.parametersOnly); err != nil {
-=======
-	if err = acsengine.WriteArtifacts(dc.containerService, dc.apiVersion, template, parametersFile, dc.outputDirectory, certsgenerated, dc.parametersOnly); err != nil {
->>>>>>> 8a47cbd8
+	if err = writer.WriteArtifacts(dc.containerService, dc.apiVersion, template, parametersFile, dc.outputDirectory, certsgenerated, dc.parametersOnly); err != nil {
 		log.Fatalf("error writing artifacts: %s \n", err.Error())
 	}
 
