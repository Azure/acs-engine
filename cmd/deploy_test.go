package cmd

import (
	"fmt"
	"strconv"
	"testing"

	"os"

	"github.com/Azure/acs-engine/pkg/api"
	"github.com/Azure/acs-engine/pkg/armhelpers"
	log "github.com/Sirupsen/logrus"
)

const ExampleAPIModel = `{
  "apiVersion": "vlabs",
  "properties": {
    "orchestratorProfile": { "orchestratorType": "Kubernetes", "kubernetesConfig": { "useManagedIdentity": %s } },
    "masterProfile": { "count": 1, "dnsPrefix": "", "vmSize": "Standard_D2_v2" },
    "agentPoolProfiles": [ { "name": "linuxpool1", "count": 2, "vmSize": "Standard_D2_v2", "availabilityProfile": "AvailabilitySet" } ],
    "windowsProfile": { "adminUsername": "azureuser", "adminPassword": "replacepassword1234$" },
    "linuxProfile": { "adminUsername": "azureuser", "ssh": { "publicKeys": [ { "keyData": "" } ] }
    },
    "servicePrincipalProfile": { "servicePrincipalClientID": "%s", "servicePrincipalClientSecret": "%s" }
  }
}
`

func getExampleAPIModel(useManagedIdentity bool, clientID, clientSecret string) string {
	return fmt.Sprintf(
		ExampleAPIModel,
		strconv.FormatBool(useManagedIdentity),
		clientID,
		clientSecret)
}

func TestAutofillApimodelWithoutManagedIdentityCreatesCreds(t *testing.T) {
	testAutodeployCredentialHandling(t, false, "", "")
}

func TestAutofillApimodelWithManagedIdentitySkipsCreds(t *testing.T) {
	testAutodeployCredentialHandling(t, true, "", "")
}

func TestAutofillApimodelAllowsPrespecifiedCreds(t *testing.T) {
	testAutodeployCredentialHandling(t, false, "clientID", "clientSecret")
}

func testAutodeployCredentialHandling(t *testing.T, useManagedIdentity bool, clientID, clientSecret string) {
	apiloader := &api.Apiloader{
		Translator: nil,
	}

	apimodel := getExampleAPIModel(useManagedIdentity, clientID, clientSecret)
	cs, ver, err := apiloader.DeserializeContainerService([]byte(apimodel), false)
	if err != nil {
		t.Fatalf("unexpected error deserializing the example apimodel: %s", err)
	}

	// deserialization happens in validate(), but we are testing just the default
	// setting that occurs in autofillApimodel (which is called from validate)
	// Thus, it assumes that containerService/apiVersion are already populated
	deployCmd := &deployCmd{
		apimodelPath:    "./this/is/unused.json",
		dnsPrefix:       "dnsPrefix1",
		outputDirectory: "_test_output",
		location:        "westus",

		containerService: cs,
		apiVersion:       ver,

		client: &armhelpers.MockACSEngineClient{},
	}

	autofillApimodel(deployCmd)

	// cleanup, since auto-populations creates dirs and saves the SSH private key that it might create
	defer os.RemoveAll(deployCmd.outputDirectory)

<<<<<<< HEAD
	cs, ver, err = revalidateApimodel(apiloader, cs, ver)
=======
	cs, _, err = revalidateApimodel(cs, ver)
>>>>>>> 2b09dca8
	if err != nil {
		log.Fatalf("unexpected error validating apimodel after populating defaults: %s", err)
	}

	if useManagedIdentity {
		if cs.Properties.ServicePrincipalProfile != nil &&
			(cs.Properties.ServicePrincipalProfile.ClientID != "" || cs.Properties.ServicePrincipalProfile.Secret != "") {
			log.Fatalf("Unexpected credentials were populated even though MSI was active.")
		}
	} else {
		if cs.Properties.ServicePrincipalProfile == nil ||
			cs.Properties.ServicePrincipalProfile.ClientID == "" || cs.Properties.ServicePrincipalProfile.Secret == "" {
			log.Fatalf("Credentials were missing even though MSI was not active.")
		}
	}
}<|MERGE_RESOLUTION|>--- conflicted
+++ resolved
@@ -77,11 +77,7 @@
 	// cleanup, since auto-populations creates dirs and saves the SSH private key that it might create
 	defer os.RemoveAll(deployCmd.outputDirectory)
 
-<<<<<<< HEAD
-	cs, ver, err = revalidateApimodel(apiloader, cs, ver)
-=======
-	cs, _, err = revalidateApimodel(cs, ver)
->>>>>>> 2b09dca8
+	cs, _, err = revalidateApimodel(apiloader, cs, ver)
 	if err != nil {
 		log.Fatalf("unexpected error validating apimodel after populating defaults: %s", err)
 	}
