--- conflicted
+++ resolved
@@ -1,482 +1,479 @@
-package cmd
-
-import (
-	"bytes"
-	"encoding/json"
-	"fmt"
-	"io/ioutil"
-	"math/rand"
-	"os"
-	"path"
-	"sort"
-	"strings"
-	"time"
-
-	"github.com/Azure/acs-engine/pkg/acsengine"
-	"github.com/Azure/acs-engine/pkg/acsengine/transform"
-	"github.com/Azure/acs-engine/pkg/api"
-	"github.com/Azure/acs-engine/pkg/armhelpers"
-	"github.com/Azure/acs-engine/pkg/armhelpers/utils"
-	"github.com/Azure/acs-engine/pkg/helpers"
-	"github.com/Azure/acs-engine/pkg/i18n"
-	"github.com/Azure/acs-engine/pkg/openshift/filesystem"
-	"github.com/Azure/acs-engine/pkg/operations"
-	"github.com/leonelquinteros/gotext"
-
-	log "github.com/sirupsen/logrus"
-	"github.com/spf13/cobra"
-)
-
-type scaleCmd struct {
-	authArgs
-
-	// user input
-	resourceGroupName    string
-	deploymentDirectory  string
-	newDesiredAgentCount int
-	location             string
-	agentPoolToScale     string
-	classicMode          bool
-<<<<<<< HEAD
-	windowsPool          bool
-=======
-	masterFQDN           string
->>>>>>> 3482257e
-
-	// derived
-	containerService *api.ContainerService
-	apiVersion       string
-	apiModelPath     string
-	agentPool        *api.AgentPoolProfile
-	client           armhelpers.ACSEngineClient
-	locale           *gotext.Locale
-	nameSuffix       string
-	agentPoolIndex   int
-	logger           *log.Entry
-}
-
-const (
-	scaleName             = "scale"
-	scaleShortDescription = "Scale an existing Kubernetes or OpenShift cluster"
-	scaleLongDescription  = "Scale an existing Kubernetes or OpenShift cluster by specifying increasing or decreasing the node count of an agentpool"
-)
-
-// NewScaleCmd run a command to upgrade a Kubernetes cluster
-func newScaleCmd() *cobra.Command {
-	sc := scaleCmd{}
-
-	scaleCmd := &cobra.Command{
-		Use:   scaleName,
-		Short: scaleShortDescription,
-		Long:  scaleLongDescription,
-		RunE: func(cmd *cobra.Command, args []string) error {
-			return sc.run(cmd, args)
-		},
-	}
-
-	f := scaleCmd.Flags()
-	f.StringVarP(&sc.location, "location", "l", "", "location the cluster is deployed in")
-	f.StringVarP(&sc.resourceGroupName, "resource-group", "g", "", "the resource group where the cluster is deployed")
-	f.StringVar(&sc.deploymentDirectory, "deployment-dir", "", "the location of the output from `generate`")
-	f.IntVar(&sc.newDesiredAgentCount, "new-node-count", 0, "desired number of nodes")
-	f.BoolVar(&sc.classicMode, "classic-mode", false, "enable classic parameters and outputs")
-	f.StringVar(&sc.agentPoolToScale, "node-pool", "", "node pool to scale")
-	f.StringVar(&sc.masterFQDN, "master-FQDN", "", "FQDN for the master load balancer, Needed to scale down Kubernetes agent pools")
-	f.BoolVar(&sc.windowsPool, "windows", false, "true if windows pool")
-
-	addAuthFlags(&sc.authArgs, f)
-
-	return scaleCmd
-}
-
-func (sc *scaleCmd) validate(cmd *cobra.Command) error {
-	log.Infoln("validating...")
-	var err error
-
-	sc.locale, err = i18n.LoadTranslations()
-	if err != nil {
-		return fmt.Errorf("error loading translation files: %s", err.Error())
-	}
-
-	if sc.resourceGroupName == "" {
-		cmd.Usage()
-		return fmt.Errorf("--resource-group must be specified")
-	}
-
-	if sc.location == "" {
-		cmd.Usage()
-		return fmt.Errorf("--location must be specified")
-	}
-
-	sc.location = helpers.NormalizeAzureRegion(sc.location)
-
-	if sc.newDesiredAgentCount == 0 {
-		cmd.Usage()
-		return fmt.Errorf("--new-node-count must be specified")
-	}
-
-	if sc.deploymentDirectory == "" {
-		cmd.Usage()
-		return fmt.Errorf("--deployment-dir must be specified")
-	}
-
-	return nil
-}
-
-func (sc *scaleCmd) load(cmd *cobra.Command) error {
-	sc.logger = log.New().WithField("source", "scaling command line")
-	var err error
-
-	if err = sc.authArgs.validateAuthArgs(); err != nil {
-		return err
-	}
-
-	if sc.client, err = sc.authArgs.getClient(); err != nil {
-		return fmt.Errorf("failed to get client: %s", err.Error())
-	}
-
-	_, err = sc.client.EnsureResourceGroup(sc.resourceGroupName, sc.location, nil)
-	if err != nil {
-		return err
-	}
-
-	// load apimodel from the deployment directory
-	sc.apiModelPath = path.Join(sc.deploymentDirectory, "apimodel.json")
-
-	if _, err = os.Stat(sc.apiModelPath); os.IsNotExist(err) {
-		return fmt.Errorf("specified api model does not exist (%s)", sc.apiModelPath)
-	}
-
-	apiloader := &api.Apiloader{
-		Translator: &i18n.Translator{
-			Locale: sc.locale,
-		},
-	}
-	sc.containerService, sc.apiVersion, err = apiloader.LoadContainerServiceFromFile(sc.apiModelPath, true, true, nil)
-	if err != nil {
-		return fmt.Errorf("error parsing the api model: %s", err.Error())
-	}
-
-	if sc.containerService.Location == "" {
-		sc.containerService.Location = sc.location
-	} else if sc.containerService.Location != sc.location {
-		return fmt.Errorf("--location does not match api model location")
-	}
-
-	if sc.agentPoolToScale == "" {
-		agentPoolCount := len(sc.containerService.Properties.AgentPoolProfiles)
-		if agentPoolCount > 1 {
-			return fmt.Errorf("--node-pool is required if more than one agent pool is defined in the container service")
-		} else if agentPoolCount == 1 {
-			sc.agentPool = sc.containerService.Properties.AgentPoolProfiles[0]
-			sc.agentPoolIndex = 0
-			sc.agentPoolToScale = sc.containerService.Properties.AgentPoolProfiles[0].Name
-		} else {
-			return fmt.Errorf("No node pools found to scale")
-		}
-	} else {
-		agentPoolIndex := -1
-		for i, pool := range sc.containerService.Properties.AgentPoolProfiles {
-			if pool.Name == sc.agentPoolToScale {
-				agentPoolIndex = i
-				sc.agentPool = pool
-				sc.agentPoolIndex = i
-			}
-		}
-		if agentPoolIndex == -1 {
-			return fmt.Errorf("node pool %s was not found in the deployed api model", sc.agentPoolToScale)
-		}
-	}
-
-	templatePath := path.Join(sc.deploymentDirectory, "azuredeploy.json")
-	contents, _ := ioutil.ReadFile(templatePath)
-
-	var template interface{}
-	json.Unmarshal(contents, &template)
-
-	templateMap := template.(map[string]interface{})
-	templateParameters := templateMap["parameters"].(map[string]interface{})
-
-	nameSuffixParam := templateParameters["nameSuffix"].(map[string]interface{})
-	sc.nameSuffix = nameSuffixParam["defaultValue"].(string)
-	log.Infoln("Name suffix: %s", sc.nameSuffix)
-	return nil
-}
-
-func (sc *scaleCmd) run(cmd *cobra.Command, args []string) error {
-	if err := sc.validate(cmd); err != nil {
-		return fmt.Errorf("failed to validate scale command: %s", err.Error())
-	}
-	if err := sc.load(cmd); err != nil {
-		return fmt.Errorf("failed to load existing container service: %s", err.Error())
-	}
-
-	orchestratorInfo := sc.containerService.Properties.OrchestratorProfile
-	var currentNodeCount, highestUsedIndex, index, poolindex int
-	indexes := make([]int, 0)
-	indexToVM := make(map[int]string)
-	if sc.agentPool.IsAvailabilitySets() {
-		//TODO handle when there is a nextLink in the response and get more nodes
-		vms, err := sc.client.ListVirtualMachines(sc.resourceGroupName)
-		if err != nil {
-			return fmt.Errorf("failed to get vms in the resource group. Error: %s", err.Error())
-		} else if len(*vms.Value) < 1 {
-			return fmt.Errorf("The provided resource group does not contain any vms")
-		}
-		for _, vm := range *vms.Value {
-			vmTags := *vm.Tags
-			poolName := *vmTags["poolName"]
-			nameSuffix := *vmTags["resourceNameSuffix"]
-
-			//Changed to string contains for the nameSuffix as the Windows Agent Pools use only a substring of the first 5 characters of the entire nameSuffix
-			if err != nil || !strings.EqualFold(poolName, sc.agentPoolToScale) || !strings.Contains(sc.nameSuffix, nameSuffix) {
-				continue
-			}
-
-			if sc.windowsPool {
-				_, _, poolindex, index, err = utils.WindowsVMNameParts(*vm.Name)
-			} else {
-				_, _, index, err = utils.K8sLinuxVMNameParts(*vm.Name)
-			}
-
-			indexToVM[index] = *vm.Name
-			indexes = append(indexes, index)
-		}
-		sortedIndexes := sort.IntSlice(indexes)
-		sortedIndexes.Sort()
-		indexes = []int(sortedIndexes)
-		currentNodeCount = len(indexes)
-
-		if currentNodeCount == sc.newDesiredAgentCount {
-			log.Info("Cluster is currently at the desired agent count.")
-			return nil
-		}
-		highestUsedIndex = indexes[len(indexes)-1]
-
-		// Scale down Scenario
-		if currentNodeCount > sc.newDesiredAgentCount {
-			if sc.masterFQDN == "" {
-				cmd.Usage()
-				return fmt.Errorf("master-FQDN is required to scale down a kubernetes cluster's agent pool")
-			}
-
-			vmsToDelete := make([]string, 0)
-			for i := currentNodeCount - 1; i >= sc.newDesiredAgentCount; i-- {
-				vmsToDelete = append(vmsToDelete, indexToVM[i])
-			}
-
-			switch orchestratorInfo.OrchestratorType {
-			case api.Kubernetes:
-				kubeConfig, err := acsengine.GenerateKubeConfig(sc.containerService.Properties, sc.location)
-				if err != nil {
-					return fmt.Errorf("failed to generate kube config: %v", err)
-				}
-				err = sc.drainNodes(kubeConfig, vmsToDelete)
-				if err != nil {
-					return fmt.Errorf("Got error %+v, while draining the nodes to be deleted", err)
-				}
-			case api.OpenShift:
-				bundle := bytes.NewReader(sc.containerService.Properties.OrchestratorProfile.OpenShiftConfig.ConfigBundles["master"])
-				fs, err := filesystem.NewTGZReader(bundle)
-				if err != nil {
-					return fmt.Errorf("failed to read master bundle: %v", err)
-				}
-				kubeConfig, err := fs.ReadFile("etc/origin/master/admin.kubeconfig")
-				if err != nil {
-					return fmt.Errorf("failed to read kube config: %v", err)
-				}
-				err = sc.drainNodes(string(kubeConfig), vmsToDelete)
-				if err != nil {
-					return fmt.Errorf("Got error %v, while draining the nodes to be deleted", err)
-				}
-			}
-
-			errList := operations.ScaleDownVMs(sc.client, sc.logger, sc.resourceGroupName, vmsToDelete...)
-			if errList != nil {
-				errorMessage := ""
-				for element := errList.Front(); element != nil; element = element.Next() {
-					vmError, ok := element.Value.(*operations.VMScalingErrorDetails)
-					if ok {
-						error := fmt.Sprintf("Node '%s' failed to delete with error: '%s'", vmError.Name, vmError.Error.Error())
-						errorMessage = errorMessage + error
-					}
-				}
-				return fmt.Errorf(errorMessage)
-			}
-
-			return nil
-		}
-	} else {
-		vmssList, err := sc.client.ListVirtualMachineScaleSets(sc.resourceGroupName)
-		if err != nil {
-			return fmt.Errorf("failed to get vmss list in the resource group. Error: %s", err.Error())
-		}
-		for _, vmss := range *vmssList.Value {
-			vmTags := *vmss.Tags
-			poolName := *vmTags["poolName"]
-			nameSuffix := *vmTags["resourceNameSuffix"]
-
-			//Changed to string contains for the nameSuffix as the Windows Agent Pools use only a substring of the first 5 characters of the entire nameSuffix
-			if err != nil || !strings.EqualFold(poolName, sc.agentPoolToScale) || !strings.Contains(sc.nameSuffix, nameSuffix) {
-				continue
-			}
-
-			if sc.windowsPool {
-				_, _, poolindex, err = utils.WindowsVMSSNameParts(*vmss.Name)
-			}
-
-			currentNodeCount = int(*vmss.Sku.Capacity)
-			highestUsedIndex = 0
-		}
-	}
-
-	ctx := acsengine.Context{
-		Translator: &i18n.Translator{
-			Locale: sc.locale,
-		},
-	}
-	templateGenerator, err := acsengine.InitializeTemplateGenerator(ctx, sc.classicMode)
-	if err != nil {
-		return fmt.Errorf("failed to initialize template generator: %s", err.Error())
-	}
-
-	sc.containerService.Properties.AgentPoolProfiles = []*api.AgentPoolProfile{sc.agentPool}
-
-	template, parameters, _, err := templateGenerator.GenerateTemplate(sc.containerService, acsengine.DefaultGeneratorCode, false, BuildTag)
-	if err != nil {
-		return fmt.Errorf("error generating template %s: %s", sc.apiModelPath, err.Error())
-	}
-
-	if template, err = transform.PrettyPrintArmTemplate(template); err != nil {
-		return fmt.Errorf("error pretty printing template: %s", err.Error())
-	}
-
-	templateJSON := make(map[string]interface{})
-	parametersJSON := make(map[string]interface{})
-
-	err = json.Unmarshal([]byte(template), &templateJSON)
-	if err != nil {
-		return err
-	}
-
-	err = json.Unmarshal([]byte(parameters), &parametersJSON)
-	if err != nil {
-		return err
-	}
-
-	transformer := transform.Transformer{Translator: ctx.Translator}
-	// Our templates generate a range of nodes based on a count and offset, it is possible for there to be holes in the template
-	// So we need to set the count in the template to get enough nodes for the range, if there are holes that number will be larger than the desired count
-	countForTemplate := sc.newDesiredAgentCount
-	if highestUsedIndex != 0 {
-		countForTemplate += highestUsedIndex + 1 - currentNodeCount
-	}
-	addValue(parametersJSON, sc.agentPool.Name+"Count", countForTemplate)
-
-	if sc.windowsPool {
-		templateJSON["variables"].(map[string]interface{})[sc.agentPool.Name+"Index"] = poolindex
-	}
-	switch orchestratorInfo.OrchestratorType {
-	case api.OpenShift:
-		err = transformer.NormalizeForOpenShiftVMASScalingUp(sc.logger, sc.agentPool.Name, templateJSON)
-		if err != nil {
-			return fmt.Errorf("error tranforming the template for scaling template %s: %v", sc.apiModelPath, err)
-		}
-		if sc.agentPool.IsAvailabilitySets() {
-			addValue(parametersJSON, fmt.Sprintf("%sOffset", sc.agentPool.Name), highestUsedIndex+1)
-		}
-	case api.Kubernetes:
-		err = transformer.NormalizeForK8sVMASScalingUp(sc.logger, templateJSON)
-		if err != nil {
-			return fmt.Errorf("error tranforming the template for scaling template %s: %s", sc.apiModelPath, err.Error())
-		}
-		if sc.agentPool.IsAvailabilitySets() {
-			addValue(parametersJSON, fmt.Sprintf("%sOffset", sc.agentPool.Name), highestUsedIndex+1)
-		}
-	case api.Swarm:
-	case api.SwarmMode:
-	case api.DCOS:
-		if sc.agentPool.IsAvailabilitySets() {
-			return fmt.Errorf("scaling isn't supported for orchestrator %s, with availability sets", orchestratorInfo.OrchestratorType)
-		}
-		transformer.NormalizeForVMSSScaling(sc.logger, templateJSON)
-	}
-
-	random := rand.New(rand.NewSource(time.Now().UnixNano()))
-	deploymentSuffix := random.Int31()
-
-	_, err = sc.client.DeployTemplate(
-		sc.resourceGroupName,
-		fmt.Sprintf("%s-%d", sc.resourceGroupName, deploymentSuffix),
-		templateJSON,
-		parametersJSON,
-		nil)
-	if err != nil {
-		return err
-	}
-
-	apiloader := &api.Apiloader{
-		Translator: &i18n.Translator{
-			Locale: sc.locale,
-		},
-	}
-	var apiVersion string
-	sc.containerService, apiVersion, err = apiloader.LoadContainerServiceFromFile(sc.apiModelPath, false, true, nil)
-	if err != nil {
-		return err
-	}
-	sc.containerService.Properties.AgentPoolProfiles[sc.agentPoolIndex].Count = sc.newDesiredAgentCount
-
-	b, err := apiloader.SerializeContainerService(sc.containerService, apiVersion)
-
-	if err != nil {
-		return err
-	}
-
-	f := acsengine.FileSaver{
-		Translator: &i18n.Translator{
-			Locale: sc.locale,
-		},
-	}
-
-	return f.SaveFile(sc.deploymentDirectory, "apimodel.json", b)
-}
-
-type paramsMap map[string]interface{}
-
-func addValue(m paramsMap, k string, v interface{}) {
-	m[k] = paramsMap{
-		"value": v,
-	}
-}
-
-func (sc *scaleCmd) drainNodes(kubeConfig string, vmsToDelete []string) error {
-	masterURL := sc.masterFQDN
-	if !strings.HasPrefix(masterURL, "https://") {
-		masterURL = fmt.Sprintf("https://%s", masterURL)
-	}
-	numVmsToDrain := len(vmsToDelete)
-	errChan := make(chan *operations.VMScalingErrorDetails, numVmsToDrain)
-	defer close(errChan)
-	for _, vmName := range vmsToDelete {
-		go func(vmName string) {
-			err := operations.SafelyDrainNode(sc.client, sc.logger,
-				masterURL, kubeConfig, vmName, time.Duration(60)*time.Minute)
-			if err != nil {
-				log.Errorf("Failed to drain node %s, got error %v", vmName, err)
-				errChan <- &operations.VMScalingErrorDetails{Error: err, Name: vmName}
-				return
-			}
-			errChan <- nil
-		}(vmName)
-	}
-
-	for i := 0; i < numVmsToDrain; i++ {
-		errDetails := <-errChan
-		if errDetails != nil {
-			return fmt.Errorf("Node %q failed to drain with error: %v", errDetails.Name, errDetails.Error)
-		}
-	}
-
-	return nil
-}+package cmd
+
+import (
+	"bytes"
+	"encoding/json"
+	"fmt"
+	"io/ioutil"
+	"math/rand"
+	"os"
+	"path"
+	"sort"
+	"strings"
+	"time"
+
+	"github.com/Azure/acs-engine/pkg/acsengine"
+	"github.com/Azure/acs-engine/pkg/acsengine/transform"
+	"github.com/Azure/acs-engine/pkg/api"
+	"github.com/Azure/acs-engine/pkg/armhelpers"
+	"github.com/Azure/acs-engine/pkg/armhelpers/utils"
+	"github.com/Azure/acs-engine/pkg/helpers"
+	"github.com/Azure/acs-engine/pkg/i18n"
+	"github.com/Azure/acs-engine/pkg/openshift/filesystem"
+	"github.com/Azure/acs-engine/pkg/operations"
+	"github.com/leonelquinteros/gotext"
+
+	log "github.com/sirupsen/logrus"
+	"github.com/spf13/cobra"
+)
+
+type scaleCmd struct {
+	authArgs
+
+	// user input
+	resourceGroupName    string
+	deploymentDirectory  string
+	newDesiredAgentCount int
+	location             string
+	agentPoolToScale     string
+	classicMode          bool
+	windowsPool          bool
+	masterFQDN           string
+
+	// derived
+	containerService *api.ContainerService
+	apiVersion       string
+	apiModelPath     string
+	agentPool        *api.AgentPoolProfile
+	client           armhelpers.ACSEngineClient
+	locale           *gotext.Locale
+	nameSuffix       string
+	agentPoolIndex   int
+	logger           *log.Entry
+}
+
+const (
+	scaleName             = "scale"
+	scaleShortDescription = "Scale an existing Kubernetes or OpenShift cluster"
+	scaleLongDescription  = "Scale an existing Kubernetes or OpenShift cluster by specifying increasing or decreasing the node count of an agentpool"
+)
+
+// NewScaleCmd run a command to upgrade a Kubernetes cluster
+func newScaleCmd() *cobra.Command {
+	sc := scaleCmd{}
+
+	scaleCmd := &cobra.Command{
+		Use:   scaleName,
+		Short: scaleShortDescription,
+		Long:  scaleLongDescription,
+		RunE: func(cmd *cobra.Command, args []string) error {
+			return sc.run(cmd, args)
+		},
+	}
+
+	f := scaleCmd.Flags()
+	f.StringVarP(&sc.location, "location", "l", "", "location the cluster is deployed in")
+	f.StringVarP(&sc.resourceGroupName, "resource-group", "g", "", "the resource group where the cluster is deployed")
+	f.StringVar(&sc.deploymentDirectory, "deployment-dir", "", "the location of the output from `generate`")
+	f.IntVar(&sc.newDesiredAgentCount, "new-node-count", 0, "desired number of nodes")
+	f.BoolVar(&sc.classicMode, "classic-mode", false, "enable classic parameters and outputs")
+	f.StringVar(&sc.agentPoolToScale, "node-pool", "", "node pool to scale")
+	f.StringVar(&sc.masterFQDN, "master-FQDN", "", "FQDN for the master load balancer, Needed to scale down Kubernetes agent pools")
+	f.BoolVar(&sc.windowsPool, "windows", false, "true if windows pool")
+
+	addAuthFlags(&sc.authArgs, f)
+
+	return scaleCmd
+}
+
+func (sc *scaleCmd) validate(cmd *cobra.Command) error {
+	log.Infoln("validating...")
+	var err error
+
+	sc.locale, err = i18n.LoadTranslations()
+	if err != nil {
+		return fmt.Errorf("error loading translation files: %s", err.Error())
+	}
+
+	if sc.resourceGroupName == "" {
+		cmd.Usage()
+		return fmt.Errorf("--resource-group must be specified")
+	}
+
+	if sc.location == "" {
+		cmd.Usage()
+		return fmt.Errorf("--location must be specified")
+	}
+
+	sc.location = helpers.NormalizeAzureRegion(sc.location)
+
+	if sc.newDesiredAgentCount == 0 {
+		cmd.Usage()
+		return fmt.Errorf("--new-node-count must be specified")
+	}
+
+	if sc.deploymentDirectory == "" {
+		cmd.Usage()
+		return fmt.Errorf("--deployment-dir must be specified")
+	}
+
+	return nil
+}
+
+func (sc *scaleCmd) load(cmd *cobra.Command) error {
+	sc.logger = log.New().WithField("source", "scaling command line")
+	var err error
+
+	if err = sc.authArgs.validateAuthArgs(); err != nil {
+		return err
+	}
+
+	if sc.client, err = sc.authArgs.getClient(); err != nil {
+		return fmt.Errorf("failed to get client: %s", err.Error())
+	}
+
+	_, err = sc.client.EnsureResourceGroup(sc.resourceGroupName, sc.location, nil)
+	if err != nil {
+		return err
+	}
+
+	// load apimodel from the deployment directory
+	sc.apiModelPath = path.Join(sc.deploymentDirectory, "apimodel.json")
+
+	if _, err = os.Stat(sc.apiModelPath); os.IsNotExist(err) {
+		return fmt.Errorf("specified api model does not exist (%s)", sc.apiModelPath)
+	}
+
+	apiloader := &api.Apiloader{
+		Translator: &i18n.Translator{
+			Locale: sc.locale,
+		},
+	}
+	sc.containerService, sc.apiVersion, err = apiloader.LoadContainerServiceFromFile(sc.apiModelPath, true, true, nil)
+	if err != nil {
+		return fmt.Errorf("error parsing the api model: %s", err.Error())
+	}
+
+	if sc.containerService.Location == "" {
+		sc.containerService.Location = sc.location
+	} else if sc.containerService.Location != sc.location {
+		return fmt.Errorf("--location does not match api model location")
+	}
+
+	if sc.agentPoolToScale == "" {
+		agentPoolCount := len(sc.containerService.Properties.AgentPoolProfiles)
+		if agentPoolCount > 1 {
+			return fmt.Errorf("--node-pool is required if more than one agent pool is defined in the container service")
+		} else if agentPoolCount == 1 {
+			sc.agentPool = sc.containerService.Properties.AgentPoolProfiles[0]
+			sc.agentPoolIndex = 0
+			sc.agentPoolToScale = sc.containerService.Properties.AgentPoolProfiles[0].Name
+		} else {
+			return fmt.Errorf("No node pools found to scale")
+		}
+	} else {
+		agentPoolIndex := -1
+		for i, pool := range sc.containerService.Properties.AgentPoolProfiles {
+			if pool.Name == sc.agentPoolToScale {
+				agentPoolIndex = i
+				sc.agentPool = pool
+				sc.agentPoolIndex = i
+			}
+		}
+		if agentPoolIndex == -1 {
+			return fmt.Errorf("node pool %s was not found in the deployed api model", sc.agentPoolToScale)
+		}
+	}
+
+	templatePath := path.Join(sc.deploymentDirectory, "azuredeploy.json")
+	contents, _ := ioutil.ReadFile(templatePath)
+
+	var template interface{}
+	json.Unmarshal(contents, &template)
+
+	templateMap := template.(map[string]interface{})
+	templateParameters := templateMap["parameters"].(map[string]interface{})
+
+	nameSuffixParam := templateParameters["nameSuffix"].(map[string]interface{})
+	sc.nameSuffix = nameSuffixParam["defaultValue"].(string)
+	log.Infoln("Name suffix: %s", sc.nameSuffix)
+	return nil
+}
+
+func (sc *scaleCmd) run(cmd *cobra.Command, args []string) error {
+	if err := sc.validate(cmd); err != nil {
+		return fmt.Errorf("failed to validate scale command: %s", err.Error())
+	}
+	if err := sc.load(cmd); err != nil {
+		return fmt.Errorf("failed to load existing container service: %s", err.Error())
+	}
+
+	orchestratorInfo := sc.containerService.Properties.OrchestratorProfile
+	var currentNodeCount, highestUsedIndex, index, poolindex int
+	indexes := make([]int, 0)
+	indexToVM := make(map[int]string)
+	if sc.agentPool.IsAvailabilitySets() {
+		//TODO handle when there is a nextLink in the response and get more nodes
+		vms, err := sc.client.ListVirtualMachines(sc.resourceGroupName)
+		if err != nil {
+			return fmt.Errorf("failed to get vms in the resource group. Error: %s", err.Error())
+		} else if len(*vms.Value) < 1 {
+			return fmt.Errorf("The provided resource group does not contain any vms")
+		}
+		for _, vm := range *vms.Value {
+			vmTags := *vm.Tags
+			poolName := *vmTags["poolName"]
+			nameSuffix := *vmTags["resourceNameSuffix"]
+
+			//Changed to string contains for the nameSuffix as the Windows Agent Pools use only a substring of the first 5 characters of the entire nameSuffix
+			if err != nil || !strings.EqualFold(poolName, sc.agentPoolToScale) || !strings.Contains(sc.nameSuffix, nameSuffix) {
+				continue
+			}
+
+			if sc.windowsPool {
+				_, _, poolindex, index, err = utils.WindowsVMNameParts(*vm.Name)
+			} else {
+				_, _, index, err = utils.K8sLinuxVMNameParts(*vm.Name)
+			}
+
+			indexToVM[index] = *vm.Name
+			indexes = append(indexes, index)
+		}
+		sortedIndexes := sort.IntSlice(indexes)
+		sortedIndexes.Sort()
+		indexes = []int(sortedIndexes)
+		currentNodeCount = len(indexes)
+
+		if currentNodeCount == sc.newDesiredAgentCount {
+			log.Info("Cluster is currently at the desired agent count.")
+			return nil
+		}
+		highestUsedIndex = indexes[len(indexes)-1]
+
+		// Scale down Scenario
+		if currentNodeCount > sc.newDesiredAgentCount {
+			if sc.masterFQDN == "" {
+				cmd.Usage()
+				return fmt.Errorf("master-FQDN is required to scale down a kubernetes cluster's agent pool")
+			}
+
+			vmsToDelete := make([]string, 0)
+			for i := currentNodeCount - 1; i >= sc.newDesiredAgentCount; i-- {
+				vmsToDelete = append(vmsToDelete, indexToVM[i])
+			}
+
+			switch orchestratorInfo.OrchestratorType {
+			case api.Kubernetes:
+				kubeConfig, err := acsengine.GenerateKubeConfig(sc.containerService.Properties, sc.location)
+				if err != nil {
+					return fmt.Errorf("failed to generate kube config: %v", err)
+				}
+				err = sc.drainNodes(kubeConfig, vmsToDelete)
+				if err != nil {
+					return fmt.Errorf("Got error %+v, while draining the nodes to be deleted", err)
+				}
+			case api.OpenShift:
+				bundle := bytes.NewReader(sc.containerService.Properties.OrchestratorProfile.OpenShiftConfig.ConfigBundles["master"])
+				fs, err := filesystem.NewTGZReader(bundle)
+				if err != nil {
+					return fmt.Errorf("failed to read master bundle: %v", err)
+				}
+				kubeConfig, err := fs.ReadFile("etc/origin/master/admin.kubeconfig")
+				if err != nil {
+					return fmt.Errorf("failed to read kube config: %v", err)
+				}
+				err = sc.drainNodes(string(kubeConfig), vmsToDelete)
+				if err != nil {
+					return fmt.Errorf("Got error %v, while draining the nodes to be deleted", err)
+				}
+			}
+
+			errList := operations.ScaleDownVMs(sc.client, sc.logger, sc.resourceGroupName, vmsToDelete...)
+			if errList != nil {
+				errorMessage := ""
+				for element := errList.Front(); element != nil; element = element.Next() {
+					vmError, ok := element.Value.(*operations.VMScalingErrorDetails)
+					if ok {
+						error := fmt.Sprintf("Node '%s' failed to delete with error: '%s'", vmError.Name, vmError.Error.Error())
+						errorMessage = errorMessage + error
+					}
+				}
+				return fmt.Errorf(errorMessage)
+			}
+
+			return nil
+		}
+	} else {
+		vmssList, err := sc.client.ListVirtualMachineScaleSets(sc.resourceGroupName)
+		if err != nil {
+			return fmt.Errorf("failed to get vmss list in the resource group. Error: %s", err.Error())
+		}
+		for _, vmss := range *vmssList.Value {
+			vmTags := *vmss.Tags
+			poolName := *vmTags["poolName"]
+			nameSuffix := *vmTags["resourceNameSuffix"]
+
+			//Changed to string contains for the nameSuffix as the Windows Agent Pools use only a substring of the first 5 characters of the entire nameSuffix
+			if err != nil || !strings.EqualFold(poolName, sc.agentPoolToScale) || !strings.Contains(sc.nameSuffix, nameSuffix) {
+				continue
+			}
+
+			if sc.windowsPool {
+				_, _, poolindex, err = utils.WindowsVMSSNameParts(*vmss.Name)
+			}
+
+			currentNodeCount = int(*vmss.Sku.Capacity)
+			highestUsedIndex = 0
+		}
+	}
+
+	ctx := acsengine.Context{
+		Translator: &i18n.Translator{
+			Locale: sc.locale,
+		},
+	}
+	templateGenerator, err := acsengine.InitializeTemplateGenerator(ctx, sc.classicMode)
+	if err != nil {
+		return fmt.Errorf("failed to initialize template generator: %s", err.Error())
+	}
+
+	sc.containerService.Properties.AgentPoolProfiles = []*api.AgentPoolProfile{sc.agentPool}
+
+	template, parameters, _, err := templateGenerator.GenerateTemplate(sc.containerService, acsengine.DefaultGeneratorCode, false, BuildTag)
+	if err != nil {
+		return fmt.Errorf("error generating template %s: %s", sc.apiModelPath, err.Error())
+	}
+
+	if template, err = transform.PrettyPrintArmTemplate(template); err != nil {
+		return fmt.Errorf("error pretty printing template: %s", err.Error())
+	}
+
+	templateJSON := make(map[string]interface{})
+	parametersJSON := make(map[string]interface{})
+
+	err = json.Unmarshal([]byte(template), &templateJSON)
+	if err != nil {
+		return err
+	}
+
+	err = json.Unmarshal([]byte(parameters), &parametersJSON)
+	if err != nil {
+		return err
+	}
+
+	transformer := transform.Transformer{Translator: ctx.Translator}
+	// Our templates generate a range of nodes based on a count and offset, it is possible for there to be holes in the template
+	// So we need to set the count in the template to get enough nodes for the range, if there are holes that number will be larger than the desired count
+	countForTemplate := sc.newDesiredAgentCount
+	if highestUsedIndex != 0 {
+		countForTemplate += highestUsedIndex + 1 - currentNodeCount
+	}
+	addValue(parametersJSON, sc.agentPool.Name+"Count", countForTemplate)
+
+	if sc.windowsPool {
+		templateJSON["variables"].(map[string]interface{})[sc.agentPool.Name+"Index"] = poolindex
+	}
+	switch orchestratorInfo.OrchestratorType {
+	case api.OpenShift:
+		err = transformer.NormalizeForOpenShiftVMASScalingUp(sc.logger, sc.agentPool.Name, templateJSON)
+		if err != nil {
+			return fmt.Errorf("error tranforming the template for scaling template %s: %v", sc.apiModelPath, err)
+		}
+		if sc.agentPool.IsAvailabilitySets() {
+			addValue(parametersJSON, fmt.Sprintf("%sOffset", sc.agentPool.Name), highestUsedIndex+1)
+		}
+	case api.Kubernetes:
+		err = transformer.NormalizeForK8sVMASScalingUp(sc.logger, templateJSON)
+		if err != nil {
+			return fmt.Errorf("error tranforming the template for scaling template %s: %s", sc.apiModelPath, err.Error())
+		}
+		if sc.agentPool.IsAvailabilitySets() {
+			addValue(parametersJSON, fmt.Sprintf("%sOffset", sc.agentPool.Name), highestUsedIndex+1)
+		}
+	case api.Swarm:
+	case api.SwarmMode:
+	case api.DCOS:
+		if sc.agentPool.IsAvailabilitySets() {
+			return fmt.Errorf("scaling isn't supported for orchestrator %s, with availability sets", orchestratorInfo.OrchestratorType)
+		}
+		transformer.NormalizeForVMSSScaling(sc.logger, templateJSON)
+	}
+
+	random := rand.New(rand.NewSource(time.Now().UnixNano()))
+	deploymentSuffix := random.Int31()
+
+	_, err = sc.client.DeployTemplate(
+		sc.resourceGroupName,
+		fmt.Sprintf("%s-%d", sc.resourceGroupName, deploymentSuffix),
+		templateJSON,
+		parametersJSON,
+		nil)
+	if err != nil {
+		return err
+	}
+
+	apiloader := &api.Apiloader{
+		Translator: &i18n.Translator{
+			Locale: sc.locale,
+		},
+	}
+	var apiVersion string
+	sc.containerService, apiVersion, err = apiloader.LoadContainerServiceFromFile(sc.apiModelPath, false, true, nil)
+	if err != nil {
+		return err
+	}
+	sc.containerService.Properties.AgentPoolProfiles[sc.agentPoolIndex].Count = sc.newDesiredAgentCount
+
+	b, err := apiloader.SerializeContainerService(sc.containerService, apiVersion)
+
+	if err != nil {
+		return err
+	}
+
+	f := acsengine.FileSaver{
+		Translator: &i18n.Translator{
+			Locale: sc.locale,
+		},
+	}
+
+	return f.SaveFile(sc.deploymentDirectory, "apimodel.json", b)
+}
+
+type paramsMap map[string]interface{}
+
+func addValue(m paramsMap, k string, v interface{}) {
+	m[k] = paramsMap{
+		"value": v,
+	}
+}
+
+func (sc *scaleCmd) drainNodes(kubeConfig string, vmsToDelete []string) error {
+	masterURL := sc.masterFQDN
+	if !strings.HasPrefix(masterURL, "https://") {
+		masterURL = fmt.Sprintf("https://%s", masterURL)
+	}
+	numVmsToDrain := len(vmsToDelete)
+	errChan := make(chan *operations.VMScalingErrorDetails, numVmsToDrain)
+	defer close(errChan)
+	for _, vmName := range vmsToDelete {
+		go func(vmName string) {
+			err := operations.SafelyDrainNode(sc.client, sc.logger,
+				masterURL, kubeConfig, vmName, time.Duration(60)*time.Minute)
+			if err != nil {
+				log.Errorf("Failed to drain node %s, got error %v", vmName, err)
+				errChan <- &operations.VMScalingErrorDetails{Error: err, Name: vmName}
+				return
+			}
+			errChan <- nil
+		}(vmName)
+	}
+
+	for i := 0; i < numVmsToDrain; i++ {
+		errDetails := <-errChan
+		if errDetails != nil {
+			return fmt.Errorf("Node %q failed to drain with error: %v", errDetails.Name, errDetails.Error)
+		}
+	}
+
+	return nil
+}