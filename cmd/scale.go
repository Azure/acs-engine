package cmd

import (
	"bytes"
	"encoding/json"
	"fmt"
	"io/ioutil"
	"math/rand"
	"os"
	"path"
	"sort"
	"strings"
	"time"

	"github.com/Azure/acs-engine/pkg/acsengine"
	"github.com/Azure/acs-engine/pkg/acsengine/transform"
	"github.com/Azure/acs-engine/pkg/api"
	"github.com/Azure/acs-engine/pkg/armhelpers"
	"github.com/Azure/acs-engine/pkg/armhelpers/utils"
	"github.com/Azure/acs-engine/pkg/helpers"
	"github.com/Azure/acs-engine/pkg/i18n"
	"github.com/Azure/acs-engine/pkg/openshift/filesystem"
	"github.com/Azure/acs-engine/pkg/operations"
	"github.com/leonelquinteros/gotext"

	log "github.com/sirupsen/logrus"
	"github.com/spf13/cobra"
)

type scaleCmd struct {
	authArgs

	// user input
	resourceGroupName    string
	deploymentDirectory  string
	newDesiredAgentCount int
	location             string
	agentPoolToScale     string
	classicMode          bool
	masterFQDN           string

	// derived
	containerService *api.ContainerService
	apiVersion       string
	apiModelPath     string
	agentPool        *api.AgentPoolProfile
	client           armhelpers.ACSEngineClient
	locale           *gotext.Locale
	nameSuffix       string
	agentPoolIndex   int
	logger           *log.Entry
}

const (
	scaleName             = "scale"
	scaleShortDescription = "Scale an existing Kubernetes or OpenShift cluster"
	scaleLongDescription  = "Scale an existing Kubernetes or OpenShift cluster by specifying increasing or decreasing the node count of an agentpool"
)

// NewScaleCmd run a command to upgrade a Kubernetes cluster
func newScaleCmd() *cobra.Command {
	sc := scaleCmd{}

	scaleCmd := &cobra.Command{
		Use:   scaleName,
		Short: scaleShortDescription,
		Long:  scaleLongDescription,
		RunE: func(cmd *cobra.Command, args []string) error {
			return sc.run(cmd, args)
		},
	}

	f := scaleCmd.Flags()
	f.StringVarP(&sc.location, "location", "l", "", "location the cluster is deployed in")
	f.StringVarP(&sc.resourceGroupName, "resource-group", "g", "", "the resource group where the cluster is deployed")
	f.StringVar(&sc.deploymentDirectory, "deployment-dir", "", "the location of the output from `generate`")
	f.IntVar(&sc.newDesiredAgentCount, "new-node-count", 0, "desired number of nodes")
	f.BoolVar(&sc.classicMode, "classic-mode", false, "enable classic parameters and outputs")
	f.StringVar(&sc.agentPoolToScale, "node-pool", "", "node pool to scale")
	f.StringVar(&sc.masterFQDN, "master-FQDN", "", "FQDN for the master load balancer, Needed to scale down Kubernetes agent pools")

	addAuthFlags(&sc.authArgs, f)

	return scaleCmd
}

func (sc *scaleCmd) validate(cmd *cobra.Command) error {
	log.Infoln("validating...")
	var err error

	sc.locale, err = i18n.LoadTranslations()
	if err != nil {
		return fmt.Errorf("error loading translation files: %s", err.Error())
	}

	if sc.resourceGroupName == "" {
		cmd.Usage()
		return fmt.Errorf("--resource-group must be specified")
	}

	if sc.location == "" {
		cmd.Usage()
		return fmt.Errorf("--location must be specified")
	}

	sc.location = helpers.NormalizeAzureRegion(sc.location)

	if sc.newDesiredAgentCount == 0 {
		cmd.Usage()
		return fmt.Errorf("--new-node-count must be specified")
	}

<<<<<<< HEAD
	if err = sc.authArgs.validateAuthArgs(); err != nil {
		log.Fatalf("%s", err)
=======
	if sc.deploymentDirectory == "" {
		cmd.Usage()
		return fmt.Errorf("--deployment-dir must be specified")
>>>>>>> 3482257e
	}

	return nil
}

func (sc *scaleCmd) load(cmd *cobra.Command) error {
	sc.logger = log.New().WithField("source", "scaling command line")
	var err error

	if err = sc.authArgs.validateAuthArgs(); err != nil {
		return err
	}

	if sc.client, err = sc.authArgs.getClient(); err != nil {
		return fmt.Errorf("failed to get client: %s", err.Error())
	}

	_, err = sc.client.EnsureResourceGroup(sc.resourceGroupName, sc.location, nil)
	if err != nil {
		return err
	}

	// load apimodel from the deployment directory
	sc.apiModelPath = path.Join(sc.deploymentDirectory, "apimodel.json")

	if _, err = os.Stat(sc.apiModelPath); os.IsNotExist(err) {
		return fmt.Errorf("specified api model does not exist (%s)", sc.apiModelPath)
	}

	apiloader := &api.Apiloader{
		Translator: &i18n.Translator{
			Locale: sc.locale,
		},
	}
	sc.containerService, sc.apiVersion, err = apiloader.LoadContainerServiceFromFile(sc.apiModelPath, true, true, nil)
	if err != nil {
		return fmt.Errorf("error parsing the api model: %s", err.Error())
	}

	if sc.containerService.Location == "" {
		sc.containerService.Location = sc.location
	} else if sc.containerService.Location != sc.location {
		return fmt.Errorf("--location does not match api model location")
	}

	if sc.agentPoolToScale == "" {
		agentPoolCount := len(sc.containerService.Properties.AgentPoolProfiles)
		if agentPoolCount > 1 {
			return fmt.Errorf("--node-pool is required if more than one agent pool is defined in the container service")
		} else if agentPoolCount == 1 {
			sc.agentPool = sc.containerService.Properties.AgentPoolProfiles[0]
			sc.agentPoolIndex = 0
			sc.agentPoolToScale = sc.containerService.Properties.AgentPoolProfiles[0].Name
		} else {
			return fmt.Errorf("No node pools found to scale")
		}
	} else {
		agentPoolIndex := -1
		for i, pool := range sc.containerService.Properties.AgentPoolProfiles {
			if pool.Name == sc.agentPoolToScale {
				agentPoolIndex = i
				sc.agentPool = pool
				sc.agentPoolIndex = i
			}
		}
		if agentPoolIndex == -1 {
			return fmt.Errorf("node pool %s was not found in the deployed api model", sc.agentPoolToScale)
		}
	}

	templatePath := path.Join(sc.deploymentDirectory, "azuredeploy.json")
	contents, _ := ioutil.ReadFile(templatePath)

	var template interface{}
	json.Unmarshal(contents, &template)

	templateMap := template.(map[string]interface{})
	templateParameters := templateMap["parameters"].(map[string]interface{})

	nameSuffixParam := templateParameters["nameSuffix"].(map[string]interface{})
	sc.nameSuffix = nameSuffixParam["defaultValue"].(string)
	log.Infoln("Name suffix: %s", sc.nameSuffix)
	return nil
}

func (sc *scaleCmd) run(cmd *cobra.Command, args []string) error {
	if err := sc.validate(cmd); err != nil {
		return fmt.Errorf("failed to validate scale command: %s", err.Error())
	}
	if err := sc.load(cmd); err != nil {
		return fmt.Errorf("failed to load existing container service: %s", err.Error())
	}

	orchestratorInfo := sc.containerService.Properties.OrchestratorProfile
	var currentNodeCount, highestUsedIndex int
	indexes := make([]int, 0)
	indexToVM := make(map[int]string)
	if sc.agentPool.IsAvailabilitySets() {
		//TODO handle when there is a nextLink in the response and get more nodes
		vms, err := sc.client.ListVirtualMachines(sc.resourceGroupName)
		if err != nil {
			return fmt.Errorf("failed to get vms in the resource group. Error: %s", err.Error())
		} else if len(*vms.Value) < 1 {
			return fmt.Errorf("The provided resource group does not contain any vms")
		}
		for _, vm := range *vms.Value {

			poolName, nameSuffix, index, err := utils.K8sLinuxVMNameParts(*vm.Name)
			if err != nil || !strings.EqualFold(poolName, sc.agentPoolToScale) || !strings.EqualFold(nameSuffix, sc.nameSuffix) {
				continue
			}

			indexToVM[index] = *vm.Name
			indexes = append(indexes, index)
		}
		sortedIndexes := sort.IntSlice(indexes)
		sortedIndexes.Sort()
		indexes = []int(sortedIndexes)
		currentNodeCount = len(indexes)

		if currentNodeCount == sc.newDesiredAgentCount {
			log.Info("Cluster is currently at the desired agent count.")
			return nil
		}
		highestUsedIndex = indexes[len(indexes)-1]

		// Scale down Scenario
		if currentNodeCount > sc.newDesiredAgentCount {
			if sc.masterFQDN == "" {
				cmd.Usage()
				return fmt.Errorf("master-FQDN is required to scale down a kubernetes cluster's agent pool")
			}

			vmsToDelete := make([]string, 0)
			for i := currentNodeCount - 1; i >= sc.newDesiredAgentCount; i-- {
				vmsToDelete = append(vmsToDelete, indexToVM[i])
			}

			switch orchestratorInfo.OrchestratorType {
			case api.Kubernetes:
				kubeConfig, err := acsengine.GenerateKubeConfig(sc.containerService.Properties, sc.location)
				if err != nil {
					return fmt.Errorf("failed to generate kube config: %v", err)
				}
				err = sc.drainNodes(kubeConfig, vmsToDelete)
				if err != nil {
					return fmt.Errorf("Got error %+v, while draining the nodes to be deleted", err)
				}
			case api.OpenShift:
				bundle := bytes.NewReader(sc.containerService.Properties.OrchestratorProfile.OpenShiftConfig.ConfigBundles["master"])
				fs, err := filesystem.NewTGZReader(bundle)
				if err != nil {
					return fmt.Errorf("failed to read master bundle: %v", err)
				}
				kubeConfig, err := fs.ReadFile("etc/origin/master/admin.kubeconfig")
				if err != nil {
					return fmt.Errorf("failed to read kube config: %v", err)
				}
				err = sc.drainNodes(string(kubeConfig), vmsToDelete)
				if err != nil {
					return fmt.Errorf("Got error %v, while draining the nodes to be deleted", err)
				}
			}

			errList := operations.ScaleDownVMs(sc.client, sc.logger, sc.resourceGroupName, vmsToDelete...)
			if errList != nil {
				errorMessage := ""
				for element := errList.Front(); element != nil; element = element.Next() {
					vmError, ok := element.Value.(*operations.VMScalingErrorDetails)
					if ok {
						error := fmt.Sprintf("Node '%s' failed to delete with error: '%s'", vmError.Name, vmError.Error.Error())
						errorMessage = errorMessage + error
					}
				}
				return fmt.Errorf(errorMessage)
			}

			return nil
		}
	} else {
		vmssList, err := sc.client.ListVirtualMachineScaleSets(sc.resourceGroupName)
		if err != nil {
			return fmt.Errorf("failed to get vmss list in the resource group. Error: %s", err.Error())
		}
		for _, vmss := range *vmssList.Value {
			poolName, nameSuffix, err := utils.VmssNameParts(*vmss.Name)
			if err != nil || !strings.EqualFold(poolName, sc.agentPoolToScale) || !strings.EqualFold(nameSuffix, sc.nameSuffix) {
				continue
			}
			currentNodeCount = int(*vmss.Sku.Capacity)
			highestUsedIndex = 0
		}
	}

	ctx := acsengine.Context{
		Translator: &i18n.Translator{
			Locale: sc.locale,
		},
	}
	templateGenerator, err := acsengine.InitializeTemplateGenerator(ctx, sc.classicMode)
	if err != nil {
		return fmt.Errorf("failed to initialize template generator: %s", err.Error())
	}

	sc.containerService.Properties.AgentPoolProfiles = []*api.AgentPoolProfile{sc.agentPool}

	template, parameters, _, err := templateGenerator.GenerateTemplate(sc.containerService, acsengine.DefaultGeneratorCode, false, BuildTag)
	if err != nil {
		return fmt.Errorf("error generating template %s: %s", sc.apiModelPath, err.Error())
	}

	if template, err = transform.PrettyPrintArmTemplate(template); err != nil {
		return fmt.Errorf("error pretty printing template: %s", err.Error())
	}

	templateJSON := make(map[string]interface{})
	parametersJSON := make(map[string]interface{})

	err = json.Unmarshal([]byte(template), &templateJSON)
	if err != nil {
		return err
	}

	err = json.Unmarshal([]byte(parameters), &parametersJSON)
	if err != nil {
		return err
	}

	transformer := transform.Transformer{Translator: ctx.Translator}
	// Our templates generate a range of nodes based on a count and offset, it is possible for there to be holes in the template
	// So we need to set the count in the template to get enough nodes for the range, if there are holes that number will be larger than the desired count
	countForTemplate := sc.newDesiredAgentCount
	if highestUsedIndex != 0 {
		countForTemplate += highestUsedIndex + 1 - currentNodeCount
	}
	addValue(parametersJSON, sc.agentPool.Name+"Count", countForTemplate)

	switch orchestratorInfo.OrchestratorType {
	case api.OpenShift:
		err = transformer.NormalizeForOpenShiftVMASScalingUp(sc.logger, sc.agentPool.Name, templateJSON)
		if err != nil {
			return fmt.Errorf("error tranforming the template for scaling template %s: %v", sc.apiModelPath, err)
		}
		if sc.agentPool.IsAvailabilitySets() {
			addValue(parametersJSON, fmt.Sprintf("%sOffset", sc.agentPool.Name), highestUsedIndex+1)
		}
	case api.Kubernetes:
		err = transformer.NormalizeForK8sVMASScalingUp(sc.logger, templateJSON)
		if err != nil {
			return fmt.Errorf("error tranforming the template for scaling template %s: %s", sc.apiModelPath, err.Error())
		}
		if sc.agentPool.IsAvailabilitySets() {
			addValue(parametersJSON, fmt.Sprintf("%sOffset", sc.agentPool.Name), highestUsedIndex+1)
		}
	case api.Swarm:
	case api.SwarmMode:
	case api.DCOS:
		if sc.agentPool.IsAvailabilitySets() {
			return fmt.Errorf("scaling isn't supported for orchestrator %s, with availability sets", orchestratorInfo.OrchestratorType)
		}
		transformer.NormalizeForVMSSScaling(sc.logger, templateJSON)
	}

	random := rand.New(rand.NewSource(time.Now().UnixNano()))
	deploymentSuffix := random.Int31()

	_, err = sc.client.DeployTemplate(
		sc.resourceGroupName,
		fmt.Sprintf("%s-%d", sc.resourceGroupName, deploymentSuffix),
		templateJSON,
		parametersJSON,
		nil)
	if err != nil {
		return err
	}

	apiloader := &api.Apiloader{
		Translator: &i18n.Translator{
			Locale: sc.locale,
		},
	}
	var apiVersion string
	sc.containerService, apiVersion, err = apiloader.LoadContainerServiceFromFile(sc.apiModelPath, false, true, nil)
	if err != nil {
		return err
	}
	sc.containerService.Properties.AgentPoolProfiles[sc.agentPoolIndex].Count = sc.newDesiredAgentCount

	b, err := apiloader.SerializeContainerService(sc.containerService, apiVersion)

	if err != nil {
		return err
	}

	f := acsengine.FileSaver{
		Translator: &i18n.Translator{
			Locale: sc.locale,
		},
	}

	return f.SaveFile(sc.deploymentDirectory, "apimodel.json", b)
}

type paramsMap map[string]interface{}

func addValue(m paramsMap, k string, v interface{}) {
	m[k] = paramsMap{
		"value": v,
	}
}

func (sc *scaleCmd) drainNodes(kubeConfig string, vmsToDelete []string) error {
	masterURL := sc.masterFQDN
	if !strings.HasPrefix(masterURL, "https://") {
		masterURL = fmt.Sprintf("https://%s", masterURL)
	}
	numVmsToDrain := len(vmsToDelete)
	errChan := make(chan *operations.VMScalingErrorDetails, numVmsToDrain)
	defer close(errChan)
	for _, vmName := range vmsToDelete {
		go func(vmName string) {
			err := operations.SafelyDrainNode(sc.client, sc.logger,
				masterURL, kubeConfig, vmName, time.Duration(60)*time.Minute)
			if err != nil {
				log.Errorf("Failed to drain node %s, got error %v", vmName, err)
				errChan <- &operations.VMScalingErrorDetails{Error: err, Name: vmName}
				return
			}
			errChan <- nil
		}(vmName)
	}

	for i := 0; i < numVmsToDrain; i++ {
		errDetails := <-errChan
		if errDetails != nil {
			return fmt.Errorf("Node %q failed to drain with error: %v", errDetails.Name, errDetails.Error)
		}
	}

	return nil
}<|MERGE_RESOLUTION|>--- conflicted
+++ resolved
@@ -110,14 +110,9 @@
 		return fmt.Errorf("--new-node-count must be specified")
 	}
 
-<<<<<<< HEAD
-	if err = sc.authArgs.validateAuthArgs(); err != nil {
-		log.Fatalf("%s", err)
-=======
 	if sc.deploymentDirectory == "" {
 		cmd.Usage()
 		return fmt.Errorf("--deployment-dir must be specified")
->>>>>>> 3482257e
 	}
 
 	return nil
