package api

import (
	"encoding/base64"
	"encoding/binary"
	"net"
	"reflect"
	"testing"

	"github.com/Azure/acs-engine/pkg/helpers"
)

func TestCertsAlreadyPresent(t *testing.T) {
	var cert *CertificateProfile

	result := certsAlreadyPresent(nil, 1)
	expected := map[string]bool{
		"ca":         false,
		"apiserver":  false,
		"client":     false,
		"kubeconfig": false,
		"etcd":       false,
	}

	if !reflect.DeepEqual(result, expected) {
		t.Fatalf("certsAlreadyPresent() did not return false for all certs for a non-existent CertificateProfile")
	}
	cert = &CertificateProfile{}
	result = certsAlreadyPresent(cert, 1)
	expected = map[string]bool{
		"ca":         false,
		"apiserver":  false,
		"client":     false,
		"kubeconfig": false,
		"etcd":       false,
	}

	if !reflect.DeepEqual(result, expected) {
		t.Fatalf("certsAlreadyPresent() did not return false for all certs for empty CertificateProfile")
	}
	cert = &CertificateProfile{
		APIServerCertificate: "a",
	}
	result = certsAlreadyPresent(cert, 1)
	expected = map[string]bool{
		"ca":         false,
		"apiserver":  false,
		"client":     false,
		"kubeconfig": false,
		"etcd":       false,
	}

	if !reflect.DeepEqual(result, expected) {
		t.Fatalf("certsAlreadyPresent() did not return false for all certs for 1 cert in CertificateProfile")
	}

	cert = &CertificateProfile{
		APIServerCertificate:  "a",
		CaCertificate:         "c",
		CaPrivateKey:          "d",
		ClientCertificate:     "e",
		ClientPrivateKey:      "f",
		KubeConfigCertificate: "g",
		KubeConfigPrivateKey:  "h",
		EtcdClientCertificate: "i",
		EtcdClientPrivateKey:  "j",
		EtcdServerCertificate: "k",
		EtcdServerPrivateKey:  "l",
	}
	result = certsAlreadyPresent(cert, 3)
	expected = map[string]bool{
		"ca":         true,
		"apiserver":  false,
		"client":     true,
		"kubeconfig": true,
		"etcd":       false,
	}

	if !reflect.DeepEqual(result, expected) {
		t.Fatalf("certsAlreadyPresent() did not return expected result for some certs in CertificateProfile")
	}
	cert = &CertificateProfile{
		APIServerCertificate:  "a",
		APIServerPrivateKey:   "b",
		CaCertificate:         "c",
		CaPrivateKey:          "d",
		ClientCertificate:     "e",
		ClientPrivateKey:      "f",
		KubeConfigCertificate: "g",
		KubeConfigPrivateKey:  "h",
		EtcdClientCertificate: "i",
		EtcdClientPrivateKey:  "j",
		EtcdServerCertificate: "k",
		EtcdServerPrivateKey:  "l",
		EtcdPeerCertificates:  []string{"0", "1", "2"},
		EtcdPeerPrivateKeys:   []string{"0", "1", "2"},
	}
	result = certsAlreadyPresent(cert, 3)
	expected = map[string]bool{
		"ca":         true,
		"apiserver":  true,
		"client":     true,
		"kubeconfig": true,
		"etcd":       true,
	}

	if !reflect.DeepEqual(result, expected) {
		t.Fatalf("certsAlreadyPresent() did not return expected result for all certs in CertificateProfile")
	}
}

func TestSetMissingKubeletValues(t *testing.T) {
	config := &KubernetesConfig{}
	defaultKubeletConfig := map[string]string{
		"--network-plugin":               "1",
		"--pod-infra-container-image":    "2",
		"--max-pods":                     "3",
		"--eviction-hard":                "4",
		"--node-status-update-frequency": "5",
		"--image-gc-high-threshold":      "6",
		"--image-gc-low-threshold":       "7",
		"--non-masquerade-cidr":          "8",
		"--cloud-provider":               "9",
		"--pod-max-pids":                 "10",
	}
	setMissingKubeletValues(config, defaultKubeletConfig)
	for key, val := range defaultKubeletConfig {
		if config.KubeletConfig[key] != val {
			t.Fatalf("setMissingKubeletValue() did not return the expected value %s for key %s, instead returned: %s", val, key, config.KubeletConfig[key])
		}
	}

	config = &KubernetesConfig{
		KubeletConfig: map[string]string{
			"--network-plugin":            "a",
			"--pod-infra-container-image": "b",
			"--cloud-provider":            "c",
		},
	}
	expectedResult := map[string]string{
		"--network-plugin":               "a",
		"--pod-infra-container-image":    "b",
		"--max-pods":                     "3",
		"--eviction-hard":                "4",
		"--node-status-update-frequency": "5",
		"--image-gc-high-threshold":      "6",
		"--image-gc-low-threshold":       "7",
		"--non-masquerade-cidr":          "8",
		"--cloud-provider":               "c",
		"--pod-max-pids":                 "10",
	}
	setMissingKubeletValues(config, defaultKubeletConfig)
	for key, val := range expectedResult {
		if config.KubeletConfig[key] != val {
			t.Fatalf("setMissingKubeletValue() did not return the expected value %s for key %s, instead returned: %s", val, key, config.KubeletConfig[key])
		}
	}
	config = &KubernetesConfig{
		KubeletConfig: map[string]string{},
	}
	setMissingKubeletValues(config, defaultKubeletConfig)
	for key, val := range defaultKubeletConfig {
		if config.KubeletConfig[key] != val {
			t.Fatalf("setMissingKubeletValue() did not return the expected value %s for key %s, instead returned: %s", val, key, config.KubeletConfig[key])
		}
	}
}

func TestAddonsIndexByName(t *testing.T) {
	addonName := "testaddon"
	addons := []KubernetesAddon{
		getMockAddon(addonName),
	}
	i := getAddonsIndexByName(addons, addonName)
	if i != 0 {
		t.Fatalf("addonsIndexByName() did not return the expected index value 0, instead returned: %d", i)
	}
	i = getAddonsIndexByName(addons, "nonExistentAddonName")
	if i != -1 {
		t.Fatalf("addonsIndexByName() did not return -1 for a non-existent addon, instead returned: %d", i)
	}
}

func TestAssignDefaultAddonImages(t *testing.T) {
<<<<<<< HEAD
	addonContainerMap := map[string]string{
		DefaultTillerAddonName:             "gcr.io/kubernetes-helm/tiller:v2.8.1",
=======
	addonNameMap := map[string]string{
		DefaultTillerAddonName:             "gcr.io/kubernetes-helm/tiller:v2.11.0",
>>>>>>> 931aad51
		DefaultACIConnectorAddonName:       "microsoft/virtual-kubelet:latest",
		DefaultClusterAutoscalerAddonName:  "k8s.gcr.io/cluster-autoscaler:v1.2.2",
		DefaultBlobfuseFlexVolumeAddonName: "mcr.microsoft.com/k8s/flexvolume/blobfuse-flexvolume",
		DefaultSMBFlexVolumeAddonName:      "mcr.microsoft.com/k8s/flexvolume/smb-flexvolume",
		DefaultKeyVaultFlexVolumeAddonName: "mcr.microsoft.com/k8s/flexvolume/keyvault-flexvolume:v0.0.5",
		DefaultDashboardAddonName:          "k8s.gcr.io/kubernetes-dashboard-amd64:v1.10.0",
		DefaultReschedulerAddonName:        "k8s.gcr.io/rescheduler:v0.3.1",
		DefaultMetricsServerAddonName:      "k8s.gcr.io/metrics-server-amd64:v0.2.1",
		NVIDIADevicePluginAddonName:        "nvidia/k8s-device-plugin:1.10",
		ContainerMonitoringAddonName:       "microsoft/oms:ciprod10162018-2",
		IPMASQAgentAddonName:               "k8s.gcr.io/ip-masq-agent-amd64:v2.0.0",
		AzureCNINetworkMonitoringAddonName: "containernetworking/networkmonitor:v0.0.4",
		DefaultDNSAutoscalerAddonName:      "k8s.gcr.io/cluster-proportional-autoscaler-amd64:1.1.1",
		DefaultHeapsterAddonName:           "k8s.gcr.io/heapster-amd64:v1.5.1",
	}

	var addons []KubernetesAddon
	for addonName := range addonContainerMap {
		containerName := addonName
		if addonName == ContainerMonitoringAddonName {
			containerName = "omsagent"
		}
		customAddon := KubernetesAddon{
			Name:    addonName,
			Enabled: helpers.PointerToBool(true),
			Containers: []KubernetesContainerSpec{
				{
					Name:           containerName,
					CPURequests:    "50m",
					MemoryRequests: "150Mi",
					CPULimits:      "50m",
					MemoryLimits:   "150Mi",
				},
			},
		}
		addons = append(addons, customAddon)
	}

	mockCS := getMockBaseContainerService("1.10.8")
	mockCS.Properties.OrchestratorProfile.OrchestratorType = "Kubernetes"
	mockCS.Properties.OrchestratorProfile.KubernetesConfig.Addons = addons
	mockCS.SetPropertiesDefaults(false, false)
	modifiedAddons := mockCS.Properties.OrchestratorProfile.KubernetesConfig.Addons

	for _, addon := range modifiedAddons {
		expected := addonContainerMap[addon.Name]
		actual := addon.Containers[0].Image
		if actual != expected {
			t.Errorf("expected setDefaults to set Image %s in addon %s, but got %s", expected, addon.Name, actual)
		}
	}
}

func TestAssignDefaultAddonVals(t *testing.T) {
	addonName := "testaddon"
	customImage := "myimage"
	customCPURequests := "60m"
	customMemoryRequests := "160Mi"
	customCPULimits := "40m"
	customMemoryLimits := "140Mi"
	// Verify that an addon with all custom values provided remains unmodified during default value assignment
	customAddon := KubernetesAddon{
		Name:    addonName,
		Enabled: helpers.PointerToBool(true),
		Containers: []KubernetesContainerSpec{
			{
				Name:           addonName,
				Image:          customImage,
				CPURequests:    customCPURequests,
				MemoryRequests: customMemoryRequests,
				CPULimits:      customCPULimits,
				MemoryLimits:   customMemoryLimits,
			},
		},
	}
	addonWithDefaults := getMockAddon(addonName)
	isUpdate := false
	modifiedAddon := assignDefaultAddonVals(customAddon, addonWithDefaults, isUpdate)
	if modifiedAddon.Containers[0].Name != customAddon.Containers[0].Name {
		t.Fatalf("assignDefaultAddonVals() should not have modified Containers 'Name' value %s to %s,", customAddon.Containers[0].Name, modifiedAddon.Containers[0].Name)
	}
	if modifiedAddon.Containers[0].Image != customAddon.Containers[0].Image {
		t.Fatalf("assignDefaultAddonVals() should not have modified Containers 'Image' value %s to %s,", customAddon.Containers[0].Image, modifiedAddon.Containers[0].Image)
	}
	if modifiedAddon.Containers[0].CPURequests != customAddon.Containers[0].CPURequests {
		t.Fatalf("assignDefaultAddonVals() should not have modified Containers 'CPURequests' value %s to %s,", customAddon.Containers[0].CPURequests, modifiedAddon.Containers[0].CPURequests)
	}
	if modifiedAddon.Containers[0].MemoryRequests != customAddon.Containers[0].MemoryRequests {
		t.Fatalf("assignDefaultAddonVals() should not have modified Containers 'MemoryRequests' value %s to %s,", customAddon.Containers[0].MemoryRequests, modifiedAddon.Containers[0].MemoryRequests)
	}
	if modifiedAddon.Containers[0].CPULimits != customAddon.Containers[0].CPULimits {
		t.Fatalf("assignDefaultAddonVals() should not have modified Containers 'CPULimits' value %s to %s,", customAddon.Containers[0].CPULimits, modifiedAddon.Containers[0].CPULimits)
	}
	if modifiedAddon.Containers[0].MemoryLimits != customAddon.Containers[0].MemoryLimits {
		t.Fatalf("assignDefaultAddonVals() should not have modified Containers 'MemoryLimits' value %s to %s,", customAddon.Containers[0].MemoryLimits, modifiedAddon.Containers[0].MemoryLimits)
	}

	// Verify that an addon with no custom values provided gets all the appropriate defaults
	customAddon = KubernetesAddon{
		Name:    addonName,
		Enabled: helpers.PointerToBool(true),
		Containers: []KubernetesContainerSpec{
			{
				Name: addonName,
			},
		},
	}
	isUpdate = false
	modifiedAddon = assignDefaultAddonVals(customAddon, addonWithDefaults, isUpdate)
	if modifiedAddon.Containers[0].Image != addonWithDefaults.Containers[0].Image {
		t.Fatalf("assignDefaultAddonVals() should have assigned a default 'Image' value of %s, instead assigned %s,", addonWithDefaults.Containers[0].Image, modifiedAddon.Containers[0].Image)
	}
	if modifiedAddon.Containers[0].CPURequests != addonWithDefaults.Containers[0].CPURequests {
		t.Fatalf("assignDefaultAddonVals() should have assigned a default 'CPURequests' value of %s, instead assigned %s,", addonWithDefaults.Containers[0].CPURequests, modifiedAddon.Containers[0].CPURequests)
	}
	if modifiedAddon.Containers[0].MemoryRequests != addonWithDefaults.Containers[0].MemoryRequests {
		t.Fatalf("assignDefaultAddonVals() should have assigned a default 'MemoryRequests' value of %s, instead assigned %s,", addonWithDefaults.Containers[0].MemoryRequests, modifiedAddon.Containers[0].MemoryRequests)
	}
	if modifiedAddon.Containers[0].CPULimits != addonWithDefaults.Containers[0].CPULimits {
		t.Fatalf("assignDefaultAddonVals() should have assigned a default 'CPULimits' value of %s, instead assigned %s,", addonWithDefaults.Containers[0].CPULimits, modifiedAddon.Containers[0].CPULimits)
	}
	if modifiedAddon.Containers[0].MemoryLimits != addonWithDefaults.Containers[0].MemoryLimits {
		t.Fatalf("assignDefaultAddonVals() should have assigned a default 'MemoryLimits' value of %s, instead assigned %s,", addonWithDefaults.Containers[0].MemoryLimits, modifiedAddon.Containers[0].MemoryLimits)
	}

	// More checking to verify default interpolation
	customAddon = KubernetesAddon{
		Name:    addonName,
		Enabled: helpers.PointerToBool(true),
		Containers: []KubernetesContainerSpec{
			{
				Name:         addonName,
				CPURequests:  customCPURequests,
				MemoryLimits: customMemoryLimits,
			},
		},
	}
	isUpdate = false
	modifiedAddon = assignDefaultAddonVals(customAddon, addonWithDefaults, isUpdate)
	if modifiedAddon.Containers[0].Image != addonWithDefaults.Containers[0].Image {
		t.Fatalf("assignDefaultAddonVals() should have assigned a default 'Image' value of %s, instead assigned %s,", addonWithDefaults.Containers[0].Image, modifiedAddon.Containers[0].Image)
	}
	if modifiedAddon.Containers[0].Name != customAddon.Containers[0].Name {
		t.Fatalf("assignDefaultAddonVals() should not have modified Containers 'Name' value %s to %s,", customAddon.Containers[0].Name, modifiedAddon.Containers[0].Name)
	}
	if modifiedAddon.Containers[0].MemoryRequests != addonWithDefaults.Containers[0].MemoryRequests {
		t.Fatalf("assignDefaultAddonVals() should have assigned a default 'MemoryRequests' value of %s, instead assigned %s,", addonWithDefaults.Containers[0].MemoryRequests, modifiedAddon.Containers[0].MemoryRequests)
	}
	if modifiedAddon.Containers[0].CPULimits != addonWithDefaults.Containers[0].CPULimits {
		t.Fatalf("assignDefaultAddonVals() should have assigned a default 'CPULimits' value of %s, instead assigned %s,", addonWithDefaults.Containers[0].CPULimits, modifiedAddon.Containers[0].CPULimits)
	}
	if modifiedAddon.Containers[0].MemoryLimits != customAddon.Containers[0].MemoryLimits {
		t.Fatalf("assignDefaultAddonVals() should not have modified Containers 'MemoryLimits' value %s to %s,", customAddon.Containers[0].MemoryLimits, modifiedAddon.Containers[0].MemoryLimits)
	}

	// Verify that an addon with a custom image value will be overridden during upgrade/scale
	customAddon = KubernetesAddon{
		Name:    addonName,
		Enabled: helpers.PointerToBool(true),
		Containers: []KubernetesContainerSpec{
			{
				Name:  addonName,
				Image: customImage,
			},
		},
	}
	isUpdate = true
	modifiedAddon = assignDefaultAddonVals(customAddon, addonWithDefaults, isUpdate)
	if modifiedAddon.Containers[0].Image != addonWithDefaults.Containers[0].Image {
		t.Fatalf("assignDefaultAddonVals() should have assigned a default 'Image' value of %s, instead assigned %s,", addonWithDefaults.Containers[0].Image, modifiedAddon.Containers[0].Image)
	}

	addonWithDefaults.Config = map[string]string{
		"os":    "Linux",
		"taint": "node.kubernetes.io/memory-pressure",
	}
	isUpdate = false
	modifiedAddon = assignDefaultAddonVals(customAddon, addonWithDefaults, isUpdate)

	if modifiedAddon.Config["os"] != "Linux" {
		t.Error("assignDefaultAddonVals() should have added the default config property")
	}

	if modifiedAddon.Config["taint"] != "node.kubernetes.io/memory-pressure" {
		t.Error("assignDefaultAddonVals() should have added the default config property")
	}

}

func TestAcceleratedNetworking(t *testing.T) {
	mockCS := getMockBaseContainerService("1.10.8")
	mockCS.Properties.OrchestratorProfile.OrchestratorType = "Kubernetes"
	mockCS.Properties.AgentPoolProfiles[0].AcceleratedNetworkingEnabled = nil
	mockCS.Properties.AgentPoolProfiles[0].AcceleratedNetworkingEnabledWindows = nil
	isUpgrade := true
	mockCS.SetPropertiesDefaults(isUpgrade, false)

	// In upgrade scenario, nil AcceleratedNetworkingEnabled should always render as false (i.e., we never turn on this feature on an existing vm that didn't have it before)
	if helpers.IsTrueBoolPointer(mockCS.Properties.AgentPoolProfiles[0].AcceleratedNetworkingEnabled) {
		t.Errorf("expected nil acceleratedNetworkingEnabled to be false after upgrade, instead got %t", helpers.IsTrueBoolPointer(mockCS.Properties.AgentPoolProfiles[0].AcceleratedNetworkingEnabled))
	}
	// In upgrade scenario, nil AcceleratedNetworkingEnabledWindows should always render as false (i.e., we never turn on this feature on an existing vm that didn't have it before)
	if helpers.IsTrueBoolPointer(mockCS.Properties.AgentPoolProfiles[0].AcceleratedNetworkingEnabledWindows) {
		t.Errorf("expected nil acceleratedNetworkingEnabledWindows to be false after upgrade, instead got %t", helpers.IsTrueBoolPointer(mockCS.Properties.AgentPoolProfiles[0].AcceleratedNetworkingEnabledWindows))
	}

	mockCS = getMockBaseContainerService("1.10.8")
	mockCS.Properties.OrchestratorProfile.OrchestratorType = "Kubernetes"
	mockCS.Properties.AgentPoolProfiles[0].AcceleratedNetworkingEnabled = nil
	mockCS.Properties.AgentPoolProfiles[0].AcceleratedNetworkingEnabledWindows = nil
	isScale := true
	mockCS.SetPropertiesDefaults(false, isScale)

	// In scale scenario, nil AcceleratedNetworkingEnabled should always render as false (i.e., we never turn on this feature on an existing agent pool / vmss that didn't have it before)
	if helpers.IsTrueBoolPointer(mockCS.Properties.AgentPoolProfiles[0].AcceleratedNetworkingEnabled) {
		t.Errorf("expected nil acceleratedNetworkingEnabled to be false after upgrade, instead got %t", helpers.IsTrueBoolPointer(mockCS.Properties.AgentPoolProfiles[0].AcceleratedNetworkingEnabled))
	}
	// In scale scenario, nil AcceleratedNetworkingEnabledWindows should always render as false (i.e., we never turn on this feature on an existing vm that didn't have it before)
	if helpers.IsTrueBoolPointer(mockCS.Properties.AgentPoolProfiles[0].AcceleratedNetworkingEnabledWindows) {
		t.Errorf("expected nil acceleratedNetworkingEnabledWindows to be false after upgrade, instead got %t", helpers.IsTrueBoolPointer(mockCS.Properties.AgentPoolProfiles[0].AcceleratedNetworkingEnabledWindows))
	}

	mockCS = getMockBaseContainerService("1.10.8")
	mockCS.Properties.OrchestratorProfile.OrchestratorType = "Kubernetes"
	mockCS.Properties.AgentPoolProfiles[0].AcceleratedNetworkingEnabled = nil
	mockCS.Properties.AgentPoolProfiles[0].VMSize = "Standard_D2_v2"
	mockCS.Properties.AgentPoolProfiles[0].AcceleratedNetworkingEnabledWindows = nil
	mockCS.Properties.AgentPoolProfiles[0].VMSize = "Standard_D2_v2"
	mockCS.SetPropertiesDefaults(false, false)

	// In create scenario, nil AcceleratedNetworkingEnabled should be the defaults
	acceleratedNetworkingEnabled := DefaultAcceleratedNetworking
	if helpers.IsTrueBoolPointer(mockCS.Properties.AgentPoolProfiles[0].AcceleratedNetworkingEnabled) != acceleratedNetworkingEnabled {
		t.Errorf("expected default acceleratedNetworkingEnabled to be %t, instead got %t", acceleratedNetworkingEnabled, helpers.IsTrueBoolPointer(mockCS.Properties.AgentPoolProfiles[0].AcceleratedNetworkingEnabled))
	}
	// In create scenario, nil AcceleratedNetworkingEnabledWindows should be the defaults
	acceleratedNetworkingEnabled = DefaultAcceleratedNetworkingWindowsEnabled
	if helpers.IsTrueBoolPointer(mockCS.Properties.AgentPoolProfiles[0].AcceleratedNetworkingEnabledWindows) != acceleratedNetworkingEnabled {
		t.Errorf("expected default acceleratedNetworkingEnabledWindows to be %t, instead got %t", acceleratedNetworkingEnabled, helpers.IsTrueBoolPointer(mockCS.Properties.AgentPoolProfiles[0].AcceleratedNetworkingEnabledWindows))
	}

	mockCS = getMockBaseContainerService("1.10.8")
	mockCS.Properties.OrchestratorProfile.OrchestratorType = "Kubernetes"
	mockCS.Properties.AgentPoolProfiles[0].AcceleratedNetworkingEnabled = nil
	mockCS.Properties.AgentPoolProfiles[0].VMSize = "Standard_D666_v2"
	mockCS.Properties.AgentPoolProfiles[0].AcceleratedNetworkingEnabledWindows = nil
	mockCS.Properties.AgentPoolProfiles[0].VMSize = "Standard_D666_v2"
	mockCS.SetPropertiesDefaults(false, false)

	// In non-supported VM SKU scenario, acceleratedNetworkingEnabled should always be false
	if helpers.IsTrueBoolPointer(mockCS.Properties.AgentPoolProfiles[0].AcceleratedNetworkingEnabled) {
		t.Errorf("expected acceleratedNetworkingEnabled to be %t for an unsupported VM SKU, instead got %t", false, helpers.IsTrueBoolPointer(mockCS.Properties.AgentPoolProfiles[0].AcceleratedNetworkingEnabled))
	}
	// In non-supported VM SKU scenario, acceleratedNetworkingEnabledWindows should always be false
	if helpers.IsTrueBoolPointer(mockCS.Properties.AgentPoolProfiles[0].AcceleratedNetworkingEnabledWindows) {
		t.Errorf("expected acceleratedNetworkingEnabledWindows to be %t for an unsupported VM SKU, instead got %t", false, helpers.IsTrueBoolPointer(mockCS.Properties.AgentPoolProfiles[0].AcceleratedNetworkingEnabledWindows))
	}
}

func TestKubeletFeatureGatesEnsureFeatureGatesOnAgentsFor1_6_0(t *testing.T) {
	mockCS := getMockBaseContainerService("1.6.0")
	properties := mockCS.Properties

	// No KubernetesConfig.KubeletConfig set for MasterProfile or AgentProfile
	// so they will inherit the top-level config
	properties.OrchestratorProfile.KubernetesConfig = getKubernetesConfigWithFeatureGates("TopLevel=true")

	mockCS.setKubeletConfig()

	agentFeatureGates := properties.AgentPoolProfiles[0].KubernetesConfig.KubeletConfig["--feature-gates"]
	if agentFeatureGates != "TopLevel=true" {
		t.Fatalf("setKubeletConfig did not add 'TopLevel=true' for agent profile: expected 'TopLevel=true' got '%s'", agentFeatureGates)
	}

	// Verify that the TopLevel feature gate override has only been applied to the agents
	masterFeatureFates := properties.MasterProfile.KubernetesConfig.KubeletConfig["--feature-gates"]
	if masterFeatureFates != "TopLevel=true" {
		t.Fatalf("setKubeletConfig modified feature gates for master profile: expected 'TopLevel=true' got '%s'", agentFeatureGates)
	}
}

func TestKubeletFeatureGatesEnsureMasterAndAgentConfigUsedFor1_6_0(t *testing.T) {
	mockCS := getMockBaseContainerService("1.6.0")
	properties := mockCS.Properties

	// Set MasterProfile and AgentProfiles KubernetesConfig.KubeletConfig values
	// Verify that they are used instead of the top-level config
	properties.OrchestratorProfile.KubernetesConfig = getKubernetesConfigWithFeatureGates("TopLevel=true")
	properties.MasterProfile = &MasterProfile{KubernetesConfig: getKubernetesConfigWithFeatureGates("MasterLevel=true")}
	properties.AgentPoolProfiles[0].KubernetesConfig = getKubernetesConfigWithFeatureGates("AgentLevel=true")

	mockCS.setKubeletConfig()

	agentFeatureGates := properties.AgentPoolProfiles[0].KubernetesConfig.KubeletConfig["--feature-gates"]
	if agentFeatureGates != "AgentLevel=true" {
		t.Fatalf("setKubeletConfig agent profile: expected 'AgentLevel=true' got '%s'", agentFeatureGates)
	}

	// Verify that the TopLevel feature gate override has only been applied to the agents
	masterFeatureFates := properties.MasterProfile.KubernetesConfig.KubeletConfig["--feature-gates"]
	if masterFeatureFates != "MasterLevel=true" {
		t.Fatalf("setKubeletConfig master profile: expected 'MasterLevel=true' got '%s'", agentFeatureGates)
	}
}

func TestEtcdDiskSize(t *testing.T) {
	mockCS := getMockBaseContainerService("1.8.10")
	properties := mockCS.Properties
	properties.OrchestratorProfile.OrchestratorType = "Kubernetes"
	properties.MasterProfile.Count = 1
	mockCS.setOrchestratorDefaults(true)
	if properties.OrchestratorProfile.KubernetesConfig.EtcdDiskSizeGB != DefaultEtcdDiskSize {
		t.Fatalf("EtcdDiskSizeGB did not have the expected size, got %s, expected %s",
			properties.OrchestratorProfile.KubernetesConfig.EtcdDiskSizeGB, DefaultEtcdDiskSize)
	}

	mockCS = getMockBaseContainerService("1.8.10")
	properties = mockCS.Properties
	properties.OrchestratorProfile.OrchestratorType = "Kubernetes"
	properties.MasterProfile.Count = 5
	mockCS.setOrchestratorDefaults(true)
	if properties.OrchestratorProfile.KubernetesConfig.EtcdDiskSizeGB != DefaultEtcdDiskSizeGT3Nodes {
		t.Fatalf("EtcdDiskSizeGB did not have the expected size, got %s, expected %s",
			properties.OrchestratorProfile.KubernetesConfig.EtcdDiskSizeGB, DefaultEtcdDiskSizeGT3Nodes)
	}

	mockCS = getMockBaseContainerService("1.8.10")
	properties = mockCS.Properties
	properties.OrchestratorProfile.OrchestratorType = "Kubernetes"
	properties.MasterProfile.Count = 5
	properties.AgentPoolProfiles[0].Count = 6
	mockCS.setOrchestratorDefaults(true)
	if properties.OrchestratorProfile.KubernetesConfig.EtcdDiskSizeGB != DefaultEtcdDiskSizeGT10Nodes {
		t.Fatalf("EtcdDiskSizeGB did not have the expected size, got %s, expected %s",
			properties.OrchestratorProfile.KubernetesConfig.EtcdDiskSizeGB, DefaultEtcdDiskSizeGT10Nodes)
	}

	mockCS = getMockBaseContainerService("1.8.10")
	properties = mockCS.Properties
	properties.OrchestratorProfile.OrchestratorType = "Kubernetes"
	properties.MasterProfile.Count = 5
	properties.AgentPoolProfiles[0].Count = 16
	mockCS.setOrchestratorDefaults(true)
	if properties.OrchestratorProfile.KubernetesConfig.EtcdDiskSizeGB != DefaultEtcdDiskSizeGT20Nodes {
		t.Fatalf("EtcdDiskSizeGB did not have the expected size, got %s, expected %s",
			properties.OrchestratorProfile.KubernetesConfig.EtcdDiskSizeGB, DefaultEtcdDiskSizeGT20Nodes)
	}

	mockCS = getMockBaseContainerService("1.8.10")
	properties = mockCS.Properties
	properties.OrchestratorProfile.OrchestratorType = "Kubernetes"
	properties.MasterProfile.Count = 5
	properties.AgentPoolProfiles[0].Count = 50
	customEtcdDiskSize := "512"
	properties.OrchestratorProfile.KubernetesConfig.EtcdDiskSizeGB = customEtcdDiskSize
	mockCS.setOrchestratorDefaults(true)
	if properties.OrchestratorProfile.KubernetesConfig.EtcdDiskSizeGB != customEtcdDiskSize {
		t.Fatalf("EtcdDiskSizeGB did not have the expected size, got %s, expected %s",
			properties.OrchestratorProfile.KubernetesConfig.EtcdDiskSizeGB, customEtcdDiskSize)
	}
}

func TestGenerateEtcdEncryptionKey(t *testing.T) {
	key1 := generateEtcdEncryptionKey()
	key2 := generateEtcdEncryptionKey()
	if key1 == key2 {
		t.Fatalf("generateEtcdEncryptionKey should return a unique key each time, instead returned identical %s and %s", key1, key2)
	}
	for _, val := range []string{key1, key2} {
		_, err := base64.StdEncoding.DecodeString(val)
		if err != nil {
			t.Fatalf("generateEtcdEncryptionKey should return a base64 encoded key, instead returned %s", val)
		}
	}
}

func TestNetworkPolicyDefaults(t *testing.T) {
	mockCS := getMockBaseContainerService("1.8.10")
	properties := mockCS.Properties
	properties.OrchestratorProfile.OrchestratorType = "Kubernetes"
	properties.OrchestratorProfile.KubernetesConfig.NetworkPolicy = "calico"
	mockCS.setOrchestratorDefaults(true)
	if properties.OrchestratorProfile.KubernetesConfig.NetworkPlugin != "kubenet" {
		t.Fatalf("NetworkPlugin did not have the expected value, got %s, expected %s",
			properties.OrchestratorProfile.KubernetesConfig.NetworkPlugin, "kubenet")
	}

	mockCS = getMockBaseContainerService("1.8.10")
	properties = mockCS.Properties
	properties.OrchestratorProfile.OrchestratorType = "Kubernetes"
	properties.OrchestratorProfile.KubernetesConfig.NetworkPolicy = "cilium"
	mockCS.setOrchestratorDefaults(true)
	if properties.OrchestratorProfile.KubernetesConfig.NetworkPlugin != "cilium" {
		t.Fatalf("NetworkPlugin did not have the expected value, got %s, expected %s",
			properties.OrchestratorProfile.KubernetesConfig.NetworkPlugin, "cilium")
	}

	mockCS = getMockBaseContainerService("1.8.10")
	properties = mockCS.Properties
	properties.OrchestratorProfile.OrchestratorType = "Kubernetes"
	properties.OrchestratorProfile.KubernetesConfig.NetworkPolicy = "azure"
	mockCS.setOrchestratorDefaults(true)
	if properties.OrchestratorProfile.KubernetesConfig.NetworkPlugin != "azure" {
		t.Fatalf("NetworkPlugin did not have the expected value, got %s, expected %s",
			properties.OrchestratorProfile.KubernetesConfig.NetworkPlugin, "azure")
	}
	if properties.OrchestratorProfile.KubernetesConfig.NetworkPolicy != "" {
		t.Fatalf("NetworkPolicy did not have the expected value, got %s, expected %s",
			properties.OrchestratorProfile.KubernetesConfig.NetworkPolicy, "")
	}

	mockCS = getMockBaseContainerService("1.8.10")
	properties = mockCS.Properties
	properties.OrchestratorProfile.OrchestratorType = "Kubernetes"
	properties.OrchestratorProfile.KubernetesConfig.NetworkPolicy = "none"
	mockCS.setOrchestratorDefaults(true)
	if properties.OrchestratorProfile.KubernetesConfig.NetworkPlugin != "kubenet" {
		t.Fatalf("NetworkPlugin did not have the expected value, got %s, expected %s",
			properties.OrchestratorProfile.KubernetesConfig.NetworkPlugin, "kubenet")
	}
	if properties.OrchestratorProfile.KubernetesConfig.NetworkPolicy != "" {
		t.Fatalf("NetworkPolicy did not have the expected value, got %s, expected %s",
			properties.OrchestratorProfile.KubernetesConfig.NetworkPolicy, "")
	}
}

func TestStorageProfile(t *testing.T) {
	// Test ManagedDisks default configuration
	mockCS := getMockBaseContainerService("1.8.10")
	properties := mockCS.Properties
	properties.OrchestratorProfile.OrchestratorType = "Kubernetes"
	properties.MasterProfile.Count = 1
	properties.OrchestratorProfile.KubernetesConfig.PrivateCluster = &PrivateCluster{
		Enabled:        helpers.PointerToBool(true),
		JumpboxProfile: &PrivateJumpboxProfile{},
	}
	mockCS.SetPropertiesDefaults(false, false)
	if properties.MasterProfile.StorageProfile != ManagedDisks {
		t.Fatalf("MasterProfile.StorageProfile did not have the expected configuration, got %s, expected %s",
			properties.MasterProfile.StorageProfile, ManagedDisks)
	}
	if !properties.MasterProfile.IsManagedDisks() {
		t.Fatalf("MasterProfile.StorageProfile did not have the expected configuration, got %t, expected %t",
			false, true)
	}
	if properties.AgentPoolProfiles[0].StorageProfile != ManagedDisks {
		t.Fatalf("AgentPoolProfile.StorageProfile did not have the expected configuration, got %s, expected %s",
			properties.AgentPoolProfiles[0].StorageProfile, ManagedDisks)
	}
	if !properties.AgentPoolProfiles[0].IsManagedDisks() {
		t.Fatalf("AgentPoolProfile.IsManagedDisks() did not have the expected configuration, got %t, expected %t",
			false, true)
	}
	if properties.OrchestratorProfile.KubernetesConfig.PrivateCluster.JumpboxProfile.StorageProfile != ManagedDisks {
		t.Fatalf("MasterProfile.StorageProfile did not have the expected configuration, got %s, expected %s",
			properties.OrchestratorProfile.KubernetesConfig.PrivateCluster.JumpboxProfile.StorageProfile, ManagedDisks)
	}
	if !properties.AgentPoolProfiles[0].IsAvailabilitySets() {
		t.Fatalf("AgentPoolProfile[0].AvailabilityProfile did not have the expected configuration, got %s, expected %s",
			properties.AgentPoolProfiles[0].AvailabilityProfile, AvailabilitySet)
	}

	mockCS = getMockBaseContainerService("1.10.2")
	properties = mockCS.Properties
	properties.OrchestratorProfile.OrchestratorType = "Kubernetes"
	mockCS.SetPropertiesDefaults(false, false)
	if !properties.AgentPoolProfiles[0].IsVirtualMachineScaleSets() {
		t.Fatalf("AgentPoolProfile[0].AvailabilityProfile did not have the expected configuration, got %s, expected %s",
			properties.AgentPoolProfiles[0].AvailabilityProfile, VirtualMachineScaleSets)
	}

}

// TestMasterProfileDefaults covers tests for setMasterProfileDefaults
func TestMasterProfileDefaults(t *testing.T) {
	// this validates default masterProfile configuration
	mockCS := getMockBaseContainerService("1.10.3")
	properties := mockCS.Properties
	properties.OrchestratorProfile.OrchestratorType = "Kubernetes"
	properties.OrchestratorProfile.KubernetesConfig.ClusterSubnet = ""
	properties.OrchestratorProfile.KubernetesConfig.NetworkPlugin = "azure"
	properties.MasterProfile.AvailabilityProfile = ""
	properties.MasterProfile.Count = 3
	mockCS.Properties = properties
	mockCS.SetPropertiesDefaults(false, false)
	if properties.MasterProfile.IsVirtualMachineScaleSets() {
		t.Fatalf("Master VMAS, AzureCNI: MasterProfile AvailabilityProfile did not have the expected default configuration, got %s, expected %s",
			properties.MasterProfile.AvailabilityProfile, AvailabilitySet)
	}
	if properties.OrchestratorProfile.KubernetesConfig.ClusterSubnet != DefaultKubernetesSubnet {
		t.Fatalf("Master VMAS, AzureCNI: MasterProfile ClusterSubnet did not have the expected default configuration, got %s, expected %s",
			properties.OrchestratorProfile.KubernetesConfig.ClusterSubnet, DefaultKubernetesSubnet)
	}
	if properties.MasterProfile.Subnet != properties.OrchestratorProfile.KubernetesConfig.ClusterSubnet {
		t.Fatalf("Master VMAS, AzureCNI: MasterProfile Subnet did not have the expected default configuration, got %s, expected %s",
			properties.MasterProfile.Subnet, properties.OrchestratorProfile.KubernetesConfig.ClusterSubnet)
	}
	if properties.AgentPoolProfiles[0].Subnet != properties.MasterProfile.Subnet {
		t.Fatalf("Master VMAS, AzureCNI: AgentPoolProfiles Subnet did not have the expected default configuration, got %s, expected %s",
			properties.AgentPoolProfiles[0].Subnet, properties.MasterProfile.Subnet)
	}
	if properties.MasterProfile.FirstConsecutiveStaticIP != "10.255.255.5" {
		t.Fatalf("Master VMAS, AzureCNI: MasterProfile FirstConsecutiveStaticIP did not have the expected default configuration, got %s, expected %s",
			properties.MasterProfile.FirstConsecutiveStaticIP, "10.255.255.5")
	}

	// this validates default vmss masterProfile configuration
	mockCS = getMockBaseContainerService("1.10.3")
	properties = mockCS.Properties
	properties.OrchestratorProfile.OrchestratorType = "Kubernetes"
	properties.OrchestratorProfile.KubernetesConfig.NetworkPlugin = "azure"
	properties.OrchestratorProfile.KubernetesConfig.ClusterSubnet = ""
	properties.MasterProfile.AvailabilityProfile = VirtualMachineScaleSets
	mockCS.SetPropertiesDefaults(false, true)
	if !properties.MasterProfile.IsVirtualMachineScaleSets() {
		t.Fatalf("Master VMSS, AzureCNI: MasterProfile AvailabilityProfile did not have the expected default configuration, got %s, expected %s",
			properties.MasterProfile.AvailabilityProfile, VirtualMachineScaleSets)
	}
	if properties.OrchestratorProfile.KubernetesConfig.ClusterSubnet != DefaultKubernetesSubnet {
		t.Fatalf("Master VMSS, AzureCNI: MasterProfile ClusterSubnet did not have the expected default configuration, got %s, expected %s",
			properties.OrchestratorProfile.KubernetesConfig.ClusterSubnet, DefaultKubernetesSubnet)
	}
	if properties.MasterProfile.FirstConsecutiveStaticIP != DefaultFirstConsecutiveKubernetesStaticIPVMSS {
		t.Fatalf("Master VMSS, AzureCNI: MasterProfile FirstConsecutiveStaticIP did not have the expected default configuration, got %s, expected %s",
			properties.MasterProfile.FirstConsecutiveStaticIP, DefaultFirstConsecutiveKubernetesStaticIPVMSS)
	}
	if properties.MasterProfile.Subnet != DefaultKubernetesMasterSubnet {
		t.Fatalf("Master VMSS, AzureCNI: MasterProfile Subnet did not have the expected default configuration, got %s, expected %s",
			properties.MasterProfile.Subnet, DefaultKubernetesMasterSubnet)
	}
	if properties.MasterProfile.AgentSubnet != DefaultKubernetesAgentSubnetVMSS {
		t.Fatalf("Master VMSS, AzureCNI: MasterProfile AgentSubnet did not have the expected default configuration, got %s, expected %s",
			properties.MasterProfile.AgentSubnet, DefaultKubernetesAgentSubnetVMSS)
	}

	// this validates default masterProfile configuration and kubenet
	mockCS = getMockBaseContainerService("1.10.3")
	properties = mockCS.Properties
	properties.OrchestratorProfile.OrchestratorType = "Kubernetes"
	properties.OrchestratorProfile.KubernetesConfig.ClusterSubnet = ""
	properties.OrchestratorProfile.KubernetesConfig.NetworkPlugin = "kubenet"
	properties.MasterProfile.AvailabilityProfile = VirtualMachineScaleSets
	mockCS.SetPropertiesDefaults(false, true)
	if properties.OrchestratorProfile.KubernetesConfig.ClusterSubnet != DefaultKubernetesClusterSubnet {
		t.Fatalf("Master VMSS, kubenet: MasterProfile ClusterSubnet did not have the expected default configuration, got %s, expected %s",
			properties.OrchestratorProfile.KubernetesConfig.ClusterSubnet, DefaultKubernetesClusterSubnet)
	}
	if properties.MasterProfile.Subnet != DefaultKubernetesMasterSubnet {
		t.Fatalf("Master VMSS, kubenet: MasterProfile Subnet did not have the expected default configuration, got %s, expected %s",
			properties.MasterProfile.Subnet, DefaultKubernetesMasterSubnet)
	}
	if properties.MasterProfile.FirstConsecutiveStaticIP != DefaultFirstConsecutiveKubernetesStaticIPVMSS {
		t.Fatalf("Master VMSS, kubenet: MasterProfile FirstConsecutiveStaticIP did not have the expected default configuration, got %s, expected %s",
			properties.MasterProfile.FirstConsecutiveStaticIP, DefaultFirstConsecutiveKubernetesStaticIPVMSS)
	}
	if properties.MasterProfile.AgentSubnet != DefaultKubernetesAgentSubnetVMSS {
		t.Fatalf("Master VMSS, kubenet: MasterProfile AgentSubnet did not have the expected default configuration, got %s, expected %s",
			properties.MasterProfile.AgentSubnet, DefaultKubernetesAgentSubnetVMSS)
	}
	properties.MasterProfile.AvailabilityProfile = AvailabilitySet
	mockCS.SetPropertiesDefaults(false, true)
	if properties.MasterProfile.FirstConsecutiveStaticIP != DefaultFirstConsecutiveKubernetesStaticIP {
		t.Fatalf("Master VMAS, kubenet: MasterProfile FirstConsecutiveStaticIP did not have the expected default configuration, got %s, expected %s",
			properties.MasterProfile.FirstConsecutiveStaticIP, DefaultFirstConsecutiveKubernetesStaticIP)
	}

	// this validates default vmas masterProfile configuration, AzureCNI, and custom vnet
	mockCS = getMockBaseContainerService("1.10.3")
	properties = mockCS.Properties
	properties.OrchestratorProfile.OrchestratorType = "Kubernetes"
	properties.MasterProfile.VnetSubnetID = "/subscriptions/SUBSCRIPTION_ID/resourceGroups/RESOURCE_GROUP_NAME/providers/Microsoft.Network/virtualNetworks/ExampleCustomVNET/subnets/ExampleMasterSubnet"
	properties.MasterProfile.VnetCidr = "10.239.0.0/16"
	properties.MasterProfile.FirstConsecutiveStaticIP = "10.239.255.239"
	properties.OrchestratorProfile.KubernetesConfig.ClusterSubnet = ""
	properties.OrchestratorProfile.KubernetesConfig.NetworkPlugin = "azure"
	properties.MasterProfile.AvailabilityProfile = AvailabilitySet
	mockCS.SetPropertiesDefaults(false, true)
	if properties.MasterProfile.FirstConsecutiveStaticIP != "10.239.255.239" {
		t.Fatalf("Master VMAS, AzureCNI, customvnet: MasterProfile FirstConsecutiveStaticIP did not have the expected default configuration, got %s, expected %s",
			properties.MasterProfile.FirstConsecutiveStaticIP, "10.239.255.239")
	}

	// this validates default vmss masterProfile configuration, AzureCNI, and custom vnet
	mockCS = getMockBaseContainerService("1.10.3")
	properties = mockCS.Properties
	properties.OrchestratorProfile.OrchestratorType = "Kubernetes"
	properties.MasterProfile.VnetSubnetID = "/subscriptions/SUBSCRIPTION_ID/resourceGroups/RESOURCE_GROUP_NAME/providers/Microsoft.Network/virtualNetworks/ExampleCustomVNET/subnets/ExampleMasterSubnet"
	properties.MasterProfile.VnetCidr = "10.239.0.0/16"
	properties.OrchestratorProfile.KubernetesConfig.ClusterSubnet = ""
	properties.OrchestratorProfile.KubernetesConfig.NetworkPlugin = "azure"
	properties.MasterProfile.AvailabilityProfile = VirtualMachineScaleSets
	mockCS.SetPropertiesDefaults(false, true)
	if properties.MasterProfile.FirstConsecutiveStaticIP != "10.239.0.4" {
		t.Fatalf("Master VMSS, AzureCNI, customvnet: MasterProfile FirstConsecutiveStaticIP did not have the expected default configuration, got %s, expected %s",
			properties.MasterProfile.FirstConsecutiveStaticIP, "10.239.0.4")
	}

	// this validates default configurations for LoadBalancerSku and ExcludeMasterFromStandardLB
	mockCS = getMockBaseContainerService("1.11.6")
	properties = mockCS.Properties
	properties.OrchestratorProfile.OrchestratorType = "Kubernetes"
	properties.OrchestratorProfile.KubernetesConfig.LoadBalancerSku = "Standard"
	mockCS.SetPropertiesDefaults(false, false)
	excludeMaster := DefaultExcludeMasterFromStandardLB
	if *properties.OrchestratorProfile.KubernetesConfig.ExcludeMasterFromStandardLB != excludeMaster {
		t.Fatalf("OrchestratorProfile.KubernetesConfig.ExcludeMasterFromStandardLB did not have the expected configuration, got %t, expected %t",
			*properties.OrchestratorProfile.KubernetesConfig.ExcludeMasterFromStandardLB, excludeMaster)
	}
}

func TestAgentPoolProfile(t *testing.T) {
	mockCS := getMockBaseContainerService("1.10")
	properties := mockCS.Properties
	properties.OrchestratorProfile.OrchestratorType = "Kubernetes"
	properties.MasterProfile.Count = 1
	mockCS.SetPropertiesDefaults(false, false)
	if properties.AgentPoolProfiles[0].ScaleSetPriority != "" {
		t.Fatalf("AgentPoolProfiles[0].ScaleSetPriority did not have the expected configuration, got %s, expected %s",
			properties.AgentPoolProfiles[0].ScaleSetPriority, "")
	}
	if properties.AgentPoolProfiles[0].ScaleSetEvictionPolicy != "" {
		t.Fatalf("AgentPoolProfiles[0].ScaleSetEvictionPolicy did not have the expected configuration, got %s, expected %s",
			properties.AgentPoolProfiles[0].ScaleSetEvictionPolicy, "")
	}
	properties.AgentPoolProfiles[0].ScaleSetPriority = ScaleSetPriorityLow
	mockCS.SetPropertiesDefaults(false, false)
	if properties.AgentPoolProfiles[0].ScaleSetEvictionPolicy != ScaleSetEvictionPolicyDelete {
		t.Fatalf("AgentPoolProfile[0].ScaleSetEvictionPolicy did not have the expected configuration, got %s, expected %s",
			properties.AgentPoolProfiles[0].ScaleSetEvictionPolicy, ScaleSetEvictionPolicyDelete)
	}
}

// TestSetComponentsNetworkDefaults covers tests for setMasterProfileDefaults and setAgentProfileDefaults
// TODO: Currently this test covers only Distro setting. Extend test cases to cover network configuration too.
func TestSetComponentsNetworkDefaults(t *testing.T) {

	var tests = []struct {
		name                string              // test case name
		orchestratorProfile OrchestratorProfile // orchestrator to be tested
		expectedDistro      Distro              // expected result default disto to be used
	}{
		{
			"default_kubernetes",
			OrchestratorProfile{
				OrchestratorType: Kubernetes,
			},
			AKS,
		},
		{
			"default_openshift",
			OrchestratorProfile{
				OrchestratorType: OpenShift,
			},
			"",
		},
		{
			"default_swarm",
			OrchestratorProfile{
				OrchestratorType: Swarm,
			},
			Ubuntu,
		},
		{
			"default_swarmmode",
			OrchestratorProfile{
				OrchestratorType: SwarmMode,
			},
			Ubuntu,
		},
		{
			"default_dcos",
			OrchestratorProfile{
				OrchestratorType: DCOS,
			},
			Ubuntu,
		},
	}

	for _, test := range tests {
		mockAPI := getMockAPIProperties("1.0.0")
		mockAPI.OrchestratorProfile = &test.orchestratorProfile
		mockAPI.setMasterProfileDefaults(false)
		mockAPI.setAgentProfileDefaults(false, false)
		if mockAPI.MasterProfile.Distro != test.expectedDistro {
			t.Fatalf("setMasterProfileDefaults() test case %v did not return right Distro configurations %v != %v", test.name, mockAPI.MasterProfile.Distro, test.expectedDistro)
		}
		for _, agent := range mockAPI.AgentPoolProfiles {
			if agent.Distro != test.expectedDistro {
				t.Fatalf("setAgentProfileDefaults() test case %v did not return right Distro configurations %v != %v", test.name, agent.Distro, test.expectedDistro)
			}
		}
	}
}

func TestIsAzureCNINetworkmonitorAddon(t *testing.T) {
	mockCS := getMockBaseContainerService("1.10.3")
	properties := mockCS.Properties
	properties.OrchestratorProfile.OrchestratorType = "Kubernetes"
	properties.MasterProfile.Count = 1
	properties.OrchestratorProfile.KubernetesConfig.Addons = []KubernetesAddon{
		{
			Name: AzureCNINetworkMonitoringAddonName,
			Containers: []KubernetesContainerSpec{
				{
					Name:           AzureCNINetworkMonitoringAddonName,
					CPURequests:    "50m",
					MemoryRequests: "150Mi",
					CPULimits:      "50m",
					MemoryLimits:   "150Mi",
				},
			},
			Enabled: helpers.PointerToBool(true),
		},
	}
	mockCS.setOrchestratorDefaults(true)

	i := getAddonsIndexByName(properties.OrchestratorProfile.KubernetesConfig.Addons, AzureCNINetworkMonitoringAddonName)
	if !helpers.IsTrueBoolPointer(properties.OrchestratorProfile.KubernetesConfig.Addons[i].Enabled) {
		t.Fatalf("Azure CNI networkmonitor addon should be present")
	}

	mockCS = getMockBaseContainerService("1.10.3")
	properties = mockCS.Properties
	properties.OrchestratorProfile.OrchestratorType = "Kubernetes"
	properties.MasterProfile.Count = 1
	properties.OrchestratorProfile.KubernetesConfig.NetworkPlugin = "azure"
	mockCS.setOrchestratorDefaults(true)

	i = getAddonsIndexByName(properties.OrchestratorProfile.KubernetesConfig.Addons, AzureCNINetworkMonitoringAddonName)
	if !helpers.IsTrueBoolPointer(properties.OrchestratorProfile.KubernetesConfig.Addons[i].Enabled) {
		t.Fatalf("Azure CNI networkmonitor addon should be present by default if Azure CNI is set")
	}
}

// TestSetVMSSDefaultsAndZones covers tests for setVMSSDefaultsForAgents and masters
func TestSetVMSSDefaultsAndZones(t *testing.T) {
	// masters with vmss and no zones
	mockCS := getMockBaseContainerService("1.12.0")
	properties := mockCS.Properties
	properties.OrchestratorProfile.OrchestratorType = "Kubernetes"
	properties.MasterProfile.AvailabilityProfile = VirtualMachineScaleSets
	mockCS.SetPropertiesDefaults(false, false)
	if properties.MasterProfile.HasAvailabilityZones() {
		t.Fatalf("MasterProfile.HasAvailabilityZones did not have the expected return, got %t, expected %t",
			properties.MasterProfile.HasAvailabilityZones(), false)
	}
	if properties.OrchestratorProfile.KubernetesConfig.LoadBalancerSku != DefaultLoadBalancerSku {
		t.Fatalf("OrchestratorProfile.KubernetesConfig.LoadBalancerSku did not have the expected configuration, got %s, expected %s",
			properties.OrchestratorProfile.KubernetesConfig.LoadBalancerSku, DefaultLoadBalancerSku)
	}
	// masters with vmss and zones
	mockCS = getMockBaseContainerService("1.12.0")
	properties = mockCS.Properties
	properties.OrchestratorProfile.OrchestratorType = "Kubernetes"
	properties.MasterProfile.AvailabilityProfile = VirtualMachineScaleSets
	properties.MasterProfile.AvailabilityZones = []string{"1", "2"}
	mockCS.SetPropertiesDefaults(false, false)
	singlePlacementGroup := DefaultSinglePlacementGroup
	if *properties.MasterProfile.SinglePlacementGroup != singlePlacementGroup {
		t.Fatalf("MasterProfile.SinglePlacementGroup default did not have the expected configuration, got %t, expected %t",
			*properties.MasterProfile.SinglePlacementGroup, singlePlacementGroup)
	}
	if !properties.MasterProfile.HasAvailabilityZones() {
		t.Fatalf("MasterProfile.HasAvailabilityZones did not have the expected return, got %t, expected %t",
			properties.MasterProfile.HasAvailabilityZones(), true)
	}
	if properties.OrchestratorProfile.KubernetesConfig.LoadBalancerSku != "Standard" {
		t.Fatalf("OrchestratorProfile.KubernetesConfig.LoadBalancerSku did not have the expected configuration, got %s, expected %s",
			properties.OrchestratorProfile.KubernetesConfig.LoadBalancerSku, "Standard")
	}
	excludeMaster := DefaultExcludeMasterFromStandardLB
	if *properties.OrchestratorProfile.KubernetesConfig.ExcludeMasterFromStandardLB != excludeMaster {
		t.Fatalf("OrchestratorProfile.KubernetesConfig.ExcludeMasterFromStandardLB did not have the expected configuration, got %t, expected %t",
			*properties.OrchestratorProfile.KubernetesConfig.ExcludeMasterFromStandardLB, excludeMaster)
	}
	// agents with vmss and no zones
	mockCS = getMockBaseContainerService("1.12.0")
	properties = mockCS.Properties
	properties.OrchestratorProfile.OrchestratorType = "Kubernetes"
	properties.AgentPoolProfiles[0].Count = 4
	mockCS.SetPropertiesDefaults(false, false)
	if properties.AgentPoolProfiles[0].HasAvailabilityZones() {
		t.Fatalf("AgentPoolProfiles[0].HasAvailabilityZones did not have the expected return, got %t, expected %t",
			properties.AgentPoolProfiles[0].HasAvailabilityZones(), false)
	}
	if properties.OrchestratorProfile.KubernetesConfig.LoadBalancerSku != DefaultLoadBalancerSku {
		t.Fatalf("OrchestratorProfile.KubernetesConfig.LoadBalancerSku did not have the expected configuration, got %s, expected %s",
			properties.OrchestratorProfile.KubernetesConfig.LoadBalancerSku, DefaultLoadBalancerSku)
	}
	// agents with vmss and zones
	mockCS = getMockBaseContainerService("1.12.0")
	properties = mockCS.Properties
	properties.OrchestratorProfile.OrchestratorType = "Kubernetes"
	properties.AgentPoolProfiles[0].Count = 4
	properties.AgentPoolProfiles[0].AvailabilityZones = []string{"1", "2"}
	mockCS.SetPropertiesDefaults(false, false)
	if !properties.AgentPoolProfiles[0].IsVirtualMachineScaleSets() {
		t.Fatalf("AgentPoolProfile[0].AvailabilityProfile did not have the expected configuration, got %s, expected %s",
			properties.AgentPoolProfiles[0].AvailabilityProfile, VirtualMachineScaleSets)
	}
	if !properties.AgentPoolProfiles[0].HasAvailabilityZones() {
		t.Fatalf("AgentPoolProfiles[0].HasAvailabilityZones did not have the expected return, got %t, expected %t",
			properties.AgentPoolProfiles[0].HasAvailabilityZones(), true)
	}
	singlePlacementGroup = DefaultSinglePlacementGroup
	if *properties.AgentPoolProfiles[0].SinglePlacementGroup != singlePlacementGroup {
		t.Fatalf("AgentPoolProfile[0].SinglePlacementGroup default did not have the expected configuration, got %t, expected %t",
			*properties.AgentPoolProfiles[0].SinglePlacementGroup, singlePlacementGroup)
	}
	if properties.OrchestratorProfile.KubernetesConfig.LoadBalancerSku != "Standard" {
		t.Fatalf("OrchestratorProfile.KubernetesConfig.LoadBalancerSku did not have the expected configuration, got %s, expected %s",
			properties.OrchestratorProfile.KubernetesConfig.LoadBalancerSku, "Standard")
	}
	excludeMaster = DefaultExcludeMasterFromStandardLB
	if *properties.OrchestratorProfile.KubernetesConfig.ExcludeMasterFromStandardLB != excludeMaster {
		t.Fatalf("OrchestratorProfile.KubernetesConfig.ExcludeMasterFromStandardLB did not have the expected configuration, got %t, expected %t",
			*properties.OrchestratorProfile.KubernetesConfig.ExcludeMasterFromStandardLB, excludeMaster)
	}

	properties.AgentPoolProfiles[0].Count = 110
	mockCS.SetPropertiesDefaults(false, false)
	if helpers.IsTrueBoolPointer(properties.AgentPoolProfiles[0].SinglePlacementGroup) {
		t.Fatalf("AgentPoolProfile[0].SinglePlacementGroup did not have the expected configuration, got %t, expected %t",
			*properties.AgentPoolProfiles[0].SinglePlacementGroup, false)
	}

	if !*properties.AgentPoolProfiles[0].SinglePlacementGroup && properties.AgentPoolProfiles[0].StorageProfile != ManagedDisks {
		t.Fatalf("AgentPoolProfile[0].StorageProfile did not have the expected configuration, got %s, expected %s",
			properties.AgentPoolProfiles[0].StorageProfile, ManagedDisks)
	}

}

func TestAKSDockerEngineDistro(t *testing.T) {
	// N Series agent pools should always get the "aks-docker-engine" distro for default create flows
	// D Series agent pools should always get the "aks" distro for default create flows
	mockCS := getMockBaseContainerService("1.10.9")
	properties := mockCS.Properties
	properties.OrchestratorProfile.OrchestratorType = "Kubernetes"
	properties.MasterProfile.Count = 1
	properties.AgentPoolProfiles[0].VMSize = "Standard_NC6"
	properties.AgentPoolProfiles[1].VMSize = "Standard_D2_V2"
	properties.AgentPoolProfiles[2].VMSize = "Standard_NC6"
	properties.AgentPoolProfiles[2].Distro = Ubuntu
	properties.AgentPoolProfiles[3].VMSize = "Standard_D2_V2"
	properties.AgentPoolProfiles[3].Distro = Ubuntu
	properties.setAgentProfileDefaults(false, false)

	if properties.AgentPoolProfiles[0].Distro != AKSDockerEngine {
		t.Fatalf("Expected %s distro for N-series pool, got %s instead", AKSDockerEngine, properties.AgentPoolProfiles[0].Distro)
	}
	if properties.AgentPoolProfiles[1].Distro != AKS {
		t.Fatalf("Expected %s distro for D-series pool, got %s instead", AKS, properties.AgentPoolProfiles[1].Distro)
	}
	if properties.AgentPoolProfiles[2].Distro != Ubuntu {
		t.Fatalf("Expected %s distro for D-series pool, got %s instead", Ubuntu, properties.AgentPoolProfiles[2].Distro)
	}
	if properties.AgentPoolProfiles[3].Distro != Ubuntu {
		t.Fatalf("Expected %s distro for D-series pool, got %s instead", Ubuntu, properties.AgentPoolProfiles[3].Distro)
	}

	// N Series agent pools with small disk size should always get the "ubuntu" distro for default create flows
	// D Series agent pools with small disk size should always get the "ubuntu" distro for default create flows
	mockCS = getMockBaseContainerService("1.10.9")
	properties = mockCS.Properties
	properties.OrchestratorProfile.OrchestratorType = "Kubernetes"
	properties.MasterProfile.Count = 1
	properties.AgentPoolProfiles[0].VMSize = "Standard_NC6"
	properties.AgentPoolProfiles[0].OSDiskSizeGB = VHDDiskSizeAKS - 1
	properties.AgentPoolProfiles[1].VMSize = "Standard_D2_V2"
	properties.AgentPoolProfiles[1].OSDiskSizeGB = VHDDiskSizeAKS - 1
	properties.setAgentProfileDefaults(false, false)

	if properties.AgentPoolProfiles[0].Distro != Ubuntu {
		t.Fatalf("Expected %s distro for N-series pool with small disk, got %s instead", Ubuntu, properties.AgentPoolProfiles[0].Distro)
	}
	if properties.AgentPoolProfiles[1].Distro != Ubuntu {
		t.Fatalf("Expected %s distro for D-series pool with small disk, got %s instead", Ubuntu, properties.AgentPoolProfiles[1].Distro)
	}

	// N Series agent pools should always get the "aks-docker-engine" distro for upgrade flows unless Ubuntu
	// D Series agent pools should always get the distro they requested for upgrade flows
	mockCS = getMockBaseContainerService("1.10.9")
	properties = mockCS.Properties
	properties.OrchestratorProfile.OrchestratorType = "Kubernetes"
	properties.MasterProfile.Count = 1
	properties.AgentPoolProfiles[0].VMSize = "Standard_NC6"
	properties.AgentPoolProfiles[0].Distro = AKS
	properties.AgentPoolProfiles[1].VMSize = "Standard_D2_V2"
	properties.AgentPoolProfiles[1].Distro = AKS
	properties.AgentPoolProfiles[2].VMSize = "Standard_D2_V2"
	properties.AgentPoolProfiles[2].Distro = AKSDockerEngine
	properties.AgentPoolProfiles[3].VMSize = "Standard_NC6"
	properties.AgentPoolProfiles[3].Distro = Ubuntu
	properties.setAgentProfileDefaults(true, false)

	if properties.AgentPoolProfiles[0].Distro != AKSDockerEngine {
		t.Fatalf("Expected %s distro for N-series pool, got %s instead", AKSDockerEngine, properties.AgentPoolProfiles[0].Distro)
	}
	if properties.AgentPoolProfiles[1].Distro != AKS {
		t.Fatalf("Expected %s distro for D-series pool, got %s instead", AKS, properties.AgentPoolProfiles[1].Distro)
	}
	if properties.AgentPoolProfiles[2].Distro != AKSDockerEngine {
		t.Fatalf("Expected %s distro for D-series pool, got %s instead", AKSDockerEngine, properties.AgentPoolProfiles[2].Distro)
	}
	if properties.AgentPoolProfiles[3].Distro != Ubuntu {
		t.Fatalf("Expected %s distro for D-series pool, got %s instead", Ubuntu, properties.AgentPoolProfiles[3].Distro)
	}

	// N Series agent pools should always get the "aks-docker-engine" distro for scale flows unless Ubuntu
	// D Series agent pools should always get the distro they requested for scale flows
	mockCS = getMockBaseContainerService("1.10.9")
	properties = mockCS.Properties
	properties.OrchestratorProfile.OrchestratorType = "Kubernetes"
	properties.MasterProfile.Count = 1
	properties.AgentPoolProfiles[0].VMSize = "Standard_NC6"
	properties.AgentPoolProfiles[0].Distro = AKS
	properties.AgentPoolProfiles[1].VMSize = "Standard_D2_V2"
	properties.AgentPoolProfiles[1].Distro = AKS
	properties.AgentPoolProfiles[2].VMSize = "Standard_D2_V2"
	properties.AgentPoolProfiles[2].Distro = AKSDockerEngine
	properties.AgentPoolProfiles[3].VMSize = "Standard_NC6"
	properties.AgentPoolProfiles[3].Distro = Ubuntu
	properties.setAgentProfileDefaults(false, true)

	if properties.AgentPoolProfiles[0].Distro != AKSDockerEngine {
		t.Fatalf("Expected %s distro for N-series pool, got %s instead", AKSDockerEngine, properties.AgentPoolProfiles[0].Distro)
	}
	if properties.AgentPoolProfiles[1].Distro != AKS {
		t.Fatalf("Expected %s distro for D-series pool, got %s instead", AKS, properties.AgentPoolProfiles[1].Distro)
	}
	if properties.AgentPoolProfiles[2].Distro != AKSDockerEngine {
		t.Fatalf("Expected %s distro for D-series pool, got %s instead", AKSDockerEngine, properties.AgentPoolProfiles[2].Distro)
	}
	if properties.AgentPoolProfiles[3].Distro != Ubuntu {
		t.Fatalf("Expected %s distro for D-series pool, got %s instead", Ubuntu, properties.AgentPoolProfiles[3].Distro)
	}

	// N Series Windows agent pools should always get no distro value
	mockCS = getMockBaseContainerService("1.10.9")
	properties = mockCS.Properties
	properties.OrchestratorProfile.OrchestratorType = "Kubernetes"
	properties.MasterProfile.Count = 1
	properties.AgentPoolProfiles[0].VMSize = "Standard_NC6"
	properties.AgentPoolProfiles[0].OSType = Windows
	properties.AgentPoolProfiles[1].VMSize = "Standard_NC6"
	properties.setAgentProfileDefaults(false, false)

	if properties.AgentPoolProfiles[0].Distro != "" {
		t.Fatalf("Expected no distro value for N-series Windows VM, got %s instead", properties.AgentPoolProfiles[0].Distro)
	}
	if properties.AgentPoolProfiles[1].Distro != AKSDockerEngine {
		t.Fatalf("Expected %s distro for N-series pool, got %s instead", AKSDockerEngine, properties.AgentPoolProfiles[1].Distro)
	}

	// Non-k8s context
	mockCS = getMockBaseContainerService("1.10.9")
	properties = mockCS.Properties
	properties.MasterProfile.Count = 1
	properties.setAgentProfileDefaults(false, false)

	if properties.AgentPoolProfiles[0].Distro != Ubuntu {
		t.Fatalf("Expected %s distro for N-series pool, got %s instead", Ubuntu, properties.AgentPoolProfiles[1].Distro)
	}
}

func TestAzureCNIVersionString(t *testing.T) {
	mockCS := getMockBaseContainerService("1.10.3")
	properties := mockCS.Properties
	properties.OrchestratorProfile.OrchestratorType = "Kubernetes"
	properties.MasterProfile.Count = 1
	properties.OrchestratorProfile.KubernetesConfig.NetworkPlugin = "azure"
	mockCS.setOrchestratorDefaults(true)

	if properties.OrchestratorProfile.KubernetesConfig.AzureCNIVersion != AzureCniPluginVerLinux {
		t.Fatalf("Azure CNI Version string not the expected value, got %s, expected %s", properties.OrchestratorProfile.KubernetesConfig.AzureCNIVersion, AzureCniPluginVerLinux)
	}

	mockCS = getMockBaseContainerService("1.10.3")
	properties = mockCS.Properties
	properties.OrchestratorProfile.OrchestratorType = "Kubernetes"
	properties.MasterProfile.Count = 1
	properties.AgentPoolProfiles[0].OSType = "Windows"
	properties.OrchestratorProfile.KubernetesConfig.NetworkPlugin = "azure"
	mockCS.setOrchestratorDefaults(true)

	if properties.OrchestratorProfile.KubernetesConfig.AzureCNIVersion != AzureCniPluginVerWindows {
		t.Fatalf("Azure CNI Version string not the expected value, got %s, expected %s", properties.OrchestratorProfile.KubernetesConfig.AzureCNIVersion, AzureCniPluginVerWindows)
	}

	mockCS = getMockBaseContainerService("1.10.3")
	properties = mockCS.Properties
	properties.OrchestratorProfile.OrchestratorType = "Kubernetes"
	properties.MasterProfile.Count = 1
	properties.OrchestratorProfile.KubernetesConfig.NetworkPlugin = "kubenet"
	mockCS.setOrchestratorDefaults(true)

	if properties.OrchestratorProfile.KubernetesConfig.AzureCNIVersion != "" {
		t.Fatalf("Azure CNI Version string not the expected value, got %s, expected %s", properties.OrchestratorProfile.KubernetesConfig.AzureCNIVersion, "")
	}
}

func TestDefaultDisableRbac(t *testing.T) {
	mockCS := getMockBaseContainerService("1.10.3")
	properties := mockCS.Properties
	properties.OrchestratorProfile.OrchestratorType = "Kubernetes"
	properties.OrchestratorProfile.KubernetesConfig.EnableRbac = helpers.PointerToBool(false)
	mockCS.setOrchestratorDefaults(true)

	if properties.OrchestratorProfile.KubernetesConfig.EnableAggregatedAPIs {
		t.Fatalf("got unexpected EnableAggregatedAPIs config value for EnableRbac=false: %t",
			properties.OrchestratorProfile.KubernetesConfig.EnableAggregatedAPIs)
	}
}

func TestDefaultCloudProvider(t *testing.T) {
	mockCS := getMockBaseContainerService("1.10.3")
	properties := mockCS.Properties
	properties.OrchestratorProfile.OrchestratorType = "Kubernetes"
	mockCS.setOrchestratorDefaults(true)

	if !helpers.IsTrueBoolPointer(properties.OrchestratorProfile.KubernetesConfig.CloudProviderBackoff) {
		t.Fatalf("got unexpected CloudProviderBackoff expected true, got %t",
			helpers.IsTrueBoolPointer(properties.OrchestratorProfile.KubernetesConfig.CloudProviderBackoff))
	}

	if !helpers.IsTrueBoolPointer(properties.OrchestratorProfile.KubernetesConfig.CloudProviderRateLimit) {
		t.Fatalf("got unexpected CloudProviderBackoff expected true, got %t",
			helpers.IsTrueBoolPointer(properties.OrchestratorProfile.KubernetesConfig.CloudProviderBackoff))
	}

	mockCS = getMockBaseContainerService("1.10.3")
	properties = mockCS.Properties
	properties.OrchestratorProfile.OrchestratorType = "Kubernetes"
	properties.OrchestratorProfile.KubernetesConfig.CloudProviderBackoff = helpers.PointerToBool(false)
	properties.OrchestratorProfile.KubernetesConfig.CloudProviderRateLimit = helpers.PointerToBool(false)
	mockCS.setOrchestratorDefaults(true)

	if !helpers.IsFalseBoolPointer(properties.OrchestratorProfile.KubernetesConfig.CloudProviderBackoff) {
		t.Fatalf("got unexpected CloudProviderBackoff expected true, got %t",
			helpers.IsTrueBoolPointer(properties.OrchestratorProfile.KubernetesConfig.CloudProviderBackoff))
	}

	if !helpers.IsFalseBoolPointer(properties.OrchestratorProfile.KubernetesConfig.CloudProviderRateLimit) {
		t.Fatalf("got unexpected CloudProviderBackoff expected true, got %t",
			helpers.IsTrueBoolPointer(properties.OrchestratorProfile.KubernetesConfig.CloudProviderBackoff))
	}
}
func TestSetCertDefaults(t *testing.T) {
	cs := &ContainerService{
		Properties: &Properties{
			AzProfile: &AzProfile{
				TenantID:       "sampleTenantID",
				SubscriptionID: "foobarsubscription",
				ResourceGroup:  "sampleRG",
				Location:       "westus2",
			},
			ServicePrincipalProfile: &ServicePrincipalProfile{
				ClientID: "barClientID",
				Secret:   "bazSecret",
			},
			MasterProfile: &MasterProfile{
				Count:               3,
				DNSPrefix:           "myprefix1",
				VMSize:              "Standard_DS2_v2",
				AvailabilityProfile: VirtualMachineScaleSets,
			},
			OrchestratorProfile: &OrchestratorProfile{
				OrchestratorType:    Kubernetes,
				OrchestratorVersion: "1.10.2",
				KubernetesConfig: &KubernetesConfig{
					NetworkPlugin: "azure",
				},
			},
		},
	}

	cs.setOrchestratorDefaults(false)
	cs.Properties.setMasterProfileDefaults(false)
	result, ips, err := cs.Properties.setDefaultCerts()

	if !result {
		t.Error("expected setDefaultCerts to return true")
	}

	if err != nil {
		t.Errorf("unexpected error thrown while executing setDefaultCerts %s", err.Error())
	}

	if ips == nil {
		t.Error("expected setDefaultCerts to create a list of IPs")
	} else {

		if len(ips) != cs.Properties.MasterProfile.Count+2 {
			t.Errorf("expected length of IPs from setDefaultCerts %d, actual length %d", cs.Properties.MasterProfile.Count+2, len(ips))
		}

		firstMasterIP := net.ParseIP(cs.Properties.MasterProfile.FirstConsecutiveStaticIP).To4()
		var offsetMultiplier int
		if cs.Properties.MasterProfile.IsVirtualMachineScaleSets() {
			offsetMultiplier = cs.Properties.MasterProfile.IPAddressCount
		} else {
			offsetMultiplier = 1
		}
		addr := binary.BigEndian.Uint32(firstMasterIP)
		expectedNewAddr := getNewAddr(addr, cs.Properties.MasterProfile.Count-1, offsetMultiplier)
		actualLastIPAddr := binary.BigEndian.Uint32(ips[len(ips)-2])
		if actualLastIPAddr != expectedNewAddr {
			expectedLastIP := make(net.IP, 4)
			binary.BigEndian.PutUint32(expectedLastIP, expectedNewAddr)
			t.Errorf("expected last IP of master vm from setDefaultCerts %d, actual %d", expectedLastIP, ips[len(ips)-2])
		}
	}

}

func TestSetOpenShiftCertDefaults(t *testing.T) {
	cs := &ContainerService{
		Properties: &Properties{
			AzProfile: &AzProfile{
				TenantID:       "sampleTenantID",
				SubscriptionID: "foobarsubscription",
				ResourceGroup:  "sampleRG",
				Location:       "westus2",
			},
			ServicePrincipalProfile: &ServicePrincipalProfile{
				ClientID: "barClientID",
				Secret:   "bazSecret",
			},
			MasterProfile: &MasterProfile{
				Count:     1,
				DNSPrefix: "myprefix1",
				VMSize:    "Standard_DS2_v2",
			},
			OrchestratorProfile: &OrchestratorProfile{
				OrchestratorType:    OpenShift,
				OrchestratorVersion: "3.9.0",
				OpenShiftConfig:     &OpenShiftConfig{},
			},
		},
	}

	cs.Properties.setMasterProfileDefaults(false)

	result, _, err := cs.Properties.setDefaultCerts()
	if !result {
		t.Error("expected setOpenShiftDefaultCerts to return true")
	}

	if err != nil {
		t.Errorf("unexpected error thrown while executing setOpenShiftDefaultCerts %s", err.Error())
	}

	cs = &ContainerService{
		Properties: &Properties{
			AzProfile: &AzProfile{
				TenantID:       "sampleTenantID",
				SubscriptionID: "foobarsubscription",
				ResourceGroup:  "sampleRG",
				Location:       "westus2",
			},
			ServicePrincipalProfile: &ServicePrincipalProfile{
				ClientID: "barClientID",
				Secret:   "bazSecret",
			},
			MasterProfile: &MasterProfile{
				Count:               1,
				DNSPrefix:           "myprefix1",
				VMSize:              "Standard_DS2_v2",
				AvailabilityProfile: VirtualMachineScaleSets,
			},
			OrchestratorProfile: &OrchestratorProfile{
				OrchestratorType:    OpenShift,
				OrchestratorVersion: "3.7.0",
				OpenShiftConfig:     &OpenShiftConfig{},
			},
		},
	}

	cs.Properties.setMasterProfileDefaults(false)
	result, _, err = cs.Properties.setDefaultCerts()

	if !result {
		t.Error("expected setOpenShiftDefaultCerts to return true")
	}

	if err != nil {
		t.Errorf("unexpected error thrown while executing setOpenShiftDefaultCerts %s", err.Error())
	}
}

func getMockBaseContainerService(orchestratorVersion string) ContainerService {
	mockAPIProperties := getMockAPIProperties(orchestratorVersion)
	return ContainerService{
		Properties: &mockAPIProperties,
	}
}

func getMockAPIProperties(orchestratorVersion string) Properties {
	return Properties{
		ProvisioningState: "",
		OrchestratorProfile: &OrchestratorProfile{
			OrchestratorVersion: orchestratorVersion,
			KubernetesConfig:    &KubernetesConfig{},
		},
		MasterProfile: &MasterProfile{},
		AgentPoolProfiles: []*AgentPoolProfile{
			{},
			{},
			{},
			{},
		}}
}

func getKubernetesConfigWithFeatureGates(featureGates string) *KubernetesConfig {
	return &KubernetesConfig{
		KubeletConfig: map[string]string{"--feature-gates": featureGates},
	}
}<|MERGE_RESOLUTION|>--- conflicted
+++ resolved
@@ -182,13 +182,8 @@
 }
 
 func TestAssignDefaultAddonImages(t *testing.T) {
-<<<<<<< HEAD
 	addonContainerMap := map[string]string{
-		DefaultTillerAddonName:             "gcr.io/kubernetes-helm/tiller:v2.8.1",
-=======
-	addonNameMap := map[string]string{
 		DefaultTillerAddonName:             "gcr.io/kubernetes-helm/tiller:v2.11.0",
->>>>>>> 931aad51
 		DefaultACIConnectorAddonName:       "microsoft/virtual-kubelet:latest",
 		DefaultClusterAutoscalerAddonName:  "k8s.gcr.io/cluster-autoscaler:v1.2.2",
 		DefaultBlobfuseFlexVolumeAddonName: "mcr.microsoft.com/k8s/flexvolume/blobfuse-flexvolume",
