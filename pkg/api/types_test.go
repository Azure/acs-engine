package api

import (
	"log"
	"testing"

	"github.com/Azure/acs-engine/pkg/helpers"
)

const exampleCustomHyperkubeImage = `example.azurecr.io/example/hyperkube-amd64:custom`

const exampleAPIModel = `{
		"apiVersion": "vlabs",
	"properties": {
		"orchestratorProfile": {
			"orchestratorType": "Kubernetes",
			"kubernetesConfig": {
				"customHyperkubeImage": "` + exampleCustomHyperkubeImage + `"
			}
		},
		"masterProfile": { "count": 1, "dnsPrefix": "", "vmSize": "Standard_D2_v2" },
		"agentPoolProfiles": [ { "name": "linuxpool1", "count": 2, "vmSize": "Standard_D2_v2", "availabilityProfile": "AvailabilitySet" } ],
		"windowsProfile": { "adminUsername": "azureuser", "adminPassword": "replacepassword1234$" },
		"linuxProfile": { "adminUsername": "azureuser", "ssh": { "publicKeys": [ { "keyData": "" } ] }
		},
		"servicePrincipalProfile": { "clientId": "", "secret": "" }
	}
}
`

func TestOSType(t *testing.T) {
	p := Properties{
		MasterProfile: &MasterProfile{
			Distro: RHEL,
		},
		AgentPoolProfiles: []*AgentPoolProfile{
			{
				OSType: Linux,
			},
			{
				OSType: Linux,
				Distro: RHEL,
			},
		},
	}

	if p.HasWindows() {
		t.Fatalf("expected HasWindows() to return false but instead returned true")
	}
	if p.AgentPoolProfiles[0].IsWindows() {
		t.Fatalf("expected IsWindows() to return false but instead returned true")
	}

	if !p.AgentPoolProfiles[0].IsLinux() {
		t.Fatalf("expected IsLinux() to return true but instead returned false")
	}

	if p.AgentPoolProfiles[0].IsRHEL() {
		t.Fatalf("expected IsRHEL() to return false but instead returned true")
	}

	if p.AgentPoolProfiles[0].IsCoreOS() {
		t.Fatalf("expected IsCoreOS() to return false but instead returned true")
	}

	if !p.AgentPoolProfiles[1].IsRHEL() {
		t.Fatalf("expected IsRHEL() to return true but instead returned false")
	}

	if p.AgentPoolProfiles[1].IsCoreOS() {
		t.Fatalf("expected IsCoreOS() to return false but instead returned true")
	}

	if !p.MasterProfile.IsRHEL() {
		t.Fatalf("expected IsRHEL() to return true but instead returned false")
	}

	if p.MasterProfile.IsCoreOS() {
		t.Fatalf("expected IsCoreOS() to return false but instead returned true")
	}

	p.MasterProfile.Distro = CoreOS
	p.AgentPoolProfiles[0].OSType = Windows
	p.AgentPoolProfiles[1].Distro = CoreOS

	if !p.HasWindows() {
		t.Fatalf("expected HasWindows() to return true but instead returned false")
	}

	if !p.AgentPoolProfiles[0].IsWindows() {
		t.Fatalf("expected IsWindows() to return true but instead returned false")
	}

	if p.AgentPoolProfiles[0].IsLinux() {
		t.Fatalf("expected IsLinux() to return false but instead returned true")
	}

	if p.AgentPoolProfiles[0].IsRHEL() {
		t.Fatalf("expected IsRHEL() to return false but instead returned true")
	}

	if p.AgentPoolProfiles[0].IsCoreOS() {
		t.Fatalf("expected IsCoreOS() to return false but instead returned true")
	}

	if p.AgentPoolProfiles[1].IsRHEL() {
		t.Fatalf("expected IsRHEL() to return false but instead returned true")
	}

	if !p.AgentPoolProfiles[1].IsCoreOS() {
		t.Fatalf("expected IsCoreOS() to return true but instead returned false")
	}

	if p.MasterProfile.IsRHEL() {
		t.Fatalf("expected IsRHEL() to return false but instead returned true")
	}

	if !p.MasterProfile.IsCoreOS() {
		t.Fatalf("expected IsCoreOS() to return true but instead returned false")
	}
}

func TestHasStorageProfile(t *testing.T) {
	cases := []struct {
		p                 Properties
		expectedHasMD     bool
		expectedHasSA     bool
		expectedMasterMD  bool
		expectedAgent0MD  bool
		expectedPrivateJB bool
		expectedHasDisks  bool
	}{
		{
			p: Properties{
				MasterProfile: &MasterProfile{
					StorageProfile: StorageAccount,
				},
				AgentPoolProfiles: []*AgentPoolProfile{
					{
						StorageProfile: StorageAccount,
						DiskSizesGB:    []int{5},
					},
					{
						StorageProfile: StorageAccount,
					},
				},
			},
			expectedHasMD:    false,
			expectedHasSA:    true,
			expectedMasterMD: false,
			expectedAgent0MD: false,
			expectedHasDisks: true,
		},
		{
			p: Properties{
				MasterProfile: &MasterProfile{
					StorageProfile: ManagedDisks,
				},
				AgentPoolProfiles: []*AgentPoolProfile{
					{
						StorageProfile: StorageAccount,
					},
					{
						StorageProfile: StorageAccount,
					},
				},
			},
			expectedHasMD:    true,
			expectedHasSA:    true,
			expectedMasterMD: true,
			expectedAgent0MD: false,
		},
		{
			p: Properties{
				MasterProfile: &MasterProfile{
					StorageProfile: StorageAccount,
				},
				AgentPoolProfiles: []*AgentPoolProfile{
					{
						StorageProfile: ManagedDisks,
					},
					{
						StorageProfile: StorageAccount,
					},
				},
			},
			expectedHasMD:    true,
			expectedHasSA:    true,
			expectedMasterMD: false,
			expectedAgent0MD: true,
		},
		{
			p: Properties{
				OrchestratorProfile: &OrchestratorProfile{
					OrchestratorType: Kubernetes,
				},
				MasterProfile: &MasterProfile{
					StorageProfile: ManagedDisks,
				},
				AgentPoolProfiles: []*AgentPoolProfile{
					{
						StorageProfile: ManagedDisks,
					},
					{
						StorageProfile: ManagedDisks,
					},
				},
			},
			expectedHasMD:     true,
			expectedHasSA:     false,
			expectedMasterMD:  true,
			expectedAgent0MD:  true,
			expectedPrivateJB: false,
		},
		{
			p: Properties{
				OrchestratorProfile: &OrchestratorProfile{
					OrchestratorType: Kubernetes,
					KubernetesConfig: &KubernetesConfig{
						PrivateCluster: &PrivateCluster{
							Enabled: helpers.PointerToBool(true),
							JumpboxProfile: &PrivateJumpboxProfile{
								StorageProfile: ManagedDisks,
							},
						},
					},
				},
				MasterProfile: &MasterProfile{
					StorageProfile: StorageAccount,
				},
				AgentPoolProfiles: []*AgentPoolProfile{
					{
						StorageProfile: StorageAccount,
					},
				},
			},
			expectedHasMD:     true,
			expectedHasSA:     true,
			expectedMasterMD:  false,
			expectedAgent0MD:  false,
			expectedPrivateJB: true,
		},

		{
			p: Properties{
				OrchestratorProfile: &OrchestratorProfile{
					OrchestratorType: Kubernetes,
					KubernetesConfig: &KubernetesConfig{
						PrivateCluster: &PrivateCluster{
							Enabled: helpers.PointerToBool(true),
							JumpboxProfile: &PrivateJumpboxProfile{
								StorageProfile: StorageAccount,
							},
						},
					},
				},
				MasterProfile: &MasterProfile{
					StorageProfile: ManagedDisks,
				},
				AgentPoolProfiles: []*AgentPoolProfile{
					{
						StorageProfile: ManagedDisks,
					},
				},
			},
			expectedHasMD:     true,
			expectedHasSA:     true,
			expectedMasterMD:  true,
			expectedAgent0MD:  true,
			expectedPrivateJB: true,
		},
	}

	for _, c := range cases {
		if c.p.HasManagedDisks() != c.expectedHasMD {
			t.Fatalf("expected HasManagedDisks() to return %t but instead returned %t", c.expectedHasMD, c.p.HasManagedDisks())
		}
		if c.p.HasStorageAccountDisks() != c.expectedHasSA {
			t.Fatalf("expected HasStorageAccountDisks() to return %t but instead returned %t", c.expectedHasSA, c.p.HasStorageAccountDisks())
		}
		if c.p.MasterProfile.IsManagedDisks() != c.expectedMasterMD {
			t.Fatalf("expected IsManagedDisks() to return %t but instead returned %t", c.expectedMasterMD, c.p.MasterProfile.IsManagedDisks())
		}
		if c.p.MasterProfile.IsStorageAccount() == c.expectedMasterMD {
			t.Fatalf("expected IsStorageAccount() to return %t but instead returned %t", !c.expectedMasterMD, c.p.MasterProfile.IsStorageAccount())
		}
		if c.p.AgentPoolProfiles[0].IsManagedDisks() != c.expectedAgent0MD {
			t.Fatalf("expected IsManagedDisks() to return %t but instead returned %t", c.expectedAgent0MD, c.p.AgentPoolProfiles[0].IsManagedDisks())
		}
		if c.p.AgentPoolProfiles[0].IsStorageAccount() == c.expectedAgent0MD {
			t.Fatalf("expected IsStorageAccount() to return %t but instead returned %t", !c.expectedAgent0MD, c.p.AgentPoolProfiles[0].IsStorageAccount())
		}
		if c.p.OrchestratorProfile != nil && c.p.OrchestratorProfile.KubernetesConfig.PrivateJumpboxProvision() != c.expectedPrivateJB {
			t.Fatalf("expected PrivateJumpboxProvision() to return %t but instead returned %t", c.expectedPrivateJB, c.p.OrchestratorProfile.KubernetesConfig.PrivateJumpboxProvision())
		}
		if c.p.AgentPoolProfiles[0].HasDisks() != c.expectedHasDisks {
			t.Fatalf("expected HasDisks() to return %t but instead returned %t", c.expectedHasDisks, c.p.AgentPoolProfiles[0].HasDisks())
		}
	}
}

func TestTotalNodes(t *testing.T) {
	cases := []struct {
		p        Properties
		expected int
	}{
		{
			p: Properties{
				MasterProfile: &MasterProfile{
					Count: 1,
				},
				AgentPoolProfiles: []*AgentPoolProfile{
					{
						Count: 1,
					},
				},
			},
			expected: 2,
		},
		{
			p: Properties{
				AgentPoolProfiles: []*AgentPoolProfile{
					{
						Count: 3,
					},
					{
						Count: 4,
					},
				},
			},
			expected: 7,
		},
		{
			p: Properties{
				MasterProfile: &MasterProfile{
					Count: 5,
				},
				AgentPoolProfiles: []*AgentPoolProfile{
					{
						Count: 6,
					},
				},
			},
			expected: 11,
		},
	}

	for _, c := range cases {
		if c.p.TotalNodes() != c.expected {
			t.Fatalf("expected TotalNodes() to return %d but instead returned %d", c.expected, c.p.TotalNodes())
		}
	}
}

func TestAvailabilityProfile(t *testing.T) {
	cases := []struct {
		p               Properties
		expectedHasVMSS bool
		expectedISVMSS  bool
		expectedIsAS    bool
		expectedLowPri  bool
	}{
		{
			p: Properties{
				AgentPoolProfiles: []*AgentPoolProfile{
					{
						AvailabilityProfile: VirtualMachineScaleSets,
						ScaleSetPriority:    ScaleSetPriorityLow,
					},
				},
			},
			expectedHasVMSS: true,
			expectedISVMSS:  true,
			expectedIsAS:    false,
			expectedLowPri:  true,
		},
		{
			p: Properties{
				AgentPoolProfiles: []*AgentPoolProfile{
					{
						AvailabilityProfile: VirtualMachineScaleSets,
						ScaleSetPriority:    ScaleSetPriorityRegular,
					},
					{
						AvailabilityProfile: AvailabilitySet,
					},
				},
			},
			expectedHasVMSS: true,
			expectedISVMSS:  true,
			expectedIsAS:    false,
			expectedLowPri:  false,
		},
		{
			p: Properties{
				AgentPoolProfiles: []*AgentPoolProfile{
					{
						AvailabilityProfile: AvailabilitySet,
					},
				},
			},
			expectedHasVMSS: false,
			expectedISVMSS:  false,
			expectedIsAS:    true,
			expectedLowPri:  false,
		},
	}

	for _, c := range cases {
		if c.p.HasVirtualMachineScaleSets() != c.expectedHasVMSS {
			t.Fatalf("expected HasVirtualMachineScaleSets() to return %t but instead returned %t", c.expectedHasVMSS, c.p.HasVirtualMachineScaleSets())
		}
		if c.p.AgentPoolProfiles[0].IsVirtualMachineScaleSets() != c.expectedISVMSS {
			t.Fatalf("expected IsVirtualMachineScaleSets() to return %t but instead returned %t", c.expectedISVMSS, c.p.AgentPoolProfiles[0].IsVirtualMachineScaleSets())
		}
		if c.p.AgentPoolProfiles[0].IsAvailabilitySets() != c.expectedIsAS {
			t.Fatalf("expected HasVirtualMachineScaleSets() to return %t but instead returned %t", c.expectedIsAS, c.p.AgentPoolProfiles[0].IsAvailabilitySets())
		}
		if c.p.AgentPoolProfiles[0].IsLowPriorityScaleSet() != c.expectedLowPri {
			t.Fatalf("expected IsLowPriorityScaleSet() to return %t but instead returned %t", c.expectedLowPri, c.p.AgentPoolProfiles[0].IsLowPriorityScaleSet())
		}
	}
}

func TestIsCustomVNET(t *testing.T) {
	cases := []struct {
		p              Properties
		expectedMaster bool
		expectedAgent  bool
	}{
		{
			p: Properties{
				MasterProfile: &MasterProfile{
					VnetSubnetID: "testSubnet",
				},
				AgentPoolProfiles: []*AgentPoolProfile{
					{
						VnetSubnetID: "testSubnet",
					},
				},
			},
			expectedMaster: true,
			expectedAgent:  true,
		},
		{
			p: Properties{
				MasterProfile: &MasterProfile{
					Count: 1,
				},
				AgentPoolProfiles: []*AgentPoolProfile{
					{
						Count: 1,
					},
					{
						Count: 1,
					},
				},
			},
			expectedMaster: false,
			expectedAgent:  false,
		},
	}

	for _, c := range cases {
		if c.p.MasterProfile.IsCustomVNET() != c.expectedMaster {
			t.Fatalf("expected IsCustomVnet() to return %t but instead returned %t", c.expectedMaster, c.p.MasterProfile.IsCustomVNET())
		}
		if c.p.AgentPoolProfiles[0].IsCustomVNET() != c.expectedAgent {
			t.Fatalf("expected IsCustomVnet() to return %t but instead returned %t", c.expectedAgent, c.p.AgentPoolProfiles[0].IsCustomVNET())
		}
	}

}

func TestRequireRouteTable(t *testing.T) {
	cases := []struct {
		p        Properties
		expected bool
	}{
		{
			p: Properties{
				OrchestratorProfile: &OrchestratorProfile{
					OrchestratorType: DCOS,
				},
			},
			expected: false,
		},
		{
			p: Properties{
				OrchestratorProfile: &OrchestratorProfile{
					OrchestratorType: Kubernetes,
					KubernetesConfig: &KubernetesConfig{
						NetworkPolicy: "",
					},
				},
			},
			expected: true,
		},
		{
			p: Properties{
				OrchestratorProfile: &OrchestratorProfile{
					OrchestratorType: Kubernetes,
					KubernetesConfig: &KubernetesConfig{
						NetworkPlugin: "azure",
					},
				},
			},
			expected: false,
		},
		{
			p: Properties{
				OrchestratorProfile: &OrchestratorProfile{
					OrchestratorType: Kubernetes,
					KubernetesConfig: &KubernetesConfig{
						NetworkPolicy: "cilium",
					},
				},
			},
			expected: false,
		},
	}

	for _, c := range cases {
		if c.p.OrchestratorProfile.RequireRouteTable() != c.expected {
			t.Fatalf("expected RequireRouteTable() to return %t but instead got %t", c.expected, c.p.OrchestratorProfile.RequireRouteTable())
		}
	}
}

func TestIsAzureCNI(t *testing.T) {
	k := &KubernetesConfig{
		NetworkPlugin: "azure",
	}

	o := &OrchestratorProfile{
		KubernetesConfig: k,
	}
	if !o.IsAzureCNI() {
		t.Fatalf("unable to detect orchestrator profile is using Azure CNI from NetworkPlugin=%s", o.KubernetesConfig.NetworkPlugin)
	}

	k = &KubernetesConfig{
		NetworkPlugin: "none",
	}

	o = &OrchestratorProfile{
		KubernetesConfig: k,
	}
	if o.IsAzureCNI() {
		t.Fatalf("unable to detect orchestrator profile is not using Azure CNI from NetworkPlugin=%s", o.KubernetesConfig.NetworkPlugin)
	}

	o = &OrchestratorProfile{}
	if o.IsAzureCNI() {
		t.Fatalf("unable to detect orchestrator profile is not using Azure CNI from nil KubernetesConfig")
	}
}

func TestOrchestrator(t *testing.T) {
	cases := []struct {
		p                    Properties
		expectedIsDCOS       bool
		expectedIsKubernetes bool
		expectedIsOpenShift  bool
		expectedIsSwarmMode  bool
	}{
		{
			p: Properties{
				OrchestratorProfile: &OrchestratorProfile{
					OrchestratorType: DCOS,
				},
			},
			expectedIsDCOS:       true,
			expectedIsKubernetes: false,
			expectedIsOpenShift:  false,
			expectedIsSwarmMode:  false,
		},
		{
			p: Properties{
				OrchestratorProfile: &OrchestratorProfile{
					OrchestratorType: Kubernetes,
				},
			},
			expectedIsDCOS:       false,
			expectedIsKubernetes: true,
			expectedIsOpenShift:  false,
			expectedIsSwarmMode:  false,
		},
		{
			p: Properties{
				OrchestratorProfile: &OrchestratorProfile{
					OrchestratorType: OpenShift,
				},
			},
			expectedIsDCOS:       false,
			expectedIsKubernetes: false,
			expectedIsOpenShift:  true,
			expectedIsSwarmMode:  false,
		},
		{
			p: Properties{
				OrchestratorProfile: &OrchestratorProfile{
					OrchestratorType: SwarmMode,
				},
			},
			expectedIsDCOS:       false,
			expectedIsKubernetes: false,
			expectedIsOpenShift:  false,
			expectedIsSwarmMode:  true,
		},
	}

	for _, c := range cases {
		if c.expectedIsDCOS != c.p.OrchestratorProfile.IsDCOS() {
			t.Fatalf("Expected IsDCOS() to be %t with OrchestratorType=%s", c.expectedIsDCOS, c.p.OrchestratorProfile.OrchestratorType)
		}
		if c.expectedIsKubernetes != c.p.OrchestratorProfile.IsKubernetes() {
			t.Fatalf("Expected IsKubernetes() to be %t with OrchestratorType=%s", c.expectedIsKubernetes, c.p.OrchestratorProfile.OrchestratorType)
		}
		if c.expectedIsOpenShift != c.p.OrchestratorProfile.IsOpenShift() {
			t.Fatalf("Expected IsOpenShift() to be %t with OrchestratorType=%s", c.expectedIsOpenShift, c.p.OrchestratorProfile.OrchestratorType)
		}
		if c.expectedIsSwarmMode != c.p.OrchestratorProfile.IsSwarmMode() {
			t.Fatalf("Expected IsSwarmMode() to be %t with OrchestratorType=%s", c.expectedIsSwarmMode, c.p.OrchestratorProfile.OrchestratorType)
		}
		if c.expectedIsOpenShift && !c.p.HasStorageAccountDisks() {
			t.Fatalf("Expected HasStorageAccountDisks() to return true when OrchestratorType is OpenShift")
		}
	}
}

func TestWindowsProfile(t *testing.T) {
	w := WindowsProfile{}

	if w.HasSecrets() || w.HasCustomImage() {
		t.Fatalf("Expected HasSecrets() and HasCustomImage() to return false when WindowsProfile is empty")
	}

	w = WindowsProfile{
		Secrets: []KeyVaultSecrets{
			{
				SourceVault: &KeyVaultID{"testVault"},
				VaultCertificates: []KeyVaultCertificate{
					{
						CertificateURL:   "testURL",
						CertificateStore: "testStore",
					},
				},
			},
		},
		WindowsImageSourceURL: "testCustomImage",
	}

	if !(w.HasSecrets() && w.HasCustomImage()) {
		t.Fatalf("Expected HasSecrets() and HasCustomImage() to return true")
	}
}

func TestLinuxProfile(t *testing.T) {
	l := LinuxProfile{}

	if l.HasSecrets() || l.HasSearchDomain() || l.HasCustomNodesDNS() {
		t.Fatalf("Expected HasSecrets(), HasSearchDomain() and HasCustomNodesDNS() to return false when LinuxProfile is empty")
	}

	l = LinuxProfile{
		Secrets: []KeyVaultSecrets{
			{
				SourceVault: &KeyVaultID{"testVault"},
				VaultCertificates: []KeyVaultCertificate{
					{
						CertificateURL:   "testURL",
						CertificateStore: "testStore",
					},
				},
			},
		},
		CustomNodesDNS: &CustomNodesDNS{
			DNSServer: "testDNSServer",
		},
		CustomSearchDomain: &CustomSearchDomain{
			Name:          "testName",
			RealmPassword: "testRealmPassword",
			RealmUser:     "testRealmUser",
		},
	}

	if !(l.HasSecrets() && l.HasSearchDomain() && l.HasCustomNodesDNS()) {
		t.Fatalf("Expected HasSecrets(), HasSearchDomain() and HasCustomNodesDNS() to return true")
	}
}

func TestGetAPIServerEtcdAPIVersion(t *testing.T) {
	o := OrchestratorProfile{}

	if o.GetAPIServerEtcdAPIVersion() != "" {
		t.Fatalf("Expected GetAPIServerEtcdAPIVersion() to return \"\" but instead got %s", o.GetAPIServerEtcdAPIVersion())
	}

	o.KubernetesConfig = &KubernetesConfig{
		EtcdVersion: "3.2.1",
	}

	if o.GetAPIServerEtcdAPIVersion() != "etcd3" {
		t.Fatalf("Expected GetAPIServerEtcdAPIVersion() to return \"etcd3\" but instead got %s", o.GetAPIServerEtcdAPIVersion())
	}

	// invalid version string
	o.KubernetesConfig.EtcdVersion = "2.3.8"
	if o.GetAPIServerEtcdAPIVersion() != "etcd2" {
		t.Fatalf("Expected GetAPIServerEtcdAPIVersion() to return \"etcd2\" but instead got %s", o.GetAPIServerEtcdAPIVersion())
	}
}

func TestHasAadProfile(t *testing.T) {
	p := Properties{}

	if p.HasAadProfile() {
		t.Fatalf("Expected HasAadProfile() to return false")
	}

	p.AADProfile = &AADProfile{
		ClientAppID: "test",
		ServerAppID: "test",
	}

	if !p.HasAadProfile() {
		t.Fatalf("Expected HasAadProfile() to return true")
	}

}

func TestCustomHyperkubeImageField(t *testing.T) {
	log.Println(exampleAPIModel)
	apiloader := &Apiloader{
		Translator: nil,
	}
	apimodel, _, err := apiloader.DeserializeContainerService([]byte(exampleAPIModel), false, false, nil)
	if err != nil {
		t.Fatalf("unexpectedly error deserializing the example apimodel: %s", err)
	}

	actualCustomHyperkubeImage := apimodel.Properties.OrchestratorProfile.KubernetesConfig.CustomHyperkubeImage
	if actualCustomHyperkubeImage != exampleCustomHyperkubeImage {
		t.Fatalf("kubernetesConfig->customHyperkubeImage field value was unexpected: got(%s), expected(%s)", actualCustomHyperkubeImage, exampleCustomHyperkubeImage)
	}
}

func TestKubernetesAddon(t *testing.T) {
	addon := getMockAddon("addon")
	if !addon.IsEnabled(true) {
		t.Fatalf("KubernetesAddon.IsEnabled(true) should always return true when Enabled property is not specified")
	}

	if addon.IsEnabled(false) {
		t.Fatalf("KubernetesAddon.IsEnabled(false) should always return false when Enabled property is not specified")
	}
	e := true
	addon.Enabled = &e
	if !addon.IsEnabled(false) {
		t.Fatalf("KubernetesAddon.IsEnabled(false) should always return true when Enabled property is set to true")
	}
	if !addon.IsEnabled(true) {
		t.Fatalf("KubernetesAddon.IsEnabled(true) should always return true when Enabled property is set to true")
	}
	e = false
	addon.Enabled = &e
	if addon.IsEnabled(false) {
		t.Fatalf("KubernetesAddon.IsEnabled(false) should always return false when Enabled property is set to false")
	}
	if addon.IsEnabled(true) {
		t.Fatalf("KubernetesAddon.IsEnabled(true) should always return false when Enabled property is set to false")
	}
}

func TestIsTillerEnabled(t *testing.T) {
	c := KubernetesConfig{
		Addons: []KubernetesAddon{
			getMockAddon("addon"),
		},
	}
	enabled := c.IsTillerEnabled()
	if enabled != DefaultTillerAddonEnabled {
		t.Fatalf("KubernetesConfig.IsTillerEnabled() should return %t when no tiller addon has been specified, instead returned %t", DefaultTillerAddonEnabled, enabled)
	}
	c.Addons = append(c.Addons, getMockAddon(DefaultTillerAddonName))
	enabled = c.IsTillerEnabled()
	if !enabled {
		t.Fatalf("KubernetesConfig.IsTillerEnabled() should return true when a custom tiller addon has been specified, instead returned %t", enabled)
	}
	b := false
	c = KubernetesConfig{
		Addons: []KubernetesAddon{
			{
				Name:    DefaultTillerAddonName,
				Enabled: &b,
			},
		},
	}
	enabled = c.IsTillerEnabled()
	if enabled {
		t.Fatalf("KubernetesConfig.IsTillerEnabled() should return false when a custom tiller addon has been specified as disabled, instead returned %t", enabled)
	}
}

func TestIsACIConnectorEnabled(t *testing.T) {
	c := KubernetesConfig{
		Addons: []KubernetesAddon{
			getMockAddon("addon"),
		},
	}
	enabled := c.IsACIConnectorEnabled()
	if enabled != DefaultACIConnectorAddonEnabled {
		t.Fatalf("KubernetesConfig.IsACIConnectorEnabled() should return %t when no ACI connector addon has been specified, instead returned %t", DefaultACIConnectorAddonEnabled, enabled)
	}
	c.Addons = append(c.Addons, getMockAddon(DefaultACIConnectorAddonName))
	enabled = c.IsACIConnectorEnabled()
	if enabled {
		t.Fatalf("KubernetesConfig.IsACIConnectorEnabled() should return true when ACI connector has been specified, instead returned %t", enabled)
	}
	b := true
	c = KubernetesConfig{
		Addons: []KubernetesAddon{
			{
				Name:    DefaultACIConnectorAddonName,
				Enabled: &b,
			},
		},
	}
	enabled = c.IsACIConnectorEnabled()
	if !enabled {
		t.Fatalf("KubernetesConfig.IsACIConnectorEnabled() should return false when ACI connector addon has been specified as disabled, instead returned %t", enabled)
	}
}

func TestIsClusterAutoscalerEnabled(t *testing.T) {
	c := KubernetesConfig{
		Addons: []KubernetesAddon{
			getMockAddon("addon"),
		},
	}
	enabled := c.IsClusterAutoscalerEnabled()
	if enabled != DefaultClusterAutoscalerAddonEnabled {
		t.Fatalf("KubernetesConfig.IsAutoscalerEnabled() should return %t when no cluster autoscaler addon has been specified, instead returned %t", DefaultClusterAutoscalerAddonEnabled, enabled)
	}
	c.Addons = append(c.Addons, getMockAddon(DefaultClusterAutoscalerAddonName))
	enabled = c.IsClusterAutoscalerEnabled()
	if enabled {
		t.Fatalf("KubernetesConfig.IsClusterAutoscalerEnabled() should return true when cluster autoscaler has been specified, instead returned %t", enabled)
	}
	b := true
	c = KubernetesConfig{
		Addons: []KubernetesAddon{
			{
				Name:    DefaultClusterAutoscalerAddonName,
				Enabled: &b,
			},
		},
	}
	enabled = c.IsClusterAutoscalerEnabled()
	if !enabled {
		t.Fatalf("KubernetesConfig.IsClusterAutoscalerEnabled() should return false when cluster autoscaler addon has been specified as disabled, instead returned %t", enabled)
	}
}

func TestIsNVIDIADevicePluginEnabled(t *testing.T) {
	p := Properties{
		AgentPoolProfiles: []*AgentPoolProfile{
			{
				Name:   "agentpool",
				VMSize: "Standard_N",
				Count:  1,
			},
		},
		OrchestratorProfile: &OrchestratorProfile{
			OrchestratorType:    Kubernetes,
			OrchestratorVersion: "1.9.0",
			KubernetesConfig: &KubernetesConfig{
				Addons: []KubernetesAddon{
					getMockAddon("addon"),
				},
			},
		},
	}

	if !isNSeriesSKU(&p) {
		t.Fatalf("isNSeriesSKU should return true when explicitly using VM Size %s", p.AgentPoolProfiles[0].VMSize)
	}
	if p.IsNVIDIADevicePluginEnabled() {
		t.Fatalf("KubernetesConfig.IsNVIDIADevicePluginEnabled() should return false with N-series VMs with < k8s 1.10, instead returned %t", p.IsNVIDIADevicePluginEnabled())
	}

	p.OrchestratorProfile.OrchestratorVersion = "1.10.0"
	if !p.IsNVIDIADevicePluginEnabled() {
		t.Fatalf("KubernetesConfig.IsNVIDIADevicePluginEnabled() should return true with N-series VMs with k8s >= 1.10, instead returned %t", p.IsNVIDIADevicePluginEnabled())
	}

	p.AgentPoolProfiles[0].VMSize = "Standard_D2_v2"
	p.OrchestratorProfile.KubernetesConfig.Addons = []KubernetesAddon{
		{
<<<<<<< HEAD
			Name:    NVIDIADevicePluginAddonName,
			Enabled: &b,
=======
			Name:    DefaultNVIDIADevicePluginAddonName,
			Enabled: helpers.PointerToBool(false),
>>>>>>> 9e49acf7
		},
	}

	if isNSeriesSKU(&p) {
		t.Fatalf("isNSeriesSKU should return false when explicitly using VM Size %s", p.AgentPoolProfiles[0].VMSize)
	}
	if p.IsNVIDIADevicePluginEnabled() {
		t.Fatalf("KubernetesConfig.IsNVIDIADevicePluginEnabled() should return false when explicitly disabled")
	}
}

func TestIsContainerMonitoringEnabled(t *testing.T) {
	v := "1.9.0"
	o := OrchestratorProfile{
		OrchestratorType:    "Kubernetes",
		OrchestratorVersion: v,
		KubernetesConfig: &KubernetesConfig{Addons: []KubernetesAddon{
			getMockAddon("addon"),
		},
		},
	}
	enabled := o.IsContainerMonitoringEnabled()
	if enabled != DefaultContainerMonitoringAddonEnabled {
		t.Fatalf("KubernetesConfig.IsContainerMonitoringEnabled() should return %t for kubernetes version %s when no container-monitoring addon has been specified, instead returned %t", DefaultContainerMonitoringAddonEnabled, v, enabled)
	}

	b := true
	cm := getMockAddon(ContainerMonitoringAddonName)
	cm.Enabled = &b
	o.KubernetesConfig.Addons = append(o.KubernetesConfig.Addons, cm)
	enabled = o.IsContainerMonitoringEnabled()
	if enabled != true {
		t.Fatalf("KubernetesConfig.IsContainerMonitoringEnabled() should return %t for kubernetes version %s when the container-monitoring addon has been specified, instead returned %t", true, v, enabled)
	}

	b = false
	o = OrchestratorProfile{
		OrchestratorType:    "Kubernetes",
		OrchestratorVersion: v,
		KubernetesConfig: &KubernetesConfig{Addons: []KubernetesAddon{
			{
				Name:    ContainerMonitoringAddonName,
				Enabled: &b,
			},
		},
		},
	}
	enabled = o.IsContainerMonitoringEnabled()
	if enabled {
		t.Fatalf("KubernetesConfig.IsContainerMonitoringEnabled() should return false when a custom container monitoring addon has been specified as disabled, instead returned %t", enabled)
	}
}

func TestIsDashboardEnabled(t *testing.T) {
	c := KubernetesConfig{
		Addons: []KubernetesAddon{
			getMockAddon("addon"),
		},
	}
	enabled := c.IsDashboardEnabled()
	if enabled != DefaultDashboardAddonEnabled {
		t.Fatalf("KubernetesConfig.IsDashboardEnabled() should return %t when no kubernetes-dashboard addon has been specified, instead returned %t", DefaultDashboardAddonEnabled, enabled)
	}
	c.Addons = append(c.Addons, getMockAddon(DefaultDashboardAddonName))
	enabled = c.IsDashboardEnabled()
	if !enabled {
		t.Fatalf("KubernetesConfig.IsDashboardEnabled() should return true when a custom kubernetes-dashboard addon has been specified, instead returned %t", enabled)
	}
	b := false
	c = KubernetesConfig{
		Addons: []KubernetesAddon{
			{
				Name:    DefaultDashboardAddonName,
				Enabled: &b,
			},
		},
	}
	enabled = c.IsDashboardEnabled()
	if enabled {
		t.Fatalf("KubernetesConfig.IsDashboardEnabled() should return false when a custom kubernetes-dashboard addon has been specified as disabled, instead returned %t", enabled)
	}
}

func TestIsReschedulerEnabled(t *testing.T) {
	c := KubernetesConfig{
		Addons: []KubernetesAddon{
			getMockAddon("addon"),
		},
	}
	enabled := c.IsReschedulerEnabled()
	if enabled != DefaultReschedulerAddonEnabled {
		t.Fatalf("KubernetesConfig.IsReschedulerEnabled() should return %t when no rescheduler addon has been specified, instead returned %t", DefaultReschedulerAddonEnabled, enabled)
	}
	c.Addons = append(c.Addons, getMockAddon(DefaultReschedulerAddonName))
	enabled = c.IsReschedulerEnabled()
	if enabled {
		t.Fatalf("KubernetesConfig.IsReschedulerEnabled() should return true when a custom rescheduler addon has been specified, instead returned %t", enabled)
	}
	b := true
	c = KubernetesConfig{
		Addons: []KubernetesAddon{
			{
				Name:    DefaultReschedulerAddonName,
				Enabled: &b,
			},
		},
	}
	enabled = c.IsReschedulerEnabled()
	if !enabled {
		t.Fatalf("KubernetesConfig.IsReschedulerEnabled() should return false when a custom rescheduler addon has been specified as enabled, instead returned %t", enabled)
	}
}

func TestIsMetricsServerEnabled(t *testing.T) {
	v := "1.8.0"
	o := OrchestratorProfile{
		OrchestratorType:    "Kubernetes",
		OrchestratorVersion: v,
		KubernetesConfig: &KubernetesConfig{Addons: []KubernetesAddon{
			getMockAddon("addon"),
		},
		},
	}
	enabled := o.IsMetricsServerEnabled()
	if enabled != DefaultMetricsServerAddonEnabled {
		t.Fatalf("KubernetesConfig.IsMetricsServerEnabled() should return %t for kubernetes version %s when no metrics-server addon has been specified, instead returned %t", DefaultMetricsServerAddonEnabled, v, enabled)
	}

	o.KubernetesConfig.Addons = append(o.KubernetesConfig.Addons, getMockAddon(DefaultMetricsServerAddonName))
	enabled = o.IsMetricsServerEnabled()
	if enabled != DefaultMetricsServerAddonEnabled {
		t.Fatalf("KubernetesConfig.IsMetricsServerEnabled() should return %t for kubernetes version %s when the metrics-server addon has been specified, instead returned %t", DefaultMetricsServerAddonEnabled, v, enabled)
	}

	b := true
	o = OrchestratorProfile{
		OrchestratorType:    "Kubernetes",
		OrchestratorVersion: v,
		KubernetesConfig: &KubernetesConfig{Addons: []KubernetesAddon{
			{
				Name:    DefaultMetricsServerAddonName,
				Enabled: &b,
			},
		},
		},
	}
	enabled = o.IsMetricsServerEnabled()
	if !enabled {
		t.Fatalf("KubernetesConfig.IsMetricsServerEnabled() should return true for kubernetes version %s when the metrics-server addon has been specified as enabled, instead returned %t", v, enabled)
	}
}

func getMockAddon(name string) KubernetesAddon {
	return KubernetesAddon{
		Name: name,
		Containers: []KubernetesContainerSpec{
			{
				Name:           name,
				CPURequests:    "50m",
				MemoryRequests: "150Mi",
				CPULimits:      "50m",
				MemoryLimits:   "150Mi",
			},
		},
	}
}<|MERGE_RESOLUTION|>--- conflicted
+++ resolved
@@ -898,13 +898,8 @@
 	p.AgentPoolProfiles[0].VMSize = "Standard_D2_v2"
 	p.OrchestratorProfile.KubernetesConfig.Addons = []KubernetesAddon{
 		{
-<<<<<<< HEAD
 			Name:    NVIDIADevicePluginAddonName,
 			Enabled: &b,
-=======
-			Name:    DefaultNVIDIADevicePluginAddonName,
-			Enabled: helpers.PointerToBool(false),
->>>>>>> 9e49acf7
 		},
 	}
 
