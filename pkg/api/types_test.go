package api

import (
	"log"
	"testing"
)

const exampleCustomHyperkubeImage = `example.azurecr.io/example/hyperkube-amd64:custom`

const exampleAPIModel = `{
		"apiVersion": "vlabs",
	"properties": {
		"orchestratorProfile": {
			"orchestratorType": "Kubernetes",
			"kubernetesConfig": {
				"customHyperkubeImage": "` + exampleCustomHyperkubeImage + `"
			}
		},
		"masterProfile": { "count": 1, "dnsPrefix": "", "vmSize": "Standard_D2_v2" },
		"agentPoolProfiles": [ { "name": "linuxpool1", "count": 2, "vmSize": "Standard_D2_v2", "availabilityProfile": "AvailabilitySet" } ],
		"windowsProfile": { "adminUsername": "azureuser", "adminPassword": "replacepassword1234$" },
		"linuxProfile": { "adminUsername": "azureuser", "ssh": { "publicKeys": [ { "keyData": "" } ] }
		},
		"servicePrincipalProfile": { "clientId": "", "secret": "" }
	}
}
`

func TestIsAzureCNI(t *testing.T) {
	k := &KubernetesConfig{
		NetworkPlugin: "azure",
	}

	o := &OrchestratorProfile{
		KubernetesConfig: k,
	}
	if !o.IsAzureCNI() {
		t.Fatalf("unable to detect orchestrator profile is using Azure CNI from NetworkPlugin=%s", o.KubernetesConfig.NetworkPlugin)
	}

	k = &KubernetesConfig{
		NetworkPlugin: "none",
	}

	o = &OrchestratorProfile{
		KubernetesConfig: k,
	}
	if o.IsAzureCNI() {
		t.Fatalf("unable to detect orchestrator profile is not using Azure CNI from NetworkPlugin=%s", o.KubernetesConfig.NetworkPlugin)
	}

	o = &OrchestratorProfile{}
	if o.IsAzureCNI() {
		t.Fatalf("unable to detect orchestrator profile is not using Azure CNI from nil KubernetesConfig")
	}
}

func TestIsDCOS(t *testing.T) {
	dCOSProfile := &OrchestratorProfile{
		OrchestratorType: "DCOS",
	}
	if !dCOSProfile.IsDCOS() {
		t.Fatalf("unable to detect DCOS orchestrator profile from OrchestratorType=%s", dCOSProfile.OrchestratorType)
	}
	kubernetesProfile := &OrchestratorProfile{
		OrchestratorType: "Kubernetes",
	}
	if kubernetesProfile.IsDCOS() {
		t.Fatalf("unexpectedly detected DCOS orchestrator profile from OrchestratorType=%s", kubernetesProfile.OrchestratorType)
	}
}

func TestCustomHyperkubeImageField(t *testing.T) {
	log.Println(exampleAPIModel)
	apiloader := &Apiloader{
		Translator: nil,
	}
	apimodel, _, err := apiloader.DeserializeContainerService([]byte(exampleAPIModel), false, false, nil)
	if err != nil {
		t.Fatalf("unexpectedly error deserializing the example apimodel: %s", err)
	}

	actualCustomHyperkubeImage := apimodel.Properties.OrchestratorProfile.KubernetesConfig.CustomHyperkubeImage
	if actualCustomHyperkubeImage != exampleCustomHyperkubeImage {
		t.Fatalf("kubernetesConfig->customHyperkubeImage field value was unexpected: got(%s), expected(%s)", actualCustomHyperkubeImage, exampleCustomHyperkubeImage)
	}
}

func TestKubernetesAddon(t *testing.T) {
	addon := getMockAddon("addon")
	if !addon.IsEnabled(true) {
		t.Fatalf("KubernetesAddon.IsEnabled(true) should always return true when Enabled property is not specified")
	}

	if addon.IsEnabled(false) {
		t.Fatalf("KubernetesAddon.IsEnabled(false) should always return false when Enabled property is not specified")
	}
	e := true
	addon.Enabled = &e
	if !addon.IsEnabled(false) {
		t.Fatalf("KubernetesAddon.IsEnabled(false) should always return true when Enabled property is set to true")
	}
	if !addon.IsEnabled(true) {
		t.Fatalf("KubernetesAddon.IsEnabled(true) should always return true when Enabled property is set to true")
	}
	e = false
	addon.Enabled = &e
	if addon.IsEnabled(false) {
		t.Fatalf("KubernetesAddon.IsEnabled(false) should always return false when Enabled property is set to false")
	}
	if addon.IsEnabled(true) {
		t.Fatalf("KubernetesAddon.IsEnabled(true) should always return false when Enabled property is set to false")
	}
}

func TestIsTillerEnabled(t *testing.T) {
	c := KubernetesConfig{
		Addons: []KubernetesAddon{
			getMockAddon("addon"),
		},
	}
	enabled := c.IsTillerEnabled()
	if enabled != DefaultTillerAddonEnabled {
		t.Fatalf("KubernetesConfig.IsTillerEnabled() should return %t when no tiller addon has been specified, instead returned %t", DefaultTillerAddonEnabled, enabled)
	}
	c.Addons = append(c.Addons, getMockAddon(DefaultTillerAddonName))
	enabled = c.IsTillerEnabled()
	if !enabled {
		t.Fatalf("KubernetesConfig.IsTillerEnabled() should return true when a custom tiller addon has been specified, instead returned %t", enabled)
	}
	b := false
	c = KubernetesConfig{
		Addons: []KubernetesAddon{
			{
				Name:    DefaultTillerAddonName,
				Enabled: &b,
			},
		},
	}
	enabled = c.IsTillerEnabled()
	if enabled {
		t.Fatalf("KubernetesConfig.IsTillerEnabled() should return false when a custom tiller addon has been specified as disabled, instead returned %t", enabled)
	}
}

func TestIsACIConnectorEnabled(t *testing.T) {
	c := KubernetesConfig{
		Addons: []KubernetesAddon{
			getMockAddon("addon"),
		},
	}
	enabled := c.IsACIConnectorEnabled()
	if enabled != DefaultACIConnectorAddonEnabled {
		t.Fatalf("KubernetesConfig.IsACIConnectorEnabled() should return %t when no ACI connector addon has been specified, instead returned %t", DefaultACIConnectorAddonEnabled, enabled)
	}
	c.Addons = append(c.Addons, getMockAddon(DefaultACIConnectorAddonName))
	enabled = c.IsACIConnectorEnabled()
	if enabled {
		t.Fatalf("KubernetesConfig.IsACIConnectorEnabled() should return true when ACI connector has been specified, instead returned %t", enabled)
	}
	b := true
	c = KubernetesConfig{
		Addons: []KubernetesAddon{
			{
				Name:    DefaultACIConnectorAddonName,
				Enabled: &b,
			},
		},
	}
	enabled = c.IsACIConnectorEnabled()
	if !enabled {
		t.Fatalf("KubernetesConfig.IsACIConnectorEnabled() should return false when ACI connector addon has been specified as disabled, instead returned %t", enabled)
	}
}

func TestIsClusterAutoscalerEnabled(t *testing.T) {
	c := KubernetesConfig{
		Addons: []KubernetesAddon{
			getMockAddon("addon"),
		},
	}
	enabled := c.IsClusterAutoscalerEnabled()
	if enabled != DefaultClusterAutoscalerAddonEnabled {
		t.Fatalf("KubernetesConfig.IsAutoscalerEnabled() should return %t when no cluster autoscaler addon has been specified, instead returned %t", DefaultClusterAutoscalerAddonEnabled, enabled)
	}
	c.Addons = append(c.Addons, getMockAddon(DefaultClusterAutoscalerAddonName))
	enabled = c.IsClusterAutoscalerEnabled()
	if enabled {
		t.Fatalf("KubernetesConfig.IsClusterAutoscalerEnabled() should return true when cluster autoscaler has been specified, instead returned %t", enabled)
	}
	b := true
	c = KubernetesConfig{
		Addons: []KubernetesAddon{
			{
				Name:    DefaultClusterAutoscalerAddonName,
				Enabled: &b,
			},
		},
	}
	enabled = c.IsClusterAutoscalerEnabled()
	if !enabled {
		t.Fatalf("KubernetesConfig.IsClusterAutoscalerEnabled() should return false when cluster autoscaler addon has been specified as disabled, instead returned %t", enabled)
	}
}

<<<<<<< HEAD
=======
func TestIsNVIDIADevicePluginEnabled(t *testing.T) {
	p := Properties{
		AgentPoolProfiles: []*AgentPoolProfile{
			{
				Name:   "agentpool",
				VMSize: "Standard_N",
				Count:  1,
			},
		},
		OrchestratorProfile: &OrchestratorProfile{
			OrchestratorType:    Kubernetes,
			OrchestratorVersion: "1.9.0",
			KubernetesConfig: &KubernetesConfig{
				Addons: []KubernetesAddon{
					getMockAddon("addon"),
				},
			},
		},
	}
	enabled := p.IsNVIDIADevicePluginEnabled()
	if enabled == isNSeriesSKU(&p) {
		t.Fatalf("KubernetesConfig.IsNVIDIADevicePluginEnabled() should return false with N-series VMs with < k8s 1.10, instead returned %t", enabled)
	}

	o := p.OrchestratorProfile
	o.OrchestratorVersion = "1.10.0"
	enabled = p.IsNVIDIADevicePluginEnabled()
	if enabled != isNSeriesSKU(&p) {
		t.Fatalf("KubernetesConfig.IsNVIDIADevicePluginEnabled() should return %t with N-series VMs with k8s >= 1.10, instead returned %t", isNSeriesSKU(&p), enabled)
	}

	b := false
	c := p.OrchestratorProfile.KubernetesConfig
	c.Addons = []KubernetesAddon{
		{
			Name:    DefaultNVIDIADevicePluginAddonName,
			Enabled: &b,
		},
	}
	enabled = p.IsNVIDIADevicePluginEnabled()
	if enabled {
		t.Fatalf("KubernetesConfig.IsNVIDIADevicePluginEnabled() should return false when explicitly disabled")
	}
}

>>>>>>> 72fb1419
func TestIsContainerMonitoringEnabled(t *testing.T) {
	v := "1.9.0"
	o := OrchestratorProfile{
		OrchestratorType:    "Kubernetes",
		OrchestratorVersion: v,
		KubernetesConfig: &KubernetesConfig{Addons: []KubernetesAddon{
			getMockAddon("addon"),
		},
		},
	}
	enabled := o.IsContainerMonitoringEnabled()
<<<<<<< HEAD
	if enabled != true { // TODO DefaultContainerMonitoringAddOnEnabled
		t.Fatalf("KubernetesConfig.IsContainerMonitoringEnabled() should return %t for kubernetes version %s when no container-monitoring addon has been specified, instead returned %t", true, v, enabled)
	}

	o.KubernetesConfig.Addons = append(o.KubernetesConfig.Addons, getMockAddon("container-monitoring")) // TODO DefaultContainerMonitoringAddOnName
	enabled = o.IsContainerMonitoringEnabled()
	if enabled != true { // TODO DefaultContainerMonitoringAddOnEnabled
		t.Fatalf("KubernetesConfig.IsContainerMonitoringEnabled() should return %t for kubernetes version %s when the container-monitoring addon has been specified, instead returned %t", true, v, enabled)
	}

	b := false
=======
	if enabled != DefaultContainerMonitoringAddonEnabled {
		t.Fatalf("KubernetesConfig.IsContainerMonitoringEnabled() should return %t for kubernetes version %s when no container-monitoring addon has been specified, instead returned %t", DefaultContainerMonitoringAddonEnabled, v, enabled)
	}

	b := true
	cm := getMockAddon(ContainerMonitoringAddonName)
	cm.Enabled = &b
	o.KubernetesConfig.Addons = append(o.KubernetesConfig.Addons, cm)
	enabled = o.IsContainerMonitoringEnabled()
	if enabled != true {
		t.Fatalf("KubernetesConfig.IsContainerMonitoringEnabled() should return %t for kubernetes version %s when the container-monitoring addon has been specified, instead returned %t", true, v, enabled)
	}

	b = false
>>>>>>> 72fb1419
	o = OrchestratorProfile{
		OrchestratorType:    "Kubernetes",
		OrchestratorVersion: v,
		KubernetesConfig: &KubernetesConfig{Addons: []KubernetesAddon{
			{
<<<<<<< HEAD
				Name:    "container-monitoring", // TODO DefaultContainerMonitoringAddOnName
=======
				Name:    ContainerMonitoringAddonName,
>>>>>>> 72fb1419
				Enabled: &b,
			},
		},
		},
	}
	enabled = o.IsContainerMonitoringEnabled()
	if enabled {
		t.Fatalf("KubernetesConfig.IsContainerMonitoringEnabled() should return false when a custom container monitoring addon has been specified as disabled, instead returned %t", enabled)
	}
}

func TestIsDashboardEnabled(t *testing.T) {
	c := KubernetesConfig{
		Addons: []KubernetesAddon{
			getMockAddon("addon"),
		},
	}
	enabled := c.IsDashboardEnabled()
	if enabled != DefaultDashboardAddonEnabled {
		t.Fatalf("KubernetesConfig.IsDashboardEnabled() should return %t when no kubernetes-dashboard addon has been specified, instead returned %t", DefaultDashboardAddonEnabled, enabled)
	}
	c.Addons = append(c.Addons, getMockAddon(DefaultDashboardAddonName))
	enabled = c.IsDashboardEnabled()
	if !enabled {
		t.Fatalf("KubernetesConfig.IsDashboardEnabled() should return true when a custom kubernetes-dashboard addon has been specified, instead returned %t", enabled)
	}
	b := false
	c = KubernetesConfig{
		Addons: []KubernetesAddon{
			{
				Name:    DefaultDashboardAddonName,
				Enabled: &b,
			},
		},
	}
	enabled = c.IsDashboardEnabled()
	if enabled {
		t.Fatalf("KubernetesConfig.IsDashboardEnabled() should return false when a custom kubernetes-dashboard addon has been specified as disabled, instead returned %t", enabled)
	}
}

func TestIsReschedulerEnabled(t *testing.T) {
	c := KubernetesConfig{
		Addons: []KubernetesAddon{
			getMockAddon("addon"),
		},
	}
	enabled := c.IsReschedulerEnabled()
	if enabled != DefaultReschedulerAddonEnabled {
		t.Fatalf("KubernetesConfig.IsReschedulerEnabled() should return %t when no rescheduler addon has been specified, instead returned %t", DefaultReschedulerAddonEnabled, enabled)
	}
	c.Addons = append(c.Addons, getMockAddon(DefaultReschedulerAddonName))
	enabled = c.IsReschedulerEnabled()
	if enabled {
		t.Fatalf("KubernetesConfig.IsReschedulerEnabled() should return true when a custom rescheduler addon has been specified, instead returned %t", enabled)
	}
	b := true
	c = KubernetesConfig{
		Addons: []KubernetesAddon{
			{
				Name:    DefaultReschedulerAddonName,
				Enabled: &b,
			},
		},
	}
	enabled = c.IsReschedulerEnabled()
	if !enabled {
		t.Fatalf("KubernetesConfig.IsReschedulerEnabled() should return false when a custom rescheduler addon has been specified as enabled, instead returned %t", enabled)
	}
}

func TestIsMetricsServerEnabled(t *testing.T) {
	v := "1.8.0"
	o := OrchestratorProfile{
		OrchestratorType:    "Kubernetes",
		OrchestratorVersion: v,
		KubernetesConfig: &KubernetesConfig{Addons: []KubernetesAddon{
			getMockAddon("addon"),
		},
		},
	}
	enabled := o.IsMetricsServerEnabled()
	if enabled != DefaultMetricsServerAddonEnabled {
		t.Fatalf("KubernetesConfig.IsMetricsServerEnabled() should return %t for kubernetes version %s when no metrics-server addon has been specified, instead returned %t", DefaultMetricsServerAddonEnabled, v, enabled)
	}

	o.KubernetesConfig.Addons = append(o.KubernetesConfig.Addons, getMockAddon(DefaultMetricsServerAddonName))
	enabled = o.IsMetricsServerEnabled()
	if enabled != DefaultMetricsServerAddonEnabled {
		t.Fatalf("KubernetesConfig.IsMetricsServerEnabled() should return %t for kubernetes version %s when the metrics-server addon has been specified, instead returned %t", DefaultMetricsServerAddonEnabled, v, enabled)
	}

	b := true
	o = OrchestratorProfile{
		OrchestratorType:    "Kubernetes",
		OrchestratorVersion: v,
		KubernetesConfig: &KubernetesConfig{Addons: []KubernetesAddon{
			{
				Name:    DefaultMetricsServerAddonName,
				Enabled: &b,
			},
		},
		},
	}
	enabled = o.IsMetricsServerEnabled()
	if !enabled {
		t.Fatalf("KubernetesConfig.IsMetricsServerEnabled() should return true for kubernetes version %s when the metrics-server addon has been specified as enabled, instead returned %t", v, enabled)
	}
}

func getMockAddon(name string) KubernetesAddon {
	return KubernetesAddon{
		Name: name,
		Containers: []KubernetesContainerSpec{
			{
				Name:           name,
				CPURequests:    "50m",
				MemoryRequests: "150Mi",
				CPULimits:      "50m",
				MemoryLimits:   "150Mi",
			},
		},
	}
}<|MERGE_RESOLUTION|>--- conflicted
+++ resolved
@@ -203,8 +203,6 @@
 	}
 }
 
-<<<<<<< HEAD
-=======
 func TestIsNVIDIADevicePluginEnabled(t *testing.T) {
 	p := Properties{
 		AgentPoolProfiles: []*AgentPoolProfile{
@@ -250,7 +248,6 @@
 	}
 }
 
->>>>>>> 72fb1419
 func TestIsContainerMonitoringEnabled(t *testing.T) {
 	v := "1.9.0"
 	o := OrchestratorProfile{
@@ -262,19 +259,6 @@
 		},
 	}
 	enabled := o.IsContainerMonitoringEnabled()
-<<<<<<< HEAD
-	if enabled != true { // TODO DefaultContainerMonitoringAddOnEnabled
-		t.Fatalf("KubernetesConfig.IsContainerMonitoringEnabled() should return %t for kubernetes version %s when no container-monitoring addon has been specified, instead returned %t", true, v, enabled)
-	}
-
-	o.KubernetesConfig.Addons = append(o.KubernetesConfig.Addons, getMockAddon("container-monitoring")) // TODO DefaultContainerMonitoringAddOnName
-	enabled = o.IsContainerMonitoringEnabled()
-	if enabled != true { // TODO DefaultContainerMonitoringAddOnEnabled
-		t.Fatalf("KubernetesConfig.IsContainerMonitoringEnabled() should return %t for kubernetes version %s when the container-monitoring addon has been specified, instead returned %t", true, v, enabled)
-	}
-
-	b := false
-=======
 	if enabled != DefaultContainerMonitoringAddonEnabled {
 		t.Fatalf("KubernetesConfig.IsContainerMonitoringEnabled() should return %t for kubernetes version %s when no container-monitoring addon has been specified, instead returned %t", DefaultContainerMonitoringAddonEnabled, v, enabled)
 	}
@@ -289,17 +273,12 @@
 	}
 
 	b = false
->>>>>>> 72fb1419
 	o = OrchestratorProfile{
 		OrchestratorType:    "Kubernetes",
 		OrchestratorVersion: v,
 		KubernetesConfig: &KubernetesConfig{Addons: []KubernetesAddon{
 			{
-<<<<<<< HEAD
-				Name:    "container-monitoring", // TODO DefaultContainerMonitoringAddOnName
-=======
 				Name:    ContainerMonitoringAddonName,
->>>>>>> 72fb1419
 				Enabled: &b,
 			},
 		},
