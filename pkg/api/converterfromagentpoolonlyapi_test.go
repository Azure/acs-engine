<<<<<<< HEAD
package api

import (
	"strconv"
	"testing"

	"github.com/Azure/acs-engine/pkg/api/agentPoolOnlyApi/v20180331"
	"github.com/Azure/acs-engine/pkg/helpers"
)

func TestConvertOrchestratorProfileToV20180331AgentPoolOnly(t *testing.T) {
	orchestratorVersion := "1.7.9"
	networkPolicy := "azure"
	serviceCIDR := "10.0.0.0/8"
	dnsServiceIP := "10.0.0.10"
	dockerBridgeSubnet := "172.17.0.1/16"

	// all networkProfile related fields are defined in kubernetesConfig
	kubernetesConfig := &KubernetesConfig{
		NetworkPolicy:      networkPolicy,
		ServiceCIDR:        serviceCIDR,
		DNSServiceIP:       dnsServiceIP,
		DockerBridgeSubnet: dockerBridgeSubnet,
	}
	api := &OrchestratorProfile{
		OrchestratorVersion: orchestratorVersion,
		KubernetesConfig:    kubernetesConfig,
	}

	var version string
	var p *v20180331.NetworkProfile
	version, p = convertOrchestratorProfileToV20180331AgentPoolOnly(api)

	if version != orchestratorVersion {
		t.Error("error in orchestrator profile orchestratorVersion conversion")
	}

	if string(p.NetworkPlugin) != networkPolicy {
		t.Error("error in orchestrator profile networkPlugin conversion")
	}

	if p.ServiceCidr != serviceCIDR {
		t.Error("error in orchestrator profile serviceCidr conversion")
	}

	if p.DNSServiceIP != dnsServiceIP {
		t.Error("error in orchestrator profile dnsServiceIP conversion")
	}

	if p.DockerBridgeCidr != dockerBridgeSubnet {
		t.Error("error in orchestrator profile dockerBridgeCidr conversion")
	}

	// none networkProfile related fields are defined in kubernetesConfig
	kubernetesConfig = &KubernetesConfig{}
	api = &OrchestratorProfile{
		OrchestratorVersion: orchestratorVersion,
		KubernetesConfig:    kubernetesConfig,
	}

	version, p = convertOrchestratorProfileToV20180331AgentPoolOnly(api)

	if version != orchestratorVersion {
		t.Error("error in orchestrator profile orchestratorVersion conversion")
	}

	if p != nil {
		t.Error("error in orchestrator profile networkProfile conversion")
	}

	// only networkProfile networkPolicy field is defined in kubernetesConfig
	kubernetesConfig = &KubernetesConfig{
		NetworkPolicy: networkPolicy,
	}
	api = &OrchestratorProfile{
		OrchestratorVersion: orchestratorVersion,
		KubernetesConfig:    kubernetesConfig,
	}

	version, p = convertOrchestratorProfileToV20180331AgentPoolOnly(api)

	if version != orchestratorVersion {
		t.Error("error in orchestrator profile orchestratorVersion conversion")
	}

	if string(p.NetworkPlugin) != networkPolicy {
		t.Error("error in orchestrator profile networkPlugin conversion")
	}

	if p.ServiceCidr != "" {
		t.Error("error in orchestrator profile serviceCidr conversion")
	}

	if p.DNSServiceIP != "" {
		t.Error("error in orchestrator profile dnsServiceIP conversion")
	}

	if p.DockerBridgeCidr != "" {
		t.Error("error in orchestrator profile dockerBridgeCidr conversion")
	}

}

func TestConvertAgentPoolProfileToV20180331AgentPoolOnly(t *testing.T) {
	maxPods := 25

	kubernetesConfig := &KubernetesConfig{
		KubeletConfig: map[string]string{"--max-pods": strconv.Itoa(maxPods)},
	}
	api := &AgentPoolProfile{
		KubernetesConfig: kubernetesConfig,
	}

	p := &v20180331.AgentPoolProfile{}
	convertAgentPoolProfileToV20180331AgentPoolOnly(api, p)

	if *p.MaxPods != maxPods {
		t.Error("error in agent pool profile max pods conversion")
	}
}

func TestConvertToV20180331AddonProfile(t *testing.T) {
	addonName := "AddonFoo"
	api := map[string]AddonProfile{
		addonName: {
			Enabled: true,
			Config: map[string]string{
				"opt1": "value1",
			},
		},
	}

	p := make(map[string]v20180331.AddonProfile)
	convertAddonsProfileToV20180331AgentPoolOnly(api, p)

	if len(p) != 1 {
		t.Error("there has to be one addon")
	}
	if _, ok := p[addonName]; !ok {
		t.Error("addon is not found")
	}
	if p[addonName].Enabled != true {
		t.Error("addon should be enabled")
	}
	v, ok := p[addonName].Config["opt1"]
	if !ok {
		t.Error("Addon config opt1 is not found")
	}
	if v != "value1" {
		t.Error("addon config value does not match")
	}
}

func TestConvertKubernetesConfigToEnableRBACV20180331AgentPoolOnly(t *testing.T) {
	var kc *KubernetesConfig
	kc = nil
	enableRBAC := convertKubernetesConfigToEnableRBACV20180331AgentPoolOnly(kc)
	if enableRBAC == nil {
		t.Error("EnableRBAC expected not to be nil")
	}
	if *enableRBAC {
		t.Error("EnableRBAC expected to be false")
	}

	kc = &KubernetesConfig{
		EnableRbac:          nil,
		EnableSecureKubelet: helpers.PointerToBool(true),
	}
	enableRBAC = convertKubernetesConfigToEnableRBACV20180331AgentPoolOnly(kc)
	if enableRBAC == nil {
		t.Error("EnableRBAC expected not to be nil")
	}
	if *enableRBAC {
		t.Error("EnableRBAC expected to be false")
	}

	kc = &KubernetesConfig{
		EnableRbac:          helpers.PointerToBool(false),
		EnableSecureKubelet: helpers.PointerToBool(true),
	}
	enableRBAC = convertKubernetesConfigToEnableRBACV20180331AgentPoolOnly(kc)
	if enableRBAC == nil {
		t.Error("EnableRBAC expected not to be nil")
	}
	if *enableRBAC {
		t.Error("EnableRBAC expected to be false")
	}

	kc = &KubernetesConfig{
		EnableRbac:          helpers.PointerToBool(false),
		EnableSecureKubelet: helpers.PointerToBool(false),
	}
	enableRBAC = convertKubernetesConfigToEnableRBACV20180331AgentPoolOnly(kc)
	if enableRBAC == nil {
		t.Error("EnableRBAC expected not to be nil")
	}
	if *enableRBAC {
		t.Error("EnableRBAC expected to be false")
	}

	kc = &KubernetesConfig{
		EnableRbac:          helpers.PointerToBool(true),
		EnableSecureKubelet: helpers.PointerToBool(true),
	}
	enableRBAC = convertKubernetesConfigToEnableRBACV20180331AgentPoolOnly(kc)
	if enableRBAC == nil {
		t.Error("EnableRBAC expected not to be nil")
	}
	if !*enableRBAC {
		t.Error("EnableRBAC expected to be true")
	}

	kc = &KubernetesConfig{
		EnableRbac:          helpers.PointerToBool(true),
		EnableSecureKubelet: helpers.PointerToBool(false),
	}
	enableRBAC = convertKubernetesConfigToEnableRBACV20180331AgentPoolOnly(kc)
	if enableRBAC == nil {
		t.Error("EnableRBAC expected not to be nil")
	}
	if !*enableRBAC {
		t.Error("EnableRBAC expected to be true")
	}

	kc = &KubernetesConfig{
		EnableRbac:          helpers.PointerToBool(true),
		EnableSecureKubelet: nil,
	}
	enableRBAC = convertKubernetesConfigToEnableRBACV20180331AgentPoolOnly(kc)
	if enableRBAC == nil {
		t.Error("EnableRBAC expected not to be nil")
	}
	if !*enableRBAC {
		t.Error("EnableRBAC expected to be true")
	}

}
=======
package api

import (
	"strconv"
	"testing"

	"github.com/Azure/acs-engine/pkg/api/agentPoolOnlyApi/v20180331"
	"github.com/Azure/acs-engine/pkg/helpers"
)

func TestConvertOrchestratorProfileToV20180331AgentPoolOnly(t *testing.T) {
	orchestratorVersion := "1.7.9"
	networkPlugin := "azure"
	networkPolicy := "azure"
	serviceCIDR := "10.0.0.0/8"
	dnsServiceIP := "10.0.0.10"
	dockerBridgeSubnet := "172.17.0.1/16"

	// all networkProfile related fields are defined in kubernetesConfig
	kubernetesConfig := &KubernetesConfig{
		NetworkPlugin:      networkPlugin,
		ServiceCIDR:        serviceCIDR,
		DNSServiceIP:       dnsServiceIP,
		DockerBridgeSubnet: dockerBridgeSubnet,
	}
	api := &OrchestratorProfile{
		OrchestratorVersion: orchestratorVersion,
		KubernetesConfig:    kubernetesConfig,
	}

	var version string
	var p *v20180331.NetworkProfile
	version, p = convertOrchestratorProfileToV20180331AgentPoolOnly(api)

	if version != orchestratorVersion {
		t.Error("error in orchestrator profile orchestratorVersion conversion")
	}

	if string(p.NetworkPlugin) != networkPlugin {
		t.Error("error in orchestrator profile networkPlugin conversion")
	}

	if p.ServiceCidr != serviceCIDR {
		t.Error("error in orchestrator profile serviceCidr conversion")
	}

	if p.DNSServiceIP != dnsServiceIP {
		t.Error("error in orchestrator profile dnsServiceIP conversion")
	}

	if p.DockerBridgeCidr != dockerBridgeSubnet {
		t.Error("error in orchestrator profile dockerBridgeCidr conversion")
	}

	// none networkProfile related fields are defined in kubernetesConfig
	kubernetesConfig = &KubernetesConfig{}
	api = &OrchestratorProfile{
		OrchestratorVersion: orchestratorVersion,
		KubernetesConfig:    kubernetesConfig,
	}

	version, p = convertOrchestratorProfileToV20180331AgentPoolOnly(api)

	if version != orchestratorVersion {
		t.Error("error in orchestrator profile orchestratorVersion conversion")
	}

	if p != nil {
		t.Error("error in orchestrator profile networkProfile conversion")
	}

	// only networkProfile networkPlugin field is defined in kubernetesConfig
	kubernetesConfig = &KubernetesConfig{
		NetworkPlugin: networkPlugin,
	}
	api = &OrchestratorProfile{
		OrchestratorVersion: orchestratorVersion,
		KubernetesConfig:    kubernetesConfig,
	}

	version, p = convertOrchestratorProfileToV20180331AgentPoolOnly(api)

	if version != orchestratorVersion {
		t.Error("error in orchestrator profile orchestratorVersion conversion")
	}

	if string(p.NetworkPlugin) != networkPlugin {
		t.Error("error in orchestrator profile networkPlugin conversion")
	}

	if p.ServiceCidr != "" {
		t.Error("error in orchestrator profile serviceCidr conversion")
	}

	if p.DNSServiceIP != "" {
		t.Error("error in orchestrator profile dnsServiceIP conversion")
	}

	if p.DockerBridgeCidr != "" {
		t.Error("error in orchestrator profile dockerBridgeCidr conversion")
	}

	// legacy kubernetesConfig contains NetworkPolicy instead of NetworkPlugin
	kubernetesConfig = &KubernetesConfig{
		NetworkPolicy:      networkPolicy,
		ServiceCIDR:        serviceCIDR,
		DNSServiceIP:       dnsServiceIP,
		DockerBridgeSubnet: dockerBridgeSubnet,
	}
	api = &OrchestratorProfile{
		OrchestratorVersion: orchestratorVersion,
		KubernetesConfig:    kubernetesConfig,
	}

	version, p = convertOrchestratorProfileToV20180331AgentPoolOnly(api)

	if version != orchestratorVersion {
		t.Error("error in orchestrator profile orchestratorVersion conversion")
	}

	if string(p.NetworkPlugin) != networkPlugin {
		t.Error("error in orchestrator profile networkPlugin conversion")
	}

	if p.ServiceCidr != serviceCIDR {
		t.Error("error in orchestrator profile serviceCidr conversion")
	}

	if p.DNSServiceIP != dnsServiceIP {
		t.Error("error in orchestrator profile dnsServiceIP conversion")
	}

	if p.DockerBridgeCidr != dockerBridgeSubnet {
		t.Error("error in orchestrator profile dockerBridgeCidr conversion")
	}
}

func TestConvertAgentPoolProfileToV20180331AgentPoolOnly(t *testing.T) {
	maxPods := 25

	kubernetesConfig := &KubernetesConfig{
		KubeletConfig: map[string]string{"--max-pods": strconv.Itoa(maxPods)},
	}
	api := &AgentPoolProfile{
		KubernetesConfig: kubernetesConfig,
	}

	p := &v20180331.AgentPoolProfile{}
	convertAgentPoolProfileToV20180331AgentPoolOnly(api, p)

	if *p.MaxPods != maxPods {
		t.Error("error in agent pool profile max pods conversion")
	}
}

func TestConvertToV20180331AddonProfile(t *testing.T) {
	addonName := "AddonFoo"
	api := map[string]AddonProfile{
		addonName: {
			Enabled: true,
			Config: map[string]string{
				"opt1": "value1",
			},
		},
	}

	p := make(map[string]v20180331.AddonProfile)
	convertAddonsProfileToV20180331AgentPoolOnly(api, p)

	if len(p) != 1 {
		t.Error("there has to be one addon")
	}
	if _, ok := p[addonName]; !ok {
		t.Error("addon is not found")
	}
	if p[addonName].Enabled != true {
		t.Error("addon should be enabled")
	}
	v, ok := p[addonName].Config["opt1"]
	if !ok {
		t.Error("Addon config opt1 is not found")
	}
	if v != "value1" {
		t.Error("addon config value does not match")
	}
}

func TestConvertKubernetesConfigToEnableRBACV20180331AgentPoolOnly(t *testing.T) {
	var kc *KubernetesConfig
	kc = nil
	enableRBAC := convertKubernetesConfigToEnableRBACV20180331AgentPoolOnly(kc)
	if enableRBAC == nil {
		t.Error("EnableRBAC expected not to be nil")
	}
	if *enableRBAC {
		t.Error("EnableRBAC expected to be false")
	}

	kc = &KubernetesConfig{
		EnableRbac:          nil,
		EnableSecureKubelet: helpers.PointerToBool(true),
	}
	enableRBAC = convertKubernetesConfigToEnableRBACV20180331AgentPoolOnly(kc)
	if enableRBAC == nil {
		t.Error("EnableRBAC expected not to be nil")
	}
	if *enableRBAC {
		t.Error("EnableRBAC expected to be false")
	}

	kc = &KubernetesConfig{
		EnableRbac:          helpers.PointerToBool(false),
		EnableSecureKubelet: helpers.PointerToBool(true),
	}
	enableRBAC = convertKubernetesConfigToEnableRBACV20180331AgentPoolOnly(kc)
	if enableRBAC == nil {
		t.Error("EnableRBAC expected not to be nil")
	}
	if *enableRBAC {
		t.Error("EnableRBAC expected to be false")
	}

	kc = &KubernetesConfig{
		EnableRbac:          helpers.PointerToBool(false),
		EnableSecureKubelet: helpers.PointerToBool(false),
	}
	enableRBAC = convertKubernetesConfigToEnableRBACV20180331AgentPoolOnly(kc)
	if enableRBAC == nil {
		t.Error("EnableRBAC expected not to be nil")
	}
	if *enableRBAC {
		t.Error("EnableRBAC expected to be false")
	}

	kc = &KubernetesConfig{
		EnableRbac:          helpers.PointerToBool(true),
		EnableSecureKubelet: helpers.PointerToBool(true),
	}
	enableRBAC = convertKubernetesConfigToEnableRBACV20180331AgentPoolOnly(kc)
	if enableRBAC == nil {
		t.Error("EnableRBAC expected not to be nil")
	}
	if !*enableRBAC {
		t.Error("EnableRBAC expected to be true")
	}

	kc = &KubernetesConfig{
		EnableRbac:          helpers.PointerToBool(true),
		EnableSecureKubelet: helpers.PointerToBool(false),
	}
	enableRBAC = convertKubernetesConfigToEnableRBACV20180331AgentPoolOnly(kc)
	if enableRBAC == nil {
		t.Error("EnableRBAC expected not to be nil")
	}
	if !*enableRBAC {
		t.Error("EnableRBAC expected to be true")
	}

	kc = &KubernetesConfig{
		EnableRbac:          helpers.PointerToBool(true),
		EnableSecureKubelet: nil,
	}
	enableRBAC = convertKubernetesConfigToEnableRBACV20180331AgentPoolOnly(kc)
	if enableRBAC == nil {
		t.Error("EnableRBAC expected not to be nil")
	}
	if !*enableRBAC {
		t.Error("EnableRBAC expected to be true")
	}
}

func TestConvertToV20180331AADProfile(t *testing.T) {
	api := AADProfile{
		ServerAppID:     "ccbfaea3-7312-497e-81d9-9ad9b8a99853",
		ServerAppSecret: "bcbfaea3-7312-497e-81d9-9ad9b8a99853",
		ClientAppID:     "acbfaea3-7312-497e-81d9-9ad9b8a99853",
		TenantID:        "dcbfaea3-7312-497e-81d9-9ad9b8a99852",
		Authenticator:   Webhook,
	}

	p := v20180331.AADProfile{}
	convertAADProfileToV20180331AgentPoolOnly(&api, &p)

	if p.ClientAppID != "acbfaea3-7312-497e-81d9-9ad9b8a99853" {
		t.Error("ClientAppID not set to expected value")
	}

	if p.ServerAppSecret != "bcbfaea3-7312-497e-81d9-9ad9b8a99853" {
		t.Error("ServerAppSecret not set to expected value")
	}

	if p.ServerAppID != "ccbfaea3-7312-497e-81d9-9ad9b8a99853" {
		t.Error("ServerAppID not set to expected value")
	}

	if p.TenantID != "dcbfaea3-7312-497e-81d9-9ad9b8a99852" {
		t.Error("TenantID not set to expected value")
	}
}
>>>>>>> bcda4401
<|MERGE_RESOLUTION|>--- conflicted
+++ resolved
@@ -1,539 +1,299 @@
-<<<<<<< HEAD
-package api
-
-import (
-	"strconv"
-	"testing"
-
-	"github.com/Azure/acs-engine/pkg/api/agentPoolOnlyApi/v20180331"
-	"github.com/Azure/acs-engine/pkg/helpers"
-)
-
-func TestConvertOrchestratorProfileToV20180331AgentPoolOnly(t *testing.T) {
-	orchestratorVersion := "1.7.9"
-	networkPolicy := "azure"
-	serviceCIDR := "10.0.0.0/8"
-	dnsServiceIP := "10.0.0.10"
-	dockerBridgeSubnet := "172.17.0.1/16"
-
-	// all networkProfile related fields are defined in kubernetesConfig
-	kubernetesConfig := &KubernetesConfig{
-		NetworkPolicy:      networkPolicy,
-		ServiceCIDR:        serviceCIDR,
-		DNSServiceIP:       dnsServiceIP,
-		DockerBridgeSubnet: dockerBridgeSubnet,
-	}
-	api := &OrchestratorProfile{
-		OrchestratorVersion: orchestratorVersion,
-		KubernetesConfig:    kubernetesConfig,
-	}
-
-	var version string
-	var p *v20180331.NetworkProfile
-	version, p = convertOrchestratorProfileToV20180331AgentPoolOnly(api)
-
-	if version != orchestratorVersion {
-		t.Error("error in orchestrator profile orchestratorVersion conversion")
-	}
-
-	if string(p.NetworkPlugin) != networkPolicy {
-		t.Error("error in orchestrator profile networkPlugin conversion")
-	}
-
-	if p.ServiceCidr != serviceCIDR {
-		t.Error("error in orchestrator profile serviceCidr conversion")
-	}
-
-	if p.DNSServiceIP != dnsServiceIP {
-		t.Error("error in orchestrator profile dnsServiceIP conversion")
-	}
-
-	if p.DockerBridgeCidr != dockerBridgeSubnet {
-		t.Error("error in orchestrator profile dockerBridgeCidr conversion")
-	}
-
-	// none networkProfile related fields are defined in kubernetesConfig
-	kubernetesConfig = &KubernetesConfig{}
-	api = &OrchestratorProfile{
-		OrchestratorVersion: orchestratorVersion,
-		KubernetesConfig:    kubernetesConfig,
-	}
-
-	version, p = convertOrchestratorProfileToV20180331AgentPoolOnly(api)
-
-	if version != orchestratorVersion {
-		t.Error("error in orchestrator profile orchestratorVersion conversion")
-	}
-
-	if p != nil {
-		t.Error("error in orchestrator profile networkProfile conversion")
-	}
-
-	// only networkProfile networkPolicy field is defined in kubernetesConfig
-	kubernetesConfig = &KubernetesConfig{
-		NetworkPolicy: networkPolicy,
-	}
-	api = &OrchestratorProfile{
-		OrchestratorVersion: orchestratorVersion,
-		KubernetesConfig:    kubernetesConfig,
-	}
-
-	version, p = convertOrchestratorProfileToV20180331AgentPoolOnly(api)
-
-	if version != orchestratorVersion {
-		t.Error("error in orchestrator profile orchestratorVersion conversion")
-	}
-
-	if string(p.NetworkPlugin) != networkPolicy {
-		t.Error("error in orchestrator profile networkPlugin conversion")
-	}
-
-	if p.ServiceCidr != "" {
-		t.Error("error in orchestrator profile serviceCidr conversion")
-	}
-
-	if p.DNSServiceIP != "" {
-		t.Error("error in orchestrator profile dnsServiceIP conversion")
-	}
-
-	if p.DockerBridgeCidr != "" {
-		t.Error("error in orchestrator profile dockerBridgeCidr conversion")
-	}
-
-}
-
-func TestConvertAgentPoolProfileToV20180331AgentPoolOnly(t *testing.T) {
-	maxPods := 25
-
-	kubernetesConfig := &KubernetesConfig{
-		KubeletConfig: map[string]string{"--max-pods": strconv.Itoa(maxPods)},
-	}
-	api := &AgentPoolProfile{
-		KubernetesConfig: kubernetesConfig,
-	}
-
-	p := &v20180331.AgentPoolProfile{}
-	convertAgentPoolProfileToV20180331AgentPoolOnly(api, p)
-
-	if *p.MaxPods != maxPods {
-		t.Error("error in agent pool profile max pods conversion")
-	}
-}
-
-func TestConvertToV20180331AddonProfile(t *testing.T) {
-	addonName := "AddonFoo"
-	api := map[string]AddonProfile{
-		addonName: {
-			Enabled: true,
-			Config: map[string]string{
-				"opt1": "value1",
-			},
-		},
-	}
-
-	p := make(map[string]v20180331.AddonProfile)
-	convertAddonsProfileToV20180331AgentPoolOnly(api, p)
-
-	if len(p) != 1 {
-		t.Error("there has to be one addon")
-	}
-	if _, ok := p[addonName]; !ok {
-		t.Error("addon is not found")
-	}
-	if p[addonName].Enabled != true {
-		t.Error("addon should be enabled")
-	}
-	v, ok := p[addonName].Config["opt1"]
-	if !ok {
-		t.Error("Addon config opt1 is not found")
-	}
-	if v != "value1" {
-		t.Error("addon config value does not match")
-	}
-}
-
-func TestConvertKubernetesConfigToEnableRBACV20180331AgentPoolOnly(t *testing.T) {
-	var kc *KubernetesConfig
-	kc = nil
-	enableRBAC := convertKubernetesConfigToEnableRBACV20180331AgentPoolOnly(kc)
-	if enableRBAC == nil {
-		t.Error("EnableRBAC expected not to be nil")
-	}
-	if *enableRBAC {
-		t.Error("EnableRBAC expected to be false")
-	}
-
-	kc = &KubernetesConfig{
-		EnableRbac:          nil,
-		EnableSecureKubelet: helpers.PointerToBool(true),
-	}
-	enableRBAC = convertKubernetesConfigToEnableRBACV20180331AgentPoolOnly(kc)
-	if enableRBAC == nil {
-		t.Error("EnableRBAC expected not to be nil")
-	}
-	if *enableRBAC {
-		t.Error("EnableRBAC expected to be false")
-	}
-
-	kc = &KubernetesConfig{
-		EnableRbac:          helpers.PointerToBool(false),
-		EnableSecureKubelet: helpers.PointerToBool(true),
-	}
-	enableRBAC = convertKubernetesConfigToEnableRBACV20180331AgentPoolOnly(kc)
-	if enableRBAC == nil {
-		t.Error("EnableRBAC expected not to be nil")
-	}
-	if *enableRBAC {
-		t.Error("EnableRBAC expected to be false")
-	}
-
-	kc = &KubernetesConfig{
-		EnableRbac:          helpers.PointerToBool(false),
-		EnableSecureKubelet: helpers.PointerToBool(false),
-	}
-	enableRBAC = convertKubernetesConfigToEnableRBACV20180331AgentPoolOnly(kc)
-	if enableRBAC == nil {
-		t.Error("EnableRBAC expected not to be nil")
-	}
-	if *enableRBAC {
-		t.Error("EnableRBAC expected to be false")
-	}
-
-	kc = &KubernetesConfig{
-		EnableRbac:          helpers.PointerToBool(true),
-		EnableSecureKubelet: helpers.PointerToBool(true),
-	}
-	enableRBAC = convertKubernetesConfigToEnableRBACV20180331AgentPoolOnly(kc)
-	if enableRBAC == nil {
-		t.Error("EnableRBAC expected not to be nil")
-	}
-	if !*enableRBAC {
-		t.Error("EnableRBAC expected to be true")
-	}
-
-	kc = &KubernetesConfig{
-		EnableRbac:          helpers.PointerToBool(true),
-		EnableSecureKubelet: helpers.PointerToBool(false),
-	}
-	enableRBAC = convertKubernetesConfigToEnableRBACV20180331AgentPoolOnly(kc)
-	if enableRBAC == nil {
-		t.Error("EnableRBAC expected not to be nil")
-	}
-	if !*enableRBAC {
-		t.Error("EnableRBAC expected to be true")
-	}
-
-	kc = &KubernetesConfig{
-		EnableRbac:          helpers.PointerToBool(true),
-		EnableSecureKubelet: nil,
-	}
-	enableRBAC = convertKubernetesConfigToEnableRBACV20180331AgentPoolOnly(kc)
-	if enableRBAC == nil {
-		t.Error("EnableRBAC expected not to be nil")
-	}
-	if !*enableRBAC {
-		t.Error("EnableRBAC expected to be true")
-	}
-
-}
-=======
-package api
-
-import (
-	"strconv"
-	"testing"
-
-	"github.com/Azure/acs-engine/pkg/api/agentPoolOnlyApi/v20180331"
-	"github.com/Azure/acs-engine/pkg/helpers"
-)
-
-func TestConvertOrchestratorProfileToV20180331AgentPoolOnly(t *testing.T) {
-	orchestratorVersion := "1.7.9"
-	networkPlugin := "azure"
-	networkPolicy := "azure"
-	serviceCIDR := "10.0.0.0/8"
-	dnsServiceIP := "10.0.0.10"
-	dockerBridgeSubnet := "172.17.0.1/16"
-
-	// all networkProfile related fields are defined in kubernetesConfig
-	kubernetesConfig := &KubernetesConfig{
-		NetworkPlugin:      networkPlugin,
-		ServiceCIDR:        serviceCIDR,
-		DNSServiceIP:       dnsServiceIP,
-		DockerBridgeSubnet: dockerBridgeSubnet,
-	}
-	api := &OrchestratorProfile{
-		OrchestratorVersion: orchestratorVersion,
-		KubernetesConfig:    kubernetesConfig,
-	}
-
-	var version string
-	var p *v20180331.NetworkProfile
-	version, p = convertOrchestratorProfileToV20180331AgentPoolOnly(api)
-
-	if version != orchestratorVersion {
-		t.Error("error in orchestrator profile orchestratorVersion conversion")
-	}
-
-	if string(p.NetworkPlugin) != networkPlugin {
-		t.Error("error in orchestrator profile networkPlugin conversion")
-	}
-
-	if p.ServiceCidr != serviceCIDR {
-		t.Error("error in orchestrator profile serviceCidr conversion")
-	}
-
-	if p.DNSServiceIP != dnsServiceIP {
-		t.Error("error in orchestrator profile dnsServiceIP conversion")
-	}
-
-	if p.DockerBridgeCidr != dockerBridgeSubnet {
-		t.Error("error in orchestrator profile dockerBridgeCidr conversion")
-	}
-
-	// none networkProfile related fields are defined in kubernetesConfig
-	kubernetesConfig = &KubernetesConfig{}
-	api = &OrchestratorProfile{
-		OrchestratorVersion: orchestratorVersion,
-		KubernetesConfig:    kubernetesConfig,
-	}
-
-	version, p = convertOrchestratorProfileToV20180331AgentPoolOnly(api)
-
-	if version != orchestratorVersion {
-		t.Error("error in orchestrator profile orchestratorVersion conversion")
-	}
-
-	if p != nil {
-		t.Error("error in orchestrator profile networkProfile conversion")
-	}
-
-	// only networkProfile networkPlugin field is defined in kubernetesConfig
-	kubernetesConfig = &KubernetesConfig{
-		NetworkPlugin: networkPlugin,
-	}
-	api = &OrchestratorProfile{
-		OrchestratorVersion: orchestratorVersion,
-		KubernetesConfig:    kubernetesConfig,
-	}
-
-	version, p = convertOrchestratorProfileToV20180331AgentPoolOnly(api)
-
-	if version != orchestratorVersion {
-		t.Error("error in orchestrator profile orchestratorVersion conversion")
-	}
-
-	if string(p.NetworkPlugin) != networkPlugin {
-		t.Error("error in orchestrator profile networkPlugin conversion")
-	}
-
-	if p.ServiceCidr != "" {
-		t.Error("error in orchestrator profile serviceCidr conversion")
-	}
-
-	if p.DNSServiceIP != "" {
-		t.Error("error in orchestrator profile dnsServiceIP conversion")
-	}
-
-	if p.DockerBridgeCidr != "" {
-		t.Error("error in orchestrator profile dockerBridgeCidr conversion")
-	}
-
-	// legacy kubernetesConfig contains NetworkPolicy instead of NetworkPlugin
-	kubernetesConfig = &KubernetesConfig{
-		NetworkPolicy:      networkPolicy,
-		ServiceCIDR:        serviceCIDR,
-		DNSServiceIP:       dnsServiceIP,
-		DockerBridgeSubnet: dockerBridgeSubnet,
-	}
-	api = &OrchestratorProfile{
-		OrchestratorVersion: orchestratorVersion,
-		KubernetesConfig:    kubernetesConfig,
-	}
-
-	version, p = convertOrchestratorProfileToV20180331AgentPoolOnly(api)
-
-	if version != orchestratorVersion {
-		t.Error("error in orchestrator profile orchestratorVersion conversion")
-	}
-
-	if string(p.NetworkPlugin) != networkPlugin {
-		t.Error("error in orchestrator profile networkPlugin conversion")
-	}
-
-	if p.ServiceCidr != serviceCIDR {
-		t.Error("error in orchestrator profile serviceCidr conversion")
-	}
-
-	if p.DNSServiceIP != dnsServiceIP {
-		t.Error("error in orchestrator profile dnsServiceIP conversion")
-	}
-
-	if p.DockerBridgeCidr != dockerBridgeSubnet {
-		t.Error("error in orchestrator profile dockerBridgeCidr conversion")
-	}
-}
-
-func TestConvertAgentPoolProfileToV20180331AgentPoolOnly(t *testing.T) {
-	maxPods := 25
-
-	kubernetesConfig := &KubernetesConfig{
-		KubeletConfig: map[string]string{"--max-pods": strconv.Itoa(maxPods)},
-	}
-	api := &AgentPoolProfile{
-		KubernetesConfig: kubernetesConfig,
-	}
-
-	p := &v20180331.AgentPoolProfile{}
-	convertAgentPoolProfileToV20180331AgentPoolOnly(api, p)
-
-	if *p.MaxPods != maxPods {
-		t.Error("error in agent pool profile max pods conversion")
-	}
-}
-
-func TestConvertToV20180331AddonProfile(t *testing.T) {
-	addonName := "AddonFoo"
-	api := map[string]AddonProfile{
-		addonName: {
-			Enabled: true,
-			Config: map[string]string{
-				"opt1": "value1",
-			},
-		},
-	}
-
-	p := make(map[string]v20180331.AddonProfile)
-	convertAddonsProfileToV20180331AgentPoolOnly(api, p)
-
-	if len(p) != 1 {
-		t.Error("there has to be one addon")
-	}
-	if _, ok := p[addonName]; !ok {
-		t.Error("addon is not found")
-	}
-	if p[addonName].Enabled != true {
-		t.Error("addon should be enabled")
-	}
-	v, ok := p[addonName].Config["opt1"]
-	if !ok {
-		t.Error("Addon config opt1 is not found")
-	}
-	if v != "value1" {
-		t.Error("addon config value does not match")
-	}
-}
-
-func TestConvertKubernetesConfigToEnableRBACV20180331AgentPoolOnly(t *testing.T) {
-	var kc *KubernetesConfig
-	kc = nil
-	enableRBAC := convertKubernetesConfigToEnableRBACV20180331AgentPoolOnly(kc)
-	if enableRBAC == nil {
-		t.Error("EnableRBAC expected not to be nil")
-	}
-	if *enableRBAC {
-		t.Error("EnableRBAC expected to be false")
-	}
-
-	kc = &KubernetesConfig{
-		EnableRbac:          nil,
-		EnableSecureKubelet: helpers.PointerToBool(true),
-	}
-	enableRBAC = convertKubernetesConfigToEnableRBACV20180331AgentPoolOnly(kc)
-	if enableRBAC == nil {
-		t.Error("EnableRBAC expected not to be nil")
-	}
-	if *enableRBAC {
-		t.Error("EnableRBAC expected to be false")
-	}
-
-	kc = &KubernetesConfig{
-		EnableRbac:          helpers.PointerToBool(false),
-		EnableSecureKubelet: helpers.PointerToBool(true),
-	}
-	enableRBAC = convertKubernetesConfigToEnableRBACV20180331AgentPoolOnly(kc)
-	if enableRBAC == nil {
-		t.Error("EnableRBAC expected not to be nil")
-	}
-	if *enableRBAC {
-		t.Error("EnableRBAC expected to be false")
-	}
-
-	kc = &KubernetesConfig{
-		EnableRbac:          helpers.PointerToBool(false),
-		EnableSecureKubelet: helpers.PointerToBool(false),
-	}
-	enableRBAC = convertKubernetesConfigToEnableRBACV20180331AgentPoolOnly(kc)
-	if enableRBAC == nil {
-		t.Error("EnableRBAC expected not to be nil")
-	}
-	if *enableRBAC {
-		t.Error("EnableRBAC expected to be false")
-	}
-
-	kc = &KubernetesConfig{
-		EnableRbac:          helpers.PointerToBool(true),
-		EnableSecureKubelet: helpers.PointerToBool(true),
-	}
-	enableRBAC = convertKubernetesConfigToEnableRBACV20180331AgentPoolOnly(kc)
-	if enableRBAC == nil {
-		t.Error("EnableRBAC expected not to be nil")
-	}
-	if !*enableRBAC {
-		t.Error("EnableRBAC expected to be true")
-	}
-
-	kc = &KubernetesConfig{
-		EnableRbac:          helpers.PointerToBool(true),
-		EnableSecureKubelet: helpers.PointerToBool(false),
-	}
-	enableRBAC = convertKubernetesConfigToEnableRBACV20180331AgentPoolOnly(kc)
-	if enableRBAC == nil {
-		t.Error("EnableRBAC expected not to be nil")
-	}
-	if !*enableRBAC {
-		t.Error("EnableRBAC expected to be true")
-	}
-
-	kc = &KubernetesConfig{
-		EnableRbac:          helpers.PointerToBool(true),
-		EnableSecureKubelet: nil,
-	}
-	enableRBAC = convertKubernetesConfigToEnableRBACV20180331AgentPoolOnly(kc)
-	if enableRBAC == nil {
-		t.Error("EnableRBAC expected not to be nil")
-	}
-	if !*enableRBAC {
-		t.Error("EnableRBAC expected to be true")
-	}
-}
-
-func TestConvertToV20180331AADProfile(t *testing.T) {
-	api := AADProfile{
-		ServerAppID:     "ccbfaea3-7312-497e-81d9-9ad9b8a99853",
-		ServerAppSecret: "bcbfaea3-7312-497e-81d9-9ad9b8a99853",
-		ClientAppID:     "acbfaea3-7312-497e-81d9-9ad9b8a99853",
-		TenantID:        "dcbfaea3-7312-497e-81d9-9ad9b8a99852",
-		Authenticator:   Webhook,
-	}
-
-	p := v20180331.AADProfile{}
-	convertAADProfileToV20180331AgentPoolOnly(&api, &p)
-
-	if p.ClientAppID != "acbfaea3-7312-497e-81d9-9ad9b8a99853" {
-		t.Error("ClientAppID not set to expected value")
-	}
-
-	if p.ServerAppSecret != "bcbfaea3-7312-497e-81d9-9ad9b8a99853" {
-		t.Error("ServerAppSecret not set to expected value")
-	}
-
-	if p.ServerAppID != "ccbfaea3-7312-497e-81d9-9ad9b8a99853" {
-		t.Error("ServerAppID not set to expected value")
-	}
-
-	if p.TenantID != "dcbfaea3-7312-497e-81d9-9ad9b8a99852" {
-		t.Error("TenantID not set to expected value")
-	}
-}
->>>>>>> bcda4401
+package api
+
+import (
+	"strconv"
+	"testing"
+
+	"github.com/Azure/acs-engine/pkg/api/agentPoolOnlyApi/v20180331"
+	"github.com/Azure/acs-engine/pkg/helpers"
+)
+
+func TestConvertOrchestratorProfileToV20180331AgentPoolOnly(t *testing.T) {
+	orchestratorVersion := "1.7.9"
+	networkPlugin := "azure"
+	networkPolicy := "azure"
+	serviceCIDR := "10.0.0.0/8"
+	dnsServiceIP := "10.0.0.10"
+	dockerBridgeSubnet := "172.17.0.1/16"
+
+	// all networkProfile related fields are defined in kubernetesConfig
+	kubernetesConfig := &KubernetesConfig{
+		NetworkPolicy:      networkPolicy,
+		ServiceCIDR:        serviceCIDR,
+		DNSServiceIP:       dnsServiceIP,
+		DockerBridgeSubnet: dockerBridgeSubnet,
+	}
+	api := &OrchestratorProfile{
+		OrchestratorVersion: orchestratorVersion,
+		KubernetesConfig:    kubernetesConfig,
+	}
+
+	var version string
+	var p *v20180331.NetworkProfile
+	version, p = convertOrchestratorProfileToV20180331AgentPoolOnly(api)
+
+	if version != orchestratorVersion {
+		t.Error("error in orchestrator profile orchestratorVersion conversion")
+	}
+
+	if string(p.NetworkPlugin) != networkPolicy {
+		t.Error("error in orchestrator profile networkPlugin conversion")
+	}
+
+	if p.ServiceCidr != serviceCIDR {
+		t.Error("error in orchestrator profile serviceCidr conversion")
+	}
+
+	if p.DNSServiceIP != dnsServiceIP {
+		t.Error("error in orchestrator profile dnsServiceIP conversion")
+	}
+
+	if p.DockerBridgeCidr != dockerBridgeSubnet {
+		t.Error("error in orchestrator profile dockerBridgeCidr conversion")
+	}
+
+	// none networkProfile related fields are defined in kubernetesConfig
+	kubernetesConfig = &KubernetesConfig{}
+	api = &OrchestratorProfile{
+		OrchestratorVersion: orchestratorVersion,
+		KubernetesConfig:    kubernetesConfig,
+	}
+
+	version, p = convertOrchestratorProfileToV20180331AgentPoolOnly(api)
+
+	if version != orchestratorVersion {
+		t.Error("error in orchestrator profile orchestratorVersion conversion")
+	}
+
+	if p != nil {
+		t.Error("error in orchestrator profile networkProfile conversion")
+	}
+
+	// only networkProfile networkPlugin field is defined in kubernetesConfig
+	kubernetesConfig = &KubernetesConfig{
+		NetworkPolicy: networkPolicy,
+	}
+	api = &OrchestratorProfile{
+		OrchestratorVersion: orchestratorVersion,
+		KubernetesConfig:    kubernetesConfig,
+	}
+
+	version, p = convertOrchestratorProfileToV20180331AgentPoolOnly(api)
+
+	if version != orchestratorVersion {
+		t.Error("error in orchestrator profile orchestratorVersion conversion")
+	}
+
+	if string(p.NetworkPlugin) != networkPolicy {
+		t.Error("error in orchestrator profile networkPlugin conversion")
+	}
+
+	if p.ServiceCidr != "" {
+		t.Error("error in orchestrator profile serviceCidr conversion")
+	}
+
+	if p.DNSServiceIP != "" {
+		t.Error("error in orchestrator profile dnsServiceIP conversion")
+	}
+
+	if p.DockerBridgeCidr != "" {
+		t.Error("error in orchestrator profile dockerBridgeCidr conversion")
+	}
+
+	// legacy kubernetesConfig contains NetworkPolicy instead of NetworkPlugin
+	kubernetesConfig = &KubernetesConfig{
+		NetworkPolicy:      networkPolicy,
+		ServiceCIDR:        serviceCIDR,
+		DNSServiceIP:       dnsServiceIP,
+		DockerBridgeSubnet: dockerBridgeSubnet,
+	}
+	api = &OrchestratorProfile{
+		OrchestratorVersion: orchestratorVersion,
+		KubernetesConfig:    kubernetesConfig,
+	}
+
+	version, p = convertOrchestratorProfileToV20180331AgentPoolOnly(api)
+
+	if version != orchestratorVersion {
+		t.Error("error in orchestrator profile orchestratorVersion conversion")
+	}
+
+	if string(p.NetworkPlugin) != networkPlugin {
+		t.Error("error in orchestrator profile networkPlugin conversion")
+	}
+
+	if p.ServiceCidr != serviceCIDR {
+		t.Error("error in orchestrator profile serviceCidr conversion")
+	}
+
+	if p.DNSServiceIP != dnsServiceIP {
+		t.Error("error in orchestrator profile dnsServiceIP conversion")
+	}
+
+	if p.DockerBridgeCidr != dockerBridgeSubnet {
+		t.Error("error in orchestrator profile dockerBridgeCidr conversion")
+	}
+}
+
+func TestConvertAgentPoolProfileToV20180331AgentPoolOnly(t *testing.T) {
+	maxPods := 25
+
+	kubernetesConfig := &KubernetesConfig{
+		KubeletConfig: map[string]string{"--max-pods": strconv.Itoa(maxPods)},
+	}
+	api := &AgentPoolProfile{
+		KubernetesConfig: kubernetesConfig,
+	}
+
+	p := &v20180331.AgentPoolProfile{}
+	convertAgentPoolProfileToV20180331AgentPoolOnly(api, p)
+
+	if *p.MaxPods != maxPods {
+		t.Error("error in agent pool profile max pods conversion")
+	}
+}
+
+func TestConvertToV20180331AddonProfile(t *testing.T) {
+	addonName := "AddonFoo"
+	api := map[string]AddonProfile{
+		addonName: {
+			Enabled: true,
+			Config: map[string]string{
+				"opt1": "value1",
+			},
+		},
+	}
+
+	p := make(map[string]v20180331.AddonProfile)
+	convertAddonsProfileToV20180331AgentPoolOnly(api, p)
+
+	if len(p) != 1 {
+		t.Error("there has to be one addon")
+	}
+	if _, ok := p[addonName]; !ok {
+		t.Error("addon is not found")
+	}
+	if p[addonName].Enabled != true {
+		t.Error("addon should be enabled")
+	}
+	v, ok := p[addonName].Config["opt1"]
+	if !ok {
+		t.Error("Addon config opt1 is not found")
+	}
+	if v != "value1" {
+		t.Error("addon config value does not match")
+	}
+}
+
+func TestConvertKubernetesConfigToEnableRBACV20180331AgentPoolOnly(t *testing.T) {
+	var kc *KubernetesConfig
+	kc = nil
+	enableRBAC := convertKubernetesConfigToEnableRBACV20180331AgentPoolOnly(kc)
+	if enableRBAC == nil {
+		t.Error("EnableRBAC expected not to be nil")
+	}
+	if *enableRBAC {
+		t.Error("EnableRBAC expected to be false")
+	}
+
+	kc = &KubernetesConfig{
+		EnableRbac:          nil,
+		EnableSecureKubelet: helpers.PointerToBool(true),
+	}
+	enableRBAC = convertKubernetesConfigToEnableRBACV20180331AgentPoolOnly(kc)
+	if enableRBAC == nil {
+		t.Error("EnableRBAC expected not to be nil")
+	}
+	if *enableRBAC {
+		t.Error("EnableRBAC expected to be false")
+	}
+
+	kc = &KubernetesConfig{
+		EnableRbac:          helpers.PointerToBool(false),
+		EnableSecureKubelet: helpers.PointerToBool(true),
+	}
+	enableRBAC = convertKubernetesConfigToEnableRBACV20180331AgentPoolOnly(kc)
+	if enableRBAC == nil {
+		t.Error("EnableRBAC expected not to be nil")
+	}
+	if *enableRBAC {
+		t.Error("EnableRBAC expected to be false")
+	}
+
+	kc = &KubernetesConfig{
+		EnableRbac:          helpers.PointerToBool(false),
+		EnableSecureKubelet: helpers.PointerToBool(false),
+	}
+	enableRBAC = convertKubernetesConfigToEnableRBACV20180331AgentPoolOnly(kc)
+	if enableRBAC == nil {
+		t.Error("EnableRBAC expected not to be nil")
+	}
+	if *enableRBAC {
+		t.Error("EnableRBAC expected to be false")
+	}
+
+	kc = &KubernetesConfig{
+		EnableRbac:          helpers.PointerToBool(true),
+		EnableSecureKubelet: helpers.PointerToBool(true),
+	}
+	enableRBAC = convertKubernetesConfigToEnableRBACV20180331AgentPoolOnly(kc)
+	if enableRBAC == nil {
+		t.Error("EnableRBAC expected not to be nil")
+	}
+	if !*enableRBAC {
+		t.Error("EnableRBAC expected to be true")
+	}
+
+	kc = &KubernetesConfig{
+		EnableRbac:          helpers.PointerToBool(true),
+		EnableSecureKubelet: helpers.PointerToBool(false),
+	}
+	enableRBAC = convertKubernetesConfigToEnableRBACV20180331AgentPoolOnly(kc)
+	if enableRBAC == nil {
+		t.Error("EnableRBAC expected not to be nil")
+	}
+	if !*enableRBAC {
+		t.Error("EnableRBAC expected to be true")
+	}
+
+	kc = &KubernetesConfig{
+		EnableRbac:          helpers.PointerToBool(true),
+		EnableSecureKubelet: nil,
+	}
+	enableRBAC = convertKubernetesConfigToEnableRBACV20180331AgentPoolOnly(kc)
+	if enableRBAC == nil {
+		t.Error("EnableRBAC expected not to be nil")
+	}
+	if !*enableRBAC {
+		t.Error("EnableRBAC expected to be true")
+	}
+}
+
+func TestConvertToV20180331AADProfile(t *testing.T) {
+	api := AADProfile{
+		ServerAppID:     "ccbfaea3-7312-497e-81d9-9ad9b8a99853",
+		ServerAppSecret: "bcbfaea3-7312-497e-81d9-9ad9b8a99853",
+		ClientAppID:     "acbfaea3-7312-497e-81d9-9ad9b8a99853",
+		TenantID:        "dcbfaea3-7312-497e-81d9-9ad9b8a99852",
+		Authenticator:   Webhook,
+	}
+
+	p := v20180331.AADProfile{}
+	convertAADProfileToV20180331AgentPoolOnly(&api, &p)
+
+	if p.ClientAppID != "acbfaea3-7312-497e-81d9-9ad9b8a99853" {
+		t.Error("ClientAppID not set to expected value")
+	}
+
+	if p.ServerAppSecret != "bcbfaea3-7312-497e-81d9-9ad9b8a99853" {
+		t.Error("ServerAppSecret not set to expected value")
+	}
+
+	if p.ServerAppID != "ccbfaea3-7312-497e-81d9-9ad9b8a99853" {
+		t.Error("ServerAppID not set to expected value")
+	}
+
+	if p.TenantID != "dcbfaea3-7312-497e-81d9-9ad9b8a99852" {
+		t.Error("TenantID not set to expected value")
+	}
+}