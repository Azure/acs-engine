--- conflicted
+++ resolved
@@ -2,11 +2,7 @@
 
 import (
 	neturl "net/url"
-<<<<<<< HEAD
-=======
-
 	"github.com/Azure/acs-engine/pkg/api/agentPoolOnlyApi/v20170831"
->>>>>>> e2643431
 	"github.com/Azure/acs-engine/pkg/api/v20160330"
 	"github.com/Azure/acs-engine/pkg/api/v20160930"
 	"github.com/Azure/acs-engine/pkg/api/v20170131"
@@ -266,18 +262,14 @@
 // OSType represents OS types of agents
 type OSType string
 
-<<<<<<< HEAD
 // Distro represents Distro of OS
-type Distro string
-=======
-type HostedMasterProfile struct {
+type Distro stringtype HostedMasterProfile struct {
 	// Master public endpoint/FQDN with port
 	// The format will be FQDN:2376
 	// Not used during PUT, returned as part of GETFQDN
 	FQDN      string `json:"fqdn,omitempty"`
 	DNSPrefix string `json:"dnsPrefix"`
 }
->>>>>>> e2643431
 
 // CustomProfile specifies custom properties that are used for
 // cluster instantiation.  Should not be used by most users.
