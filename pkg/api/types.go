package api

import (
	neturl "net/url"

	"github.com/Azure/acs-engine/pkg/api/v20160330"
	"github.com/Azure/acs-engine/pkg/api/v20160930"
	"github.com/Azure/acs-engine/pkg/api/v20170131"
	"github.com/Azure/acs-engine/pkg/api/v20170701"
	"github.com/Azure/acs-engine/pkg/api/vlabs"
)

// TypeMeta describes an individual API model object
type TypeMeta struct {
	// APIVersion is on every object
	APIVersion string `json:"apiVersion"`
}

// ResourcePurchasePlan defines resource plan as required by ARM
// for billing purposes.
type ResourcePurchasePlan struct {
	Name          string `json:"name"`
	Product       string `json:"product"`
	PromotionCode string `json:"promotionCode"`
	Publisher     string `json:"publisher"`
}

// ContainerService complies with the ARM model of
// resource definition in a JSON template.
type ContainerService struct {
	ID       string                `json:"id"`
	Location string                `json:"location"`
	Name     string                `json:"name"`
	Plan     *ResourcePurchasePlan `json:"plan,omitempty"`
	Tags     map[string]string     `json:"tags"`
	Type     string                `json:"type"`

	Properties *Properties `json:"properties,omitempty"`
}

// Properties represents the ACS cluster definition
type Properties struct {
	ProvisioningState       ProvisioningState        `json:"provisioningState,omitempty"`
	OrchestratorProfile     *OrchestratorProfile     `json:"orchestratorProfile,omitempty"`
	MasterProfile           *MasterProfile           `json:"masterProfile,omitempty"`
	AgentPoolProfiles       []*AgentPoolProfile      `json:"agentPoolProfiles,omitempty"`
	LinuxProfile            *LinuxProfile            `json:"linuxProfile,omitempty"`
	WindowsProfile          *WindowsProfile          `json:"windowsProfile,omitempty"`
	DiagnosticsProfile      *DiagnosticsProfile      `json:"diagnosticsProfile,omitempty"`
	JumpboxProfile          *JumpboxProfile          `json:"jumpboxProfile,omitempty"`
	ServicePrincipalProfile *ServicePrincipalProfile `json:"servicePrincipalProfile,omitempty"`
	CertificateProfile      *CertificateProfile      `json:"certificateProfile,omitempty"`
	CustomProfile           *CustomProfile           `json:"customProfile,omitempty"`
}

// ServicePrincipalProfile contains the client and secret used by the cluster for Azure Resource CRUD
type ServicePrincipalProfile struct {
	ClientID          string `json:"servicePrincipalClientID,omitempty"`
	Secret            string `json:"servicePrincipalClientSecret,omitempty"`
	KeyvaultSecretRef string `json:"keyvaultSecretRef,omitempty"`
}

// CertificateProfile represents the definition of the master cluster
type CertificateProfile struct {
	// CaCertificate is the certificate authority certificate.
	CaCertificate string `json:"caCertificate,omitempty"`
	// CaPrivateKey is the certificate authority key.
	CaPrivateKey string `json:"caPrivateKey,omitempty"`
	// ApiServerCertificate is the rest api server certificate, and signed by the CA
	APIServerCertificate string `json:"apiServerCertificate,omitempty"`
	// ApiServerPrivateKey is the rest api server private key, and signed by the CA
	APIServerPrivateKey string `json:"apiServerPrivateKey,omitempty"`
	// ClientCertificate is the certificate used by the client kubelet services and signed by the CA
	ClientCertificate string `json:"clientCertificate,omitempty"`
	// ClientPrivateKey is the private key used by the client kubelet services and signed by the CA
	ClientPrivateKey string `json:"clientPrivateKey,omitempty"`
	// KubeConfigCertificate is the client certificate used for kubectl cli and signed by the CA
	KubeConfigCertificate string `json:"kubeConfigCertificate,omitempty"`
	// KubeConfigPrivateKey is the client private key used for kubectl cli and signed by the CA
	KubeConfigPrivateKey string `json:"kubeConfigPrivateKey,omitempty"`
}

// LinuxProfile represents the linux parameters passed to the cluster
type LinuxProfile struct {
	AdminUsername string `json:"adminUsername"`
	SSH           struct {
		PublicKeys []PublicKey `json:"publicKeys"`
	} `json:"ssh"`
	Secrets []KeyVaultSecrets `json:"secrets,omitempty"`
}

// PublicKey represents an SSH key for LinuxProfile
type PublicKey struct {
	KeyData string `json:"keyData"`
}

// WindowsProfile represents the windows parameters passed to the cluster
type WindowsProfile struct {
	AdminUsername string            `json:"adminUsername"`
	AdminPassword string            `json:"adminPassword"`
	Secrets       []KeyVaultSecrets `json:"secrets,omitempty"`
}

// ProvisioningState represents the current state of container service resource.
type ProvisioningState string

const (
	// Creating means ContainerService resource is being created.
	Creating ProvisioningState = "Creating"
	// Updating means an existing ContainerService resource is being updated
	Updating ProvisioningState = "Updating"
	// Failed means resource is in failed state
	Failed ProvisioningState = "Failed"
	// Succeeded means resource created succeeded during last create/update
	Succeeded ProvisioningState = "Succeeded"
	// Deleting means resource is in the process of being deleted
	Deleting ProvisioningState = "Deleting"
	// Migrating means resource is being migrated from one subscription or
	// resource group to another
	Migrating ProvisioningState = "Migrating"
)

// OrchestratorProfile contains Orchestrator properties
type OrchestratorProfile struct {
	OrchestratorType    OrchestratorType    `json:"orchestratorType"`
	OrchestratorVersion OrchestratorVersion `json:"orchestratorVersion"`
	KubernetesConfig    *KubernetesConfig   `json:"kubernetesConfig,omitempty"`
}

// KubernetesConfig contains the Kubernetes config structure, containing
// Kubernetes specific configuration
type KubernetesConfig struct {
<<<<<<< HEAD
	KubernetesImageBase string `json:"kubernetesImageBase,omitempty"`
	ClusterSubnet       string `json:"clusterSubnet,omitempty"`
	NetworkPolicy       string `json:"networkPolicy,omitempty"`
	DockerBridgeSubnet  string `json:"dockerBridgeSubnet,omitempty"`
	EnableRbac          bool   `json:"enableRbac,omitempty"`
=======
	KubernetesImageBase              string  `json:"kubernetesImageBase,omitempty"`
	ClusterSubnet                    string  `json:"clusterSubnet,omitempty"`
	NetworkPolicy                    string  `json:"networkPolicy,omitempty"`
	DockerBridgeSubnet               string  `json:"dockerBridgeSubnet,omitempty"`
	NodeStatusUpdateFrequency        string  `json:"nodeStatusUpdateFrequency,omitempty"`
	CtrlMgrNodeMonitorGracePeriod    string  `json:"ctrlMgrNodeMonitorGracePeriod,omitempty"`
	CtrlMgrPodEvictionTimeout        string  `json:"ctrlMgrPodEvictionTimeout,omitempty"`
	CtrlMgrRouteReconciliationPeriod string  `json:"ctrlMgrRouteReconciliationPeriod,omitempty"`
	CloudProviderBackoff             bool    `json:"cloudProviderBackoff,omitempty"`
	CloudProviderBackoffRetries      int     `json:"cloudProviderBackoffRetries,omitempty"`
	CloudProviderBackoffJitter       float64 `json:"cloudProviderBackoffJitter,omitempty"`
	CloudProviderBackoffDuration     int     `json:"cloudProviderBackoffDuration,omitempty"`
	CloudProviderBackoffExponent     float64 `json:"cloudProviderBackoffExponent,omitempty"`
	CloudProviderRateLimit           bool    `json:"cloudProviderRateLimit,omitempty"`
	CloudProviderRateLimitQPS        float64 `json:"cloudProviderRateLimitQPS,omitempty"`
	CloudProviderRateLimitBucket     int     `json:"cloudProviderRateLimitBucket,omitempty"`
	UseManagedIdentity               bool    `json:"useManagedIdentity,omitempty"`
	CustomHyperkubeImage             string  `json:"customHyperkubeImage,omitempty"`
>>>>>>> 7e448517
}

// MasterProfile represents the definition of the master cluster
type MasterProfile struct {
	Count                    int    `json:"count"`
	DNSPrefix                string `json:"dnsPrefix"`
	VMSize                   string `json:"vmSize"`
	OSDiskSizeGB             int    `json:"osDiskSizeGB,omitempty"`
	VnetSubnetID             string `json:"vnetSubnetID,omitempty"`
	FirstConsecutiveStaticIP string `json:"firstConsecutiveStaticIP,omitempty"`
	Subnet                   string `json:"subnet"`
	IPAddressCount           int    `json:"ipAddressCount,omitempty"`
	StorageProfile           string `json:"storageProfile,omitempty"`

	// Master LB public endpoint/FQDN with port
	// The format will be FQDN:2376
	// Not used during PUT, returned as part of GET
	FQDN string `json:"fqdn,omitempty"`
}

// AgentPoolProfile represents an agent pool definition
type AgentPoolProfile struct {
	Name                string `json:"name"`
	Count               int    `json:"count"`
	VMSize              string `json:"vmSize"`
	OSDiskSizeGB        int    `json:"osDiskSizeGB,omitempty"`
	DNSPrefix           string `json:"dnsPrefix,omitempty"`
	OSType              OSType `json:"osType,omitempty"`
	Ports               []int  `json:"ports,omitempty"`
	AvailabilityProfile string `json:"availabilityProfile"`
	StorageProfile      string `json:"storageProfile,omitempty"`
	DiskSizesGB         []int  `json:"diskSizesGB,omitempty"`
	VnetSubnetID        string `json:"vnetSubnetID,omitempty"`
	Subnet              string `json:"subnet"`
	IPAddressCount      int    `json:"ipAddressCount,omitempty"`

	FQDN             string            `json:"fqdn,omitempty"`
	CustomNodeLabels map[string]string `json:"customNodeLabels,omitempty"`
}

// DiagnosticsProfile setting to enable/disable capturing
// diagnostics for VMs hosting container cluster.
type DiagnosticsProfile struct {
	VMDiagnostics *VMDiagnostics `json:"vmDiagnostics"`
}

// VMDiagnostics contains settings to on/off boot diagnostics collection
// in RD Host
type VMDiagnostics struct {
	Enabled bool `json:"enabled"`

	// Specifies storage account Uri where Boot Diagnostics (CRP &
	// VMSS BootDiagostics) and VM Diagnostics logs (using Linux
	// Diagnostics Extension) will be stored. Uri will be of standard
	// blob domain. i.e. https://storageaccount.blob.core.windows.net/
	// This field is readonly as ACS RP will create a storage account
	// for the customer.
	StorageURL *neturl.URL `json:"storageUrl"`
}

// OrchestratorType defines orchestrators supported by ACS
type OrchestratorType string

// OrchestratorVersion defines the version for orchestratorType
type OrchestratorVersion string

// JumpboxProfile dscribes properties of the jumpbox setup
// in the ACS container cluster.
type JumpboxProfile struct {
	OSType    OSType `json:"osType"`
	DNSPrefix string `json:"dnsPrefix"`

	// Jumpbox public endpoint/FQDN with port
	// The format will be FQDN:2376
	// Not used during PUT, returned as part of GET
	FQDN string `json:"fqdn,omitempty"`
}

// KeyVaultSecrets specifies certificates to install on the pool
// of machines from a given key vault
// the key vault specified must have been granted read permissions to CRP
type KeyVaultSecrets struct {
	SourceVault       *KeyVaultID           `json:"sourceVault,omitempty"`
	VaultCertificates []KeyVaultCertificate `json:"vaultCertificates,omitempty"`
}

// KeyVaultID specifies a key vault
type KeyVaultID struct {
	ID string `json:"id,omitempty"`
}

// KeyVaultCertificate specifies a certificate to install
// On Linux, the certificate file is placed under the /var/lib/waagent directory
// with the file name <UppercaseThumbprint>.crt for the X509 certificate file
// and <UppercaseThumbprint>.prv for the private key. Both of these files are .pem formatted.
// On windows the certificate will be saved in the specified store.
type KeyVaultCertificate struct {
	CertificateURL   string `json:"certificateUrl,omitempty"`
	CertificateStore string `json:"certificateStore,omitempty"`
}

// OSType represents OS types of agents
type OSType string

// CustomProfile specifies custom properties that are used for
// cluster instantiation.  Should not be used by most users.
type CustomProfile struct {
	Orchestrator string `json:"orchestrator,omitempty"`
}

// VlabsARMContainerService is the type we read and write from file
// needed because the json that is sent to ARM and acs-engine
// is different from the json that the ACS RP Api gets from ARM
type VlabsARMContainerService struct {
	TypeMeta
	*vlabs.ContainerService
}

// V20160330ARMContainerService is the type we read and write from file
// needed because the json that is sent to ARM and acs-engine
// is different from the json that the ACS RP Api gets from ARM
type V20160330ARMContainerService struct {
	TypeMeta
	*v20160330.ContainerService
}

// V20160930ARMContainerService is the type we read and write from file
// needed because the json that is sent to ARM and acs-engine
// is different from the json that the ACS RP Api gets from ARM
type V20160930ARMContainerService struct {
	TypeMeta
	*v20160930.ContainerService
}

// V20170131ARMContainerService is the type we read and write from file
// needed because the json that is sent to ARM and acs-engine
// is different from the json that the ACS RP Api gets from ARM
type V20170131ARMContainerService struct {
	TypeMeta
	*v20170131.ContainerService
}

// V20170701ARMContainerService is the type we read and write from file
// needed because the json that is sent to ARM and acs-engine
// is different from the json that the ACS RP Api gets from ARM
type V20170701ARMContainerService struct {
	TypeMeta
	*v20170701.ContainerService
}

// VlabsUpgradeContainerService is the type we read and write from file
// needed because the json that is sent to ARM and acs-engine
// is different from the json that the ACS RP Api gets from ARM
type VlabsUpgradeContainerService struct {
	TypeMeta
	*vlabs.UpgradeContainerService
}

// UpgradeContainerService API model
type UpgradeContainerService struct {
	OrchestratorProfile *OrchestratorProfile `json:"orchestratorProfile,omitempty"`
}

// HasWindows returns true if the cluster contains windows
func (p *Properties) HasWindows() bool {
	for _, agentPoolProfile := range p.AgentPoolProfiles {
		if agentPoolProfile.OSType == Windows {
			return true
		}
	}
	return false
}

// HasManagedDisks returns true if the cluster contains Managed Disks
func (p *Properties) HasManagedDisks() bool {
	if p.MasterProfile.StorageProfile == ManagedDisks {
		return true
	}
	for _, agentPoolProfile := range p.AgentPoolProfiles {
		if agentPoolProfile.StorageProfile == ManagedDisks {
			return true
		}
	}
	return false
}

// HasStorageAccountDisks returns true if the cluster contains Storage Account Disks
func (p *Properties) HasStorageAccountDisks() bool {
	if p.MasterProfile.StorageProfile == StorageAccount {
		return true
	}
	for _, agentPoolProfile := range p.AgentPoolProfiles {
		if agentPoolProfile.StorageProfile == StorageAccount {
			return true
		}
	}
	return false
}

// IsCustomVNET returns true if the customer brought their own VNET
func (m *MasterProfile) IsCustomVNET() bool {
	return len(m.VnetSubnetID) > 0
}

// IsManagedDisks returns true if the master specified managed disks
func (m *MasterProfile) IsManagedDisks() bool {
	return m.StorageProfile == ManagedDisks
}

// IsStorageAccount returns true if the master specified storage account
func (m *MasterProfile) IsStorageAccount() bool {
	return m.StorageProfile == StorageAccount
}

// IsCustomVNET returns true if the customer brought their own VNET
func (a *AgentPoolProfile) IsCustomVNET() bool {
	return len(a.VnetSubnetID) > 0
}

// IsWindows returns true if the agent pool is windows
func (a *AgentPoolProfile) IsWindows() bool {
	return a.OSType == Windows
}

// IsLinux returns true if the agent pool is linux
func (a *AgentPoolProfile) IsLinux() bool {
	return a.OSType == Linux
}

// IsAvailabilitySets returns true if the customer specified disks
func (a *AgentPoolProfile) IsAvailabilitySets() bool {
	return a.AvailabilityProfile == AvailabilitySet
}

// IsManagedDisks returns true if the customer specified disks
func (a *AgentPoolProfile) IsManagedDisks() bool {
	return a.StorageProfile == ManagedDisks
}

// IsStorageAccount returns true if the customer specified storage account
func (a *AgentPoolProfile) IsStorageAccount() bool {
	return a.StorageProfile == StorageAccount
}

// HasDisks returns true if the customer specified disks
func (a *AgentPoolProfile) HasDisks() bool {
	return len(a.DiskSizesGB) > 0
}

// HasSecrets returns true if the customer specified secrets to install
func (w *WindowsProfile) HasSecrets() bool {
	return len(w.Secrets) > 0
}

// HasSecrets returns true if the customer specified secrets to install
func (l *LinuxProfile) HasSecrets() bool {
	return len(l.Secrets) > 0
}

// IsSwarmMode returns true if this template is for Swarm Mode orchestrator
func (o *OrchestratorProfile) IsSwarmMode() bool {
	return o.OrchestratorType == SwarmMode
}

// IsKubernetes returns true if this template is for Kubernetes orchestrator
func (o *OrchestratorProfile) IsKubernetes() bool {
	return o.OrchestratorType == Kubernetes
}

// IsDCOS returns true if this template is for DCOS orchestrator
func (o *OrchestratorProfile) IsDCOS() bool {
	return o.OrchestratorType == DCOS
}

// IsVNETIntegrated returns true if Azure VNET integration is enabled
func (o *OrchestratorProfile) IsVNETIntegrated() bool {
	switch o.OrchestratorType {
	case Kubernetes:
		return o.KubernetesConfig.NetworkPolicy == "azure"
	default:
		return false
	}
}<|MERGE_RESOLUTION|>--- conflicted
+++ resolved
@@ -130,17 +130,11 @@
 // KubernetesConfig contains the Kubernetes config structure, containing
 // Kubernetes specific configuration
 type KubernetesConfig struct {
-<<<<<<< HEAD
-	KubernetesImageBase string `json:"kubernetesImageBase,omitempty"`
-	ClusterSubnet       string `json:"clusterSubnet,omitempty"`
-	NetworkPolicy       string `json:"networkPolicy,omitempty"`
-	DockerBridgeSubnet  string `json:"dockerBridgeSubnet,omitempty"`
-	EnableRbac          bool   `json:"enableRbac,omitempty"`
-=======
 	KubernetesImageBase              string  `json:"kubernetesImageBase,omitempty"`
 	ClusterSubnet                    string  `json:"clusterSubnet,omitempty"`
 	NetworkPolicy                    string  `json:"networkPolicy,omitempty"`
 	DockerBridgeSubnet               string  `json:"dockerBridgeSubnet,omitempty"`
+	EnableRbac          			 bool    `json:"enableRbac,omitempty"`
 	NodeStatusUpdateFrequency        string  `json:"nodeStatusUpdateFrequency,omitempty"`
 	CtrlMgrNodeMonitorGracePeriod    string  `json:"ctrlMgrNodeMonitorGracePeriod,omitempty"`
 	CtrlMgrPodEvictionTimeout        string  `json:"ctrlMgrPodEvictionTimeout,omitempty"`
@@ -155,7 +149,6 @@
 	CloudProviderRateLimitBucket     int     `json:"cloudProviderRateLimitBucket,omitempty"`
 	UseManagedIdentity               bool    `json:"useManagedIdentity,omitempty"`
 	CustomHyperkubeImage             string  `json:"customHyperkubeImage,omitempty"`
->>>>>>> 7e448517
 }
 
 // MasterProfile represents the definition of the master cluster
