--- conflicted
+++ resolved
@@ -390,29 +390,9 @@
 
 // MasterProfile represents the definition of the master cluster
 type MasterProfile struct {
-<<<<<<< HEAD
-	Count                    int               `json:"count"`
-	DNSPrefix                string            `json:"dnsPrefix"`
-	SubjectAltNames          []string          `json:"subjectAltNames"`
-	VMSize                   string            `json:"vmSize"`
-	OSDiskSizeGB             int               `json:"osDiskSizeGB,omitempty"`
-	VnetSubnetID             string            `json:"vnetSubnetID,omitempty"`
-	VnetCidr                 string            `json:"vnetCidr,omitempty"`
-	FirstConsecutiveStaticIP string            `json:"firstConsecutiveStaticIP,omitempty"`
-	Subnet                   string            `json:"subnet"`
-	IPAddressCount           int               `json:"ipAddressCount,omitempty"`
-	StorageProfile           string            `json:"storageProfile,omitempty"`
-	HTTPSourceAddressPrefix  string            `json:"HTTPSourceAddressPrefix,omitempty"`
-	OAuthEnabled             bool              `json:"oauthEnabled"`
-	PreprovisionExtension    *Extension        `json:"preProvisionExtension"`
-	Extensions               []Extension       `json:"extensions"`
-	Distro                   Distro            `json:"distro,omitempty"`
-	KubernetesConfig         *KubernetesConfig `json:"kubernetesConfig,omitempty"`
-	ImageRef                 *ImageReference   `json:"imageReference,omitempty"`
-	CustomFiles              *[]CustomFile     `json:"customFiles,omitempty"`
-=======
 	Count                    int                         `json:"count"`
 	DNSPrefix                string                      `json:"dnsPrefix"`
+	SubjectAltNames          []string                    `json:"subjectAltNames"`
 	VMSize                   string                      `json:"vmSize"`
 	OSDiskSizeGB             int                         `json:"osDiskSizeGB,omitempty"`
 	VnetSubnetID             string                      `json:"vnetSubnetID,omitempty"`
@@ -429,7 +409,7 @@
 	Distro                   Distro                      `json:"distro,omitempty"`
 	KubernetesConfig         *KubernetesConfig           `json:"kubernetesConfig,omitempty"`
 	ImageRef                 *ImageReference             `json:"imageReference,omitempty"`
->>>>>>> f6a4372f
+	CustomFiles              *[]CustomFile               `json:"customFiles,omitempty"`
 
 	// Master LB public endpoint/FQDN with port
 	// The format will be FQDN:2376
