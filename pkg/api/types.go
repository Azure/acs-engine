--- conflicted
+++ resolved
@@ -187,11 +187,7 @@
 	Subnet              string `json:"subnet"`
 	IPAddressCount      int    `json:"ipAddressCount,omitempty"`
 
-<<<<<<< HEAD
-	FQDN       string            `json:"fqdn,omitempty"`
-=======
 	FQDN             string            `json:"fqdn,omitempty"`
->>>>>>> f85026b1
 	CustomNodeLabels map[string]string `json:"customNodeLabels,omitempty"`
 }
 
