package api

import (
	neturl "net/url"

	"github.com/Azure/acs-engine/pkg/api/agentPoolOnlyApi/v20170831"
	"github.com/Azure/acs-engine/pkg/api/agentPoolOnlyApi/v20180331"
	"github.com/Azure/acs-engine/pkg/api/common"
	"github.com/Azure/acs-engine/pkg/api/v20160330"
	"github.com/Azure/acs-engine/pkg/api/v20160930"
	"github.com/Azure/acs-engine/pkg/api/v20170131"
	"github.com/Azure/acs-engine/pkg/api/v20170701"
	"github.com/Azure/acs-engine/pkg/api/vlabs"
	"github.com/Masterminds/semver"
)

// TypeMeta describes an individual API model object
type TypeMeta struct {
	// APIVersion is on every object
	APIVersion string `json:"apiVersion"`
}

// ResourcePurchasePlan defines resource plan as required by ARM
// for billing purposes.
type ResourcePurchasePlan struct {
	Name          string `json:"name"`
	Product       string `json:"product"`
	PromotionCode string `json:"promotionCode"`
	Publisher     string `json:"publisher"`
}

// ContainerService complies with the ARM model of
// resource definition in a JSON template.
type ContainerService struct {
	ID       string                `json:"id"`
	Location string                `json:"location"`
	Name     string                `json:"name"`
	Plan     *ResourcePurchasePlan `json:"plan,omitempty"`
	Tags     map[string]string     `json:"tags"`
	Type     string                `json:"type"`

	Properties *Properties `json:"properties,omitempty"`
}

// Properties represents the ACS cluster definition
type Properties struct {
	ProvisioningState       ProvisioningState        `json:"provisioningState,omitempty"`
	OrchestratorProfile     *OrchestratorProfile     `json:"orchestratorProfile,omitempty"`
	MasterProfile           *MasterProfile           `json:"masterProfile,omitempty"`
	AgentPoolProfiles       []*AgentPoolProfile      `json:"agentPoolProfiles,omitempty"`
	LinuxProfile            *LinuxProfile            `json:"linuxProfile,omitempty"`
	WindowsProfile          *WindowsProfile          `json:"windowsProfile,omitempty"`
	ExtensionProfiles       []*ExtensionProfile      `json:"extensionProfiles"`
	DiagnosticsProfile      *DiagnosticsProfile      `json:"diagnosticsProfile,omitempty"`
	JumpboxProfile          *JumpboxProfile          `json:"jumpboxProfile,omitempty"`
	ServicePrincipalProfile *ServicePrincipalProfile `json:"servicePrincipalProfile,omitempty"`
	CertificateProfile      *CertificateProfile      `json:"certificateProfile,omitempty"`
	AADProfile              *AADProfile              `json:"aadProfile,omitempty"`
	CustomProfile           *CustomProfile           `json:"customProfile,omitempty"`
	HostedMasterProfile     *HostedMasterProfile     `json:"hostedMasterProfile,omitempty"`
	AddonProfiles           map[string]AddonProfile  `json:"addonProfiles,omitempty"`
	AzProfile               *AzProfile               `json:"azProfile,omitempty"`
}

// AddonProfile represents an addon for managed cluster
type AddonProfile struct {
	Enabled bool              `json:"enabled"`
	Config  map[string]string `json:"config"`
}

// AzProfile holds the azure context for where the cluster resides
type AzProfile struct {
	TenantID       string `json:"tenantId,omitempty"`
	SubscriptionID string `json:"subscriptionId,omitempty"`
	ResourceGroup  string `json:"resourceGroup,omitempty"`
	Location       string `json:"location,omitempty"`
}

// ServicePrincipalProfile contains the client and secret used by the cluster for Azure Resource CRUD
type ServicePrincipalProfile struct {
	ClientID          string             `json:"clientId"`
	Secret            string             `json:"secret,omitempty"`
	KeyvaultSecretRef *KeyvaultSecretRef `json:"keyvaultSecretRef,omitempty"`
}

// KeyvaultSecretRef specifies path to the Azure keyvault along with secret name and (optionaly) version
// for Service Principal's secret
type KeyvaultSecretRef struct {
	VaultID       string `json:"vaultID"`
	SecretName    string `json:"secretName"`
	SecretVersion string `json:"version,omitempty"`
}

// CertificateProfile represents the definition of the master cluster
type CertificateProfile struct {
	// CaCertificate is the certificate authority certificate.
	CaCertificate string `json:"caCertificate,omitempty"`
	// CaPrivateKey is the certificate authority key.
	CaPrivateKey string `json:"caPrivateKey,omitempty"`
	// ApiServerCertificate is the rest api server certificate, and signed by the CA
	APIServerCertificate string `json:"apiServerCertificate,omitempty"`
	// ApiServerPrivateKey is the rest api server private key, and signed by the CA
	APIServerPrivateKey string `json:"apiServerPrivateKey,omitempty"`
	// ClientCertificate is the certificate used by the client kubelet services and signed by the CA
	ClientCertificate string `json:"clientCertificate,omitempty"`
	// ClientPrivateKey is the private key used by the client kubelet services and signed by the CA
	ClientPrivateKey string `json:"clientPrivateKey,omitempty"`
	// KubeConfigCertificate is the client certificate used for kubectl cli and signed by the CA
	KubeConfigCertificate string `json:"kubeConfigCertificate,omitempty"`
	// KubeConfigPrivateKey is the client private key used for kubectl cli and signed by the CA
	KubeConfigPrivateKey string `json:"kubeConfigPrivateKey,omitempty"`
	// EtcdServerCertificate is the server certificate for etcd, and signed by the CA
	EtcdServerCertificate string `json:"etcdServerCertificate,omitempty"`
	// EtcdServerPrivateKey is the server private key for etcd, and signed by the CA
	EtcdServerPrivateKey string `json:"etcdServerPrivateKey,omitempty"`
	// EtcdClientCertificate is etcd client certificate, and signed by the CA
	EtcdClientCertificate string `json:"etcdClientCertificate,omitempty"`
	// EtcdClientPrivateKey is the etcd client private key, and signed by the CA
	EtcdClientPrivateKey string `json:"etcdClientPrivateKey,omitempty"`
	// EtcdPeerCertificates is list of etcd peer certificates, and signed by the CA
	EtcdPeerCertificates []string `json:"etcdPeerCertificates,omitempty"`
	// EtcdPeerPrivateKeys is list of etcd peer private keys, and signed by the CA
	EtcdPeerPrivateKeys []string `json:"etcdPeerPrivateKeys,omitempty"`
}

// LinuxProfile represents the linux parameters passed to the cluster
type LinuxProfile struct {
	AdminUsername string `json:"adminUsername"`
	SSH           struct {
		PublicKeys []PublicKey `json:"publicKeys"`
	} `json:"ssh"`
	Secrets       []KeyVaultSecrets `json:"secrets,omitempty"`
	Distro        Distro            `json:"distro,omitempty"`
	ScriptRootURL string            `json:"scriptroot,omitempty"`
}

// PublicKey represents an SSH key for LinuxProfile
type PublicKey struct {
	KeyData string `json:"keyData"`
}

// WindowsProfile represents the windows parameters passed to the cluster
type WindowsProfile struct {
	AdminUsername         string            `json:"adminUsername"`
	AdminPassword         string            `json:"adminPassword"`
	ImageVersion          string            `json:"imageVersion"`
	WindowsImageSourceURL string            `json:"windowsImageSourceURL"`
	WindowsPublisher      string            `json:"windowsPublisher"`
	WindowsOffer          string            `json:"windowsOffer"`
	WindowsSku            string            `json:"windowsSku"`
	Secrets               []KeyVaultSecrets `json:"secrets,omitempty"`
}

// ProvisioningState represents the current state of container service resource.
type ProvisioningState string

const (
	// Creating means ContainerService resource is being created.
	Creating ProvisioningState = "Creating"
	// Updating means an existing ContainerService resource is being updated
	Updating ProvisioningState = "Updating"
	// Failed means resource is in failed state
	Failed ProvisioningState = "Failed"
	// Succeeded means resource created succeeded during last create/update
	Succeeded ProvisioningState = "Succeeded"
	// Deleting means resource is in the process of being deleted
	Deleting ProvisioningState = "Deleting"
	// Migrating means resource is being migrated from one subscription or
	// resource group to another
	Migrating ProvisioningState = "Migrating"
	// Upgrading means an existing ContainerService resource is being upgraded
	Upgrading ProvisioningState = "Upgrading"
)

// OrchestratorProfile contains Orchestrator properties
type OrchestratorProfile struct {
	OrchestratorType    string            `json:"orchestratorType"`
	OrchestratorVersion string            `json:"orchestratorVersion"`
	KubernetesConfig    *KubernetesConfig `json:"kubernetesConfig,omitempty"`
	OpenShiftConfig     *OpenShiftConfig  `json:"openshiftConfig,omitempty"`
	DcosConfig          *DcosConfig       `json:"dcosConfig,omitempty"`
}

// OrchestratorVersionProfile contains information of a supported orchestrator version:
type OrchestratorVersionProfile struct {
	// Orchestrator type and version
	OrchestratorProfile
	// Whether this orchestrator version is deployed by default if orchestrator release is not specified
	Default bool `json:"default,omitempty"`
	// List of available upgrades for this orchestrator version
	Upgrades []*OrchestratorProfile `json:"upgrades,omitempty"`
}

// KubernetesContainerSpec defines configuration for a container spec
type KubernetesContainerSpec struct {
	Name           string `json:"name,omitempty"`
	Image          string `json:"image,omitempty"`
	CPURequests    string `json:"cpuRequests,omitempty"`
	MemoryRequests string `json:"memoryRequests,omitempty"`
	CPULimits      string `json:"cpuLimits,omitempty"`
	MemoryLimits   string `json:"memoryLimits,omitempty"`
}

// KubernetesAddon defines a list of addons w/ configuration to include with the cluster deployment
type KubernetesAddon struct {
	Name       string                    `json:"name,omitempty"`
	Enabled    *bool                     `json:"enabled,omitempty"`
	Containers []KubernetesContainerSpec `json:"containers,omitempty"`
	Config     map[string]string         `json:"config,omitempty"`
}

// IsEnabled returns if the addon is explicitly enabled, or the user-provided default if non explicitly enabled
func (a *KubernetesAddon) IsEnabled(ifNil bool) bool {
	if a.Enabled == nil {
		return ifNil
	}
	return *a.Enabled
}

// PrivateCluster defines the configuration for a private cluster
type PrivateCluster struct {
	Enabled        *bool                  `json:"enabled,omitempty"`
	JumpboxProfile *PrivateJumpboxProfile `json:"jumpboxProfile,omitempty"`
}

// PrivateJumpboxProfile represents a jumpbox definition
type PrivateJumpboxProfile struct {
	Name           string `json:"name" validate:"required"`
	VMSize         string `json:"vmSize" validate:"required"`
	OSDiskSizeGB   int    `json:"osDiskSizeGB,omitempty" validate:"min=0,max=1023"`
	Username       string `json:"username,omitempty"`
	PublicKey      string `json:"publicKey" validate:"required"`
	StorageProfile string `json:"storageProfile,omitempty"`
}

// CloudProviderConfig contains the KubernetesConfig properties specific to the Cloud Provider
// TODO use this when strict JSON checking accommodates struct embedding
type CloudProviderConfig struct {
	CloudProviderBackoff         bool    `json:"cloudProviderBackoff,omitempty"`
	CloudProviderBackoffRetries  int     `json:"cloudProviderBackoffRetries,omitempty"`
	CloudProviderBackoffJitter   float64 `json:"cloudProviderBackoffJitter,omitempty"`
	CloudProviderBackoffDuration int     `json:"cloudProviderBackoffDuration,omitempty"`
	CloudProviderBackoffExponent float64 `json:"cloudProviderBackoffExponent,omitempty"`
	CloudProviderRateLimit       bool    `json:"cloudProviderRateLimit,omitempty"`
	CloudProviderRateLimitQPS    float64 `json:"cloudProviderRateLimitQPS,omitempty"`
	CloudProviderRateLimitBucket int     `json:"cloudProviderRateLimitBucket,omitempty"`
}

// KubernetesConfigDeprecated are properties that are no longer operable and will be ignored
// TODO use this when strict JSON checking accommodates struct embedding
type KubernetesConfigDeprecated struct {
	NonMasqueradeCidr                string `json:"nonMasqueradeCidr,omitempty"`
	NodeStatusUpdateFrequency        string `json:"nodeStatusUpdateFrequency,omitempty"`
	HardEvictionThreshold            string `json:"hardEvictionThreshold,omitempty"`
	CtrlMgrNodeMonitorGracePeriod    string `json:"ctrlMgrNodeMonitorGracePeriod,omitempty"`
	CtrlMgrPodEvictionTimeout        string `json:"ctrlMgrPodEvictionTimeout,omitempty"`
	CtrlMgrRouteReconciliationPeriod string `json:"ctrlMgrRouteReconciliationPeriod,omitempty"`
}

// KubernetesConfig contains the Kubernetes config structure, containing
// Kubernetes specific configuration
type KubernetesConfig struct {
	KubernetesImageBase              string            `json:"kubernetesImageBase,omitempty"`
	ClusterSubnet                    string            `json:"clusterSubnet,omitempty"`
	NetworkPolicy                    string            `json:"networkPolicy,omitempty"`
	ContainerRuntime                 string            `json:"containerRuntime,omitempty"`
	MaxPods                          int               `json:"maxPods,omitempty"`
	DockerBridgeSubnet               string            `json:"dockerBridgeSubnet,omitempty"`
	DNSServiceIP                     string            `json:"dnsServiceIP,omitempty"`
	ServiceCIDR                      string            `json:"serviceCidr,omitempty"`
	UseManagedIdentity               bool              `json:"useManagedIdentity,omitempty"`
	CustomHyperkubeImage             string            `json:"customHyperkubeImage,omitempty"`
	DockerEngineVersion              string            `json:"dockerEngineVersion,omitempty"`
	CustomCcmImage                   string            `json:"customCcmImage,omitempty"` // Image for cloud-controller-manager
	UseCloudControllerManager        *bool             `json:"useCloudControllerManager,omitempty"`
	UseInstanceMetadata              *bool             `json:"useInstanceMetadata,omitempty"`
	EnableRbac                       *bool             `json:"enableRbac,omitempty"`
	EnableSecureKubelet              *bool             `json:"enableSecureKubelet,omitempty"`
	EnableAggregatedAPIs             bool              `json:"enableAggregatedAPIs,omitempty"`
	PrivateCluster                   *PrivateCluster   `json:"privateCluster,omitempty"`
	GCHighThreshold                  int               `json:"gchighthreshold,omitempty"`
	GCLowThreshold                   int               `json:"gclowthreshold,omitempty"`
	EtcdVersion                      string            `json:"etcdVersion,omitempty"`
	EtcdDiskSizeGB                   string            `json:"etcdDiskSizeGB,omitempty"`
	EnableDataEncryptionAtRest       *bool             `json:"enableDataEncryptionAtRest,omitempty"`
	EnablePodSecurityPolicy          *bool             `json:"enablePodSecurityPolicy,omitempty"`
	Addons                           []KubernetesAddon `json:"addons,omitempty"`
	KubeletConfig                    map[string]string `json:"kubeletConfig,omitempty"`
	ControllerManagerConfig          map[string]string `json:"controllerManagerConfig,omitempty"`
	CloudControllerManagerConfig     map[string]string `json:"cloudControllerManagerConfig,omitempty"`
	APIServerConfig                  map[string]string `json:"apiServerConfig,omitempty"`
	SchedulerConfig                  map[string]string `json:"schedulerConfig,omitempty"`
	CloudProviderBackoff             bool              `json:"cloudProviderBackoff,omitempty"`
	CloudProviderBackoffRetries      int               `json:"cloudProviderBackoffRetries,omitempty"`
	CloudProviderBackoffJitter       float64           `json:"cloudProviderBackoffJitter,omitempty"`
	CloudProviderBackoffDuration     int               `json:"cloudProviderBackoffDuration,omitempty"`
	CloudProviderBackoffExponent     float64           `json:"cloudProviderBackoffExponent,omitempty"`
	CloudProviderRateLimit           bool              `json:"cloudProviderRateLimit,omitempty"`
	CloudProviderRateLimitQPS        float64           `json:"cloudProviderRateLimitQPS,omitempty"`
	CloudProviderRateLimitBucket     int               `json:"cloudProviderRateLimitBucket,omitempty"`
	NonMasqueradeCidr                string            `json:"nonMasqueradeCidr,omitempty"`
	NodeStatusUpdateFrequency        string            `json:"nodeStatusUpdateFrequency,omitempty"`
	HardEvictionThreshold            string            `json:"hardEvictionThreshold,omitempty"`
	CtrlMgrNodeMonitorGracePeriod    string            `json:"ctrlMgrNodeMonitorGracePeriod,omitempty"`
	CtrlMgrPodEvictionTimeout        string            `json:"ctrlMgrPodEvictionTimeout,omitempty"`
	CtrlMgrRouteReconciliationPeriod string            `json:"ctrlMgrRouteReconciliationPeriod,omitempty"`
}

// BootstrapNodeProfile represents the definition of the DCOS bootstrap node used to deploy the cluster
type BootstrapNodeProfile struct {
	Count                    int               `json:"count"`
	VMSize                   string            `json:"vmSize"`
	OSDiskSizeGB             int               `json:"osDiskSizeGB,omitempty"`
	OAuthEnabled             bool              `json:"oauthEnabled"`
	PreprovisionExtension    *Extension        `json:"preProvisionExtension"`
	FirstConsecutiveStaticIP string            `json:"firstConsecutiveStaticIP,omitempty"`
	Subnet                   string            `json:"subnet"`
	StorageProfile           string            `json:"storageProfile,omitempty"`
}

// DcosConfig Configuration for DC/OS
type DcosConfig struct {
	DcosBootstrapURL         string `json:"dcosBootstrapURL,omitempty"`
	DcosWindowsBootstrapURL  string `json:"dcosWindowsBootstrapURL,omitempty"`
<<<<<<< HEAD
	Registry                 string `json:"registry,omitempty"`
	RegistryUser             string `json:"registryUser,omitempty"`
	RegistryPass             string `json:"registryPassword,omitempty"`
	DcosRepositoryURL        string `json:"dcosRepositoryURL,omitempty"`        // For CI use, you need to specify
	DcosClusterPackageListID string `json:"dcosClusterPackageListID,omitempty"` // all three of these items
	DcosProviderPackageID    string `json:"dcosProviderPackageID,omitempty"`    // repo url is the location of the build,
}

// OpenShiftConfig holds configuration for OpenShift
type OpenShiftConfig struct {
	KubernetesConfig *KubernetesConfig `json:"kubernetesConfig,omitempty"`

	// ClusterUsername and ClusterPassword are temporary before AAD
	// authentication is enabled, and will be removed subsequently.
	ClusterUsername string `json:"clusterUsername,omitempty"`
	ClusterPassword string `json:"clusterPassword,omitempty"`

	ConfigBundles          map[string][]byte `json:"-"`
	ExternalMasterHostname string            `json:"-"`
	RouterLBHostname       string            `json:"-"`
=======
    DcosRepositoryURL        string `json:"dcosRepositoryURL,omitempty"`
    DcosClusterPackageListID string `json:"dcosClusterPackageListID,omitempty"`
    BootstrapNodeProfile    *BootstrapNodeProfile`json:"bootstrapNodeProfile"`
>>>>>>> f3c558fb
}

// MasterProfile represents the definition of the master cluster
type MasterProfile struct {
	Count                    int               `json:"count"`
	DNSPrefix                string            `json:"dnsPrefix"`
	VMSize                   string            `json:"vmSize"`
	OSDiskSizeGB             int               `json:"osDiskSizeGB,omitempty"`
	VnetSubnetID             string            `json:"vnetSubnetID,omitempty"`
	VnetCidr                 string            `json:"vnetCidr,omitempty"`
	FirstConsecutiveStaticIP string            `json:"firstConsecutiveStaticIP,omitempty"`
	Subnet                   string            `json:"subnet"`
	IPAddressCount           int               `json:"ipAddressCount,omitempty"`
	StorageProfile           string            `json:"storageProfile,omitempty"`
	HTTPSourceAddressPrefix  string            `json:"HTTPSourceAddressPrefix,omitempty"`
	OAuthEnabled             bool              `json:"oauthEnabled"`
	PreprovisionExtension    *Extension        `json:"preProvisionExtension"`
	Extensions               []Extension       `json:"extensions"`
	Distro                   Distro            `json:"distro,omitempty"`
	KubernetesConfig         *KubernetesConfig `json:"kubernetesConfig,omitempty"`
	ImageRef                 *ImageReference   `json:"imageReference,omitempty"`

	// Master LB public endpoint/FQDN with port
	// The format will be FQDN:2376
	// Not used during PUT, returned as part of GET
	FQDN string `json:"fqdn,omitempty"`
}

// ImageReference represents a reference to an Image resource in Azure.
type ImageReference struct {
	Name          string `json:"name,omitempty"`
	ResourceGroup string `json:"resourceGroup,omitempty"`
}

// ExtensionProfile represents an extension definition
type ExtensionProfile struct {
	Name                           string             `json:"name"`
	Version                        string             `json:"version"`
	ExtensionParameters            string             `json:"extensionParameters,omitempty"`
	ExtensionParametersKeyVaultRef *KeyvaultSecretRef `json:"parametersKeyvaultSecretRef,omitempty"`
	RootURL                        string             `json:"rootURL,omitempty"`
	// This is only needed for preprovision extensions and it needs to be a bash script
	Script   string `json:"script,omitempty"`
	URLQuery string `json:"urlQuery,omitempty"`
}

// Extension represents an extension definition in the master or agentPoolProfile
type Extension struct {
	Name        string `json:"name"`
	SingleOrAll string `json:"singleOrAll"`
	Template    string `json:"template"`
}

// AgentPoolProfile represents an agent pool definition
type AgentPoolProfile struct {
	Name                string               `json:"name"`
	Count               int                  `json:"count"`
	VMSize              string               `json:"vmSize"`
	OSDiskSizeGB        int                  `json:"osDiskSizeGB,omitempty"`
	DNSPrefix           string               `json:"dnsPrefix,omitempty"`
	OSType              OSType               `json:"osType,omitempty"`
	Ports               []int                `json:"ports,omitempty"`
	AvailabilityProfile string               `json:"availabilityProfile"`
	StorageProfile      string               `json:"storageProfile,omitempty"`
	DiskSizesGB         []int                `json:"diskSizesGB,omitempty"`
	VnetSubnetID        string               `json:"vnetSubnetID,omitempty"`
	Subnet              string               `json:"subnet"`
	IPAddressCount      int                  `json:"ipAddressCount,omitempty"`
	Distro              Distro               `json:"distro,omitempty"`
	Role                AgentPoolProfileRole `json:"role,omitempty"`

	FQDN                  string            `json:"fqdn,omitempty"`
	CustomNodeLabels      map[string]string `json:"customNodeLabels,omitempty"`
	PreprovisionExtension *Extension        `json:"preProvisionExtension"`
	Extensions            []Extension       `json:"extensions"`
	KubernetesConfig      *KubernetesConfig `json:"kubernetesConfig,omitempty"`
	ImageRef              *ImageReference   `json:"imageReference,omitempty"`
}

// AgentPoolProfileRole represents an agent role
type AgentPoolProfileRole string

// DiagnosticsProfile setting to enable/disable capturing
// diagnostics for VMs hosting container cluster.
type DiagnosticsProfile struct {
	VMDiagnostics *VMDiagnostics `json:"vmDiagnostics"`
}

// VMDiagnostics contains settings to on/off boot diagnostics collection
// in RD Host
type VMDiagnostics struct {
	Enabled bool `json:"enabled"`

	// Specifies storage account Uri where Boot Diagnostics (CRP &
	// VMSS BootDiagostics) and VM Diagnostics logs (using Linux
	// Diagnostics Extension) will be stored. Uri will be of standard
	// blob domain. i.e. https://storageaccount.blob.core.windows.net/
	// This field is readonly as ACS RP will create a storage account
	// for the customer.
	StorageURL *neturl.URL `json:"storageUrl"`
}

// JumpboxProfile describes properties of the jumpbox setup
// in the ACS container cluster.
type JumpboxProfile struct {
	OSType    OSType `json:"osType"`
	DNSPrefix string `json:"dnsPrefix"`

	// Jumpbox public endpoint/FQDN with port
	// The format will be FQDN:2376
	// Not used during PUT, returned as part of GET
	FQDN string `json:"fqdn,omitempty"`
}

// KeyVaultSecrets specifies certificates to install on the pool
// of machines from a given key vault
// the key vault specified must have been granted read permissions to CRP
type KeyVaultSecrets struct {
	SourceVault       *KeyVaultID           `json:"sourceVault,omitempty"`
	VaultCertificates []KeyVaultCertificate `json:"vaultCertificates,omitempty"`
}

// KeyVaultID specifies a key vault
type KeyVaultID struct {
	ID string `json:"id,omitempty"`
}

// KeyVaultCertificate specifies a certificate to install
// On Linux, the certificate file is placed under the /var/lib/waagent directory
// with the file name <UppercaseThumbprint>.crt for the X509 certificate file
// and <UppercaseThumbprint>.prv for the private key. Both of these files are .pem formatted.
// On windows the certificate will be saved in the specified store.
type KeyVaultCertificate struct {
	CertificateURL   string `json:"certificateUrl,omitempty"`
	CertificateStore string `json:"certificateStore,omitempty"`
}

// OSType represents OS types of agents
type OSType string

// Distro represents Linux distro to use for Linux VMs
type Distro string

// HostedMasterProfile defines properties for a hosted master
type HostedMasterProfile struct {
	// Master public endpoint/FQDN with port
	// The format will be FQDN:2376
	// Not used during PUT, returned as part of GETFQDN
	FQDN      string `json:"fqdn,omitempty"`
	DNSPrefix string `json:"dnsPrefix"`
	// Subnet holds the CIDR which defines the Azure Subnet in which
	// Agents will be provisioned. This is stored on the HostedMasterProfile
	// and will become `masterSubnet` in the compiled template.
	Subnet string `json:"subnet"`
}

// AADProfile specifies attributes for AAD integration
type AADProfile struct {
	// The client AAD application ID.
	ClientAppID string `json:"clientAppID,omitempty"`
	// The server AAD application ID.
	ServerAppID string `json:"serverAppID,omitempty"`
	// The AAD tenant ID to use for authentication.
	// If not specified, will use the tenant of the deployment subscription.
	// Optional
	TenantID string `json:"tenantID,omitempty"`
	// The Azure Active Directory Group Object ID that will be assigned the
	// cluster-admin RBAC role.
	// Optional
	AdminGroupID string `json:"adminGroupID,omitempty"`
}

// CustomProfile specifies custom properties that are used for
// cluster instantiation.  Should not be used by most users.
type CustomProfile struct {
	Orchestrator string `json:"orchestrator,omitempty"`
}

// VlabsARMContainerService is the type we read and write from file
// needed because the json that is sent to ARM and acs-engine
// is different from the json that the ACS RP Api gets from ARM
type VlabsARMContainerService struct {
	TypeMeta
	*vlabs.ContainerService
}

// V20160330ARMContainerService is the type we read and write from file
// needed because the json that is sent to ARM and acs-engine
// is different from the json that the ACS RP Api gets from ARM
type V20160330ARMContainerService struct {
	TypeMeta
	*v20160330.ContainerService
}

// V20160930ARMContainerService is the type we read and write from file
// needed because the json that is sent to ARM and acs-engine
// is different from the json that the ACS RP Api gets from ARM
type V20160930ARMContainerService struct {
	TypeMeta
	*v20160930.ContainerService
}

// V20170131ARMContainerService is the type we read and write from file
// needed because the json that is sent to ARM and acs-engine
// is different from the json that the ACS RP Api gets from ARM
type V20170131ARMContainerService struct {
	TypeMeta
	*v20170131.ContainerService
}

// V20170701ARMContainerService is the type we read and write from file
// needed because the json that is sent to ARM and acs-engine
// is different from the json that the ACS RP Api gets from ARM
type V20170701ARMContainerService struct {
	TypeMeta
	*v20170701.ContainerService
}

// V20170831ARMManagedContainerService is the type we read and write from file
// needed because the json that is sent to ARM and acs-engine
// is different from the json that the ACS RP Api gets from ARM
type V20170831ARMManagedContainerService struct {
	TypeMeta
	*v20170831.ManagedCluster
}

// V20180331ARMManagedContainerService is the type we read and write from file
// needed because the json that is sent to ARM and acs-engine
// is different from the json that the ACS RP Api gets from ARM
type V20180331ARMManagedContainerService struct {
	TypeMeta
	*v20180331.ManagedCluster
}

// HasWindows returns true if the cluster contains windows
func (p *Properties) HasWindows() bool {
	for _, agentPoolProfile := range p.AgentPoolProfiles {
		if agentPoolProfile.OSType == Windows {
			return true
		}
	}
	return false
}

// HasManagedDisks returns true if the cluster contains Managed Disks
func (p *Properties) HasManagedDisks() bool {
	if p.MasterProfile != nil && p.MasterProfile.StorageProfile == ManagedDisks {
		return true
	}
	for _, agentPoolProfile := range p.AgentPoolProfiles {
		if agentPoolProfile.StorageProfile == ManagedDisks {
			return true
		}
	}
	if p.OrchestratorProfile.KubernetesConfig.PrivateJumpboxProvision() && p.OrchestratorProfile.KubernetesConfig.PrivateCluster.JumpboxProfile.StorageProfile == ManagedDisks {
		return true
	}
	return false
}

// HasStorageAccountDisks returns true if the cluster contains Storage Account Disks
func (p *Properties) HasStorageAccountDisks() bool {
	if p.OrchestratorProfile.OrchestratorType == OpenShift {
		return true
	}
	if p.MasterProfile != nil && p.MasterProfile.StorageProfile == StorageAccount {
		return true
	}
	for _, agentPoolProfile := range p.AgentPoolProfiles {
		if agentPoolProfile.StorageProfile == StorageAccount {
			return true
		}
	}
	if p.OrchestratorProfile.KubernetesConfig.PrivateJumpboxProvision() && p.OrchestratorProfile.KubernetesConfig.PrivateCluster.JumpboxProfile.StorageProfile == StorageAccount {
		return true
	}
	return false
}

// TotalNodes returns the total number of nodes in the cluster configuration
func (p *Properties) TotalNodes() int {
	var totalNodes int
	if p.MasterProfile != nil {
		totalNodes = p.MasterProfile.Count
	}
	for _, pool := range p.AgentPoolProfiles {
		totalNodes = totalNodes + pool.Count
	}
	return totalNodes
}

// IsCustomVNET returns true if the customer brought their own VNET
func (m *MasterProfile) IsCustomVNET() bool {
	return len(m.VnetSubnetID) > 0
}

// IsManagedDisks returns true if the master specified managed disks
func (m *MasterProfile) IsManagedDisks() bool {
	return m.StorageProfile == ManagedDisks
}

// IsStorageAccount returns true if the master specified storage account
func (m *MasterProfile) IsStorageAccount() bool {
	return m.StorageProfile == StorageAccount
}

// IsRHEL returns true if the master specified a RHEL distro
func (m *MasterProfile) IsRHEL() bool {
	return m.Distro == RHEL
}

// IsCoreOS returns true if the master specified a CoreOS distro
func (m *MasterProfile) IsCoreOS() bool {
	return m.Distro == CoreOS
}

// IsCustomVNET returns true if the customer brought their own VNET
func (a *AgentPoolProfile) IsCustomVNET() bool {
	return len(a.VnetSubnetID) > 0
}

// IsWindows returns true if the agent pool is windows
func (a *AgentPoolProfile) IsWindows() bool {
	return a.OSType == Windows
}

// IsLinux returns true if the agent pool is linux
func (a *AgentPoolProfile) IsLinux() bool {
	return a.OSType == Linux
}

// IsRHEL returns true if the agent pool specified a RHEL distro
func (a *AgentPoolProfile) IsRHEL() bool {
	return a.OSType == Linux && a.Distro == RHEL
}

// IsCoreOS returns true if the agent specified a CoreOS distro
func (a *AgentPoolProfile) IsCoreOS() bool {
	return a.OSType == Linux && a.Distro == CoreOS
}

// IsAvailabilitySets returns true if the customer specified disks
func (a *AgentPoolProfile) IsAvailabilitySets() bool {
	return a.AvailabilityProfile == AvailabilitySet
}

// IsManagedDisks returns true if the customer specified disks
func (a *AgentPoolProfile) IsManagedDisks() bool {
	return a.StorageProfile == ManagedDisks
}

// IsStorageAccount returns true if the customer specified storage account
func (a *AgentPoolProfile) IsStorageAccount() bool {
	return a.StorageProfile == StorageAccount
}

// HasDisks returns true if the customer specified disks
func (a *AgentPoolProfile) HasDisks() bool {
	return len(a.DiskSizesGB) > 0
}

// HasSecrets returns true if the customer specified secrets to install
func (w *WindowsProfile) HasSecrets() bool {
	return len(w.Secrets) > 0
}

// HasCustomImage returns true if there is a custom windows os image url specified
func (w *WindowsProfile) HasCustomImage() bool {
	return len(w.WindowsImageSourceURL) > 0
}

// HasSecrets returns true if the customer specified secrets to install
func (l *LinuxProfile) HasSecrets() bool {
	return len(l.Secrets) > 0
}

// IsSwarmMode returns true if this template is for Swarm Mode orchestrator
func (o *OrchestratorProfile) IsSwarmMode() bool {
	return o.OrchestratorType == SwarmMode
}

// IsKubernetes returns true if this template is for Kubernetes orchestrator
func (o *OrchestratorProfile) IsKubernetes() bool {
	return o.OrchestratorType == Kubernetes
}

// IsOpenShift returns true if this template is for OpenShift orchestrator
func (o *OrchestratorProfile) IsOpenShift() bool {
	return o.OrchestratorType == OpenShift
}

// IsDCOS returns true if this template is for DCOS orchestrator
func (o *OrchestratorProfile) IsDCOS() bool {
	return o.OrchestratorType == DCOS
}

// IsAzureCNI returns true if Azure VNET integration is enabled
func (o *OrchestratorProfile) IsAzureCNI() bool {
	switch o.OrchestratorType {
	case Kubernetes:
		return o.KubernetesConfig.NetworkPolicy == "azure"
	default:
		return false
	}
}

// HasAadProfile  returns true if the has aad profile
func (p *Properties) HasAadProfile() bool {
	return p.AADProfile != nil
}

// GetAPIServerEtcdAPIVersion Used to set apiserver's etcdapi version
func (o *OrchestratorProfile) GetAPIServerEtcdAPIVersion() string {
	ret := "etcd3"
	if o.KubernetesConfig != nil {
		// if we are here, version has already been validated..
		etcdversion, _ := semver.NewVersion(o.KubernetesConfig.EtcdVersion)
		if etcdversion != nil && 2 == etcdversion.Major() {
			return "etcd2"
		}
	}
	return ret
}

// IsMetricsServerEnabled checks if the metrics server addon is enabled
func (o *OrchestratorProfile) IsMetricsServerEnabled() bool {
	var metricsServerAddon KubernetesAddon
	k := o.KubernetesConfig
	for i := range k.Addons {
		if k.Addons[i].Name == DefaultMetricsServerAddonName {
			metricsServerAddon = k.Addons[i]
		}
	}
	return metricsServerAddon.IsEnabled(DefaultMetricsServerAddonEnabled || common.IsKubernetesVersionGe(o.OrchestratorVersion, "1.9.0"))
}

// IsTillerEnabled checks if the tiller addon is enabled
func (k *KubernetesConfig) IsTillerEnabled() bool {
	var tillerAddon KubernetesAddon
	for i := range k.Addons {
		if k.Addons[i].Name == DefaultTillerAddonName {
			tillerAddon = k.Addons[i]
		}
	}
	return tillerAddon.IsEnabled(DefaultTillerAddonEnabled)
}

// IsACIConnectorEnabled checks if the ACI Connector addon is enabled
func (k *KubernetesConfig) IsACIConnectorEnabled() bool {
	var aciConnectorAddon KubernetesAddon
	for i := range k.Addons {
		if k.Addons[i].Name == DefaultACIConnectorAddonName {
			aciConnectorAddon = k.Addons[i]
		}
	}
	return aciConnectorAddon.IsEnabled(DefaultACIConnectorAddonEnabled)
}

// IsDashboardEnabled checks if the kubernetes-dashboard addon is enabled
func (k *KubernetesConfig) IsDashboardEnabled() bool {
	var dashboardAddon KubernetesAddon
	for i := range k.Addons {
		if k.Addons[i].Name == DefaultDashboardAddonName {
			dashboardAddon = k.Addons[i]
		}
	}
	return dashboardAddon.IsEnabled(DefaultDashboardAddonEnabled)
}

// IsReschedulerEnabled checks if the rescheduler addon is enabled
func (k *KubernetesConfig) IsReschedulerEnabled() bool {
	var reschedulerAddon KubernetesAddon
	for i := range k.Addons {
		if k.Addons[i].Name == DefaultReschedulerAddonName {
			reschedulerAddon = k.Addons[i]
		}
	}
	return reschedulerAddon.IsEnabled(DefaultReschedulerAddonEnabled)
}

// PrivateJumpboxProvision checks if a private cluster has jumpbox auto-provisioning
func (k *KubernetesConfig) PrivateJumpboxProvision() bool {
	if k != nil && k.PrivateCluster != nil && *k.PrivateCluster.Enabled && k.PrivateCluster.JumpboxProfile != nil {
		return true
	}
	return false
}<|MERGE_RESOLUTION|>--- conflicted
+++ resolved
@@ -308,27 +308,27 @@
 
 // BootstrapNodeProfile represents the definition of the DCOS bootstrap node used to deploy the cluster
 type BootstrapNodeProfile struct {
-	Count                    int               `json:"count"`
-	VMSize                   string            `json:"vmSize"`
-	OSDiskSizeGB             int               `json:"osDiskSizeGB,omitempty"`
-	OAuthEnabled             bool              `json:"oauthEnabled"`
-	PreprovisionExtension    *Extension        `json:"preProvisionExtension"`
-	FirstConsecutiveStaticIP string            `json:"firstConsecutiveStaticIP,omitempty"`
-	Subnet                   string            `json:"subnet"`
-	StorageProfile           string            `json:"storageProfile,omitempty"`
+	Count                    int        `json:"count"`
+	VMSize                   string     `json:"vmSize"`
+	OSDiskSizeGB             int        `json:"osDiskSizeGB,omitempty"`
+	OAuthEnabled             bool       `json:"oauthEnabled"`
+	PreprovisionExtension    *Extension `json:"preProvisionExtension"`
+	FirstConsecutiveStaticIP string     `json:"firstConsecutiveStaticIP,omitempty"`
+	Subnet                   string     `json:"subnet"`
+	StorageProfile           string     `json:"storageProfile,omitempty"`
 }
 
 // DcosConfig Configuration for DC/OS
 type DcosConfig struct {
-	DcosBootstrapURL         string `json:"dcosBootstrapURL,omitempty"`
-	DcosWindowsBootstrapURL  string `json:"dcosWindowsBootstrapURL,omitempty"`
-<<<<<<< HEAD
-	Registry                 string `json:"registry,omitempty"`
-	RegistryUser             string `json:"registryUser,omitempty"`
-	RegistryPass             string `json:"registryPassword,omitempty"`
-	DcosRepositoryURL        string `json:"dcosRepositoryURL,omitempty"`        // For CI use, you need to specify
-	DcosClusterPackageListID string `json:"dcosClusterPackageListID,omitempty"` // all three of these items
-	DcosProviderPackageID    string `json:"dcosProviderPackageID,omitempty"`    // repo url is the location of the build,
+	DcosBootstrapURL         string                `json:"dcosBootstrapURL,omitempty"`
+	DcosWindowsBootstrapURL  string                `json:"dcosWindowsBootstrapURL,omitempty"`
+	Registry                 string                `json:"registry,omitempty"`
+	RegistryUser             string                `json:"registryUser,omitempty"`
+	RegistryPass             string                `json:"registryPassword,omitempty"`
+	DcosRepositoryURL        string                `json:"dcosRepositoryURL,omitempty"`        // For CI use, you need to specify
+	DcosClusterPackageListID string                `json:"dcosClusterPackageListID,omitempty"` // all three of these items
+	DcosProviderPackageID    string                `json:"dcosProviderPackageID,omitempty"`    // repo url is the location of the build,
+	BootstrapNodeProfile     *BootstrapNodeProfile `json:"bootstrapNodeProfile"`
 }
 
 // OpenShiftConfig holds configuration for OpenShift
@@ -343,11 +343,6 @@
 	ConfigBundles          map[string][]byte `json:"-"`
 	ExternalMasterHostname string            `json:"-"`
 	RouterLBHostname       string            `json:"-"`
-=======
-    DcosRepositoryURL        string `json:"dcosRepositoryURL,omitempty"`
-    DcosClusterPackageListID string `json:"dcosClusterPackageListID,omitempty"`
-    BootstrapNodeProfile    *BootstrapNodeProfile`json:"bootstrapNodeProfile"`
->>>>>>> f3c558fb
 }
 
 // MasterProfile represents the definition of the master cluster
