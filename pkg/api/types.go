package api

import (
	neturl "net/url"
	"strconv"
	"strings"

	"github.com/Azure/acs-engine/pkg/api/agentPoolOnlyApi/v20170831"
	"github.com/Azure/acs-engine/pkg/api/agentPoolOnlyApi/v20180331"
	"github.com/Azure/acs-engine/pkg/api/common"
	"github.com/Azure/acs-engine/pkg/api/v20160330"
	"github.com/Azure/acs-engine/pkg/api/v20160930"
	"github.com/Azure/acs-engine/pkg/api/v20170131"
	"github.com/Azure/acs-engine/pkg/api/v20170701"
	"github.com/Azure/acs-engine/pkg/api/vlabs"
	"github.com/blang/semver"
)

// TypeMeta describes an individual API model object
type TypeMeta struct {
	// APIVersion is on every object
	APIVersion string `json:"apiVersion"`
}

// ResourcePurchasePlan defines resource plan as required by ARM
// for billing purposes.
type ResourcePurchasePlan struct {
	Name          string `json:"name"`
	Product       string `json:"product"`
	PromotionCode string `json:"promotionCode"`
	Publisher     string `json:"publisher"`
}

// ContainerService complies with the ARM model of
// resource definition in a JSON template.
type ContainerService struct {
	ID       string                `json:"id"`
	Location string                `json:"location"`
	Name     string                `json:"name"`
	Plan     *ResourcePurchasePlan `json:"plan,omitempty"`
	Tags     map[string]string     `json:"tags"`
	Type     string                `json:"type"`

	Properties *Properties `json:"properties,omitempty"`
}

// Properties represents the ACS cluster definition
type Properties struct {
	ProvisioningState       ProvisioningState        `json:"provisioningState,omitempty"`
	OrchestratorProfile     *OrchestratorProfile     `json:"orchestratorProfile,omitempty"`
	MasterProfile           *MasterProfile           `json:"masterProfile,omitempty"`
	AgentPoolProfiles       []*AgentPoolProfile      `json:"agentPoolProfiles,omitempty"`
	LinuxProfile            *LinuxProfile            `json:"linuxProfile,omitempty"`
	WindowsProfile          *WindowsProfile          `json:"windowsProfile,omitempty"`
	ExtensionProfiles       []*ExtensionProfile      `json:"extensionProfiles"`
	DiagnosticsProfile      *DiagnosticsProfile      `json:"diagnosticsProfile,omitempty"`
	JumpboxProfile          *JumpboxProfile          `json:"jumpboxProfile,omitempty"`
	ServicePrincipalProfile *ServicePrincipalProfile `json:"servicePrincipalProfile,omitempty"`
	CertificateProfile      *CertificateProfile      `json:"certificateProfile,omitempty"`
	AADProfile              *AADProfile              `json:"aadProfile,omitempty"`
	CustomProfile           *CustomProfile           `json:"customProfile,omitempty"`
	HostedMasterProfile     *HostedMasterProfile     `json:"hostedMasterProfile,omitempty"`
	AddonProfiles           map[string]AddonProfile  `json:"addonProfiles,omitempty"`
	AzProfile               *AzProfile               `json:"azProfile,omitempty"`
}

// AddonProfile represents an addon for managed cluster
type AddonProfile struct {
	Enabled bool              `json:"enabled"`
	Config  map[string]string `json:"config"`
}

// AzProfile holds the azure context for where the cluster resides
type AzProfile struct {
	TenantID       string `json:"tenantId,omitempty"`
	SubscriptionID string `json:"subscriptionId,omitempty"`
	ResourceGroup  string `json:"resourceGroup,omitempty"`
	Location       string `json:"location,omitempty"`
}

// ServicePrincipalProfile contains the client and secret used by the cluster for Azure Resource CRUD
type ServicePrincipalProfile struct {
	ClientID          string             `json:"clientId"`
	Secret            string             `json:"secret,omitempty"`
	ObjectID          string             `json:"objectId,omitempty"`
	KeyvaultSecretRef *KeyvaultSecretRef `json:"keyvaultSecretRef,omitempty"`
}

// KeyvaultSecretRef specifies path to the Azure keyvault along with secret name and (optionaly) version
// for Service Principal's secret
type KeyvaultSecretRef struct {
	VaultID       string `json:"vaultID"`
	SecretName    string `json:"secretName"`
	SecretVersion string `json:"version,omitempty"`
}

// CertificateProfile represents the definition of the master cluster
type CertificateProfile struct {
	// CaCertificate is the certificate authority certificate.
	CaCertificate string `json:"caCertificate,omitempty"`
	// CaPrivateKey is the certificate authority key.
	CaPrivateKey string `json:"caPrivateKey,omitempty"`
	// ApiServerCertificate is the rest api server certificate, and signed by the CA
	APIServerCertificate string `json:"apiServerCertificate,omitempty"`
	// ApiServerPrivateKey is the rest api server private key, and signed by the CA
	APIServerPrivateKey string `json:"apiServerPrivateKey,omitempty"`
	// ClientCertificate is the certificate used by the client kubelet services and signed by the CA
	ClientCertificate string `json:"clientCertificate,omitempty"`
	// ClientPrivateKey is the private key used by the client kubelet services and signed by the CA
	ClientPrivateKey string `json:"clientPrivateKey,omitempty"`
	// KubeConfigCertificate is the client certificate used for kubectl cli and signed by the CA
	KubeConfigCertificate string `json:"kubeConfigCertificate,omitempty"`
	// KubeConfigPrivateKey is the client private key used for kubectl cli and signed by the CA
	KubeConfigPrivateKey string `json:"kubeConfigPrivateKey,omitempty"`
	// EtcdServerCertificate is the server certificate for etcd, and signed by the CA
	EtcdServerCertificate string `json:"etcdServerCertificate,omitempty"`
	// EtcdServerPrivateKey is the server private key for etcd, and signed by the CA
	EtcdServerPrivateKey string `json:"etcdServerPrivateKey,omitempty"`
	// EtcdClientCertificate is etcd client certificate, and signed by the CA
	EtcdClientCertificate string `json:"etcdClientCertificate,omitempty"`
	// EtcdClientPrivateKey is the etcd client private key, and signed by the CA
	EtcdClientPrivateKey string `json:"etcdClientPrivateKey,omitempty"`
	// EtcdPeerCertificates is list of etcd peer certificates, and signed by the CA
	EtcdPeerCertificates []string `json:"etcdPeerCertificates,omitempty"`
	// EtcdPeerPrivateKeys is list of etcd peer private keys, and signed by the CA
	EtcdPeerPrivateKeys []string `json:"etcdPeerPrivateKeys,omitempty"`
}

// LinuxProfile represents the linux parameters passed to the cluster
type LinuxProfile struct {
	AdminUsername string `json:"adminUsername"`
	SSH           struct {
		PublicKeys []PublicKey `json:"publicKeys"`
	} `json:"ssh"`
	Secrets            []KeyVaultSecrets   `json:"secrets,omitempty"`
	Distro             Distro              `json:"distro,omitempty"`
	ScriptRootURL      string              `json:"scriptroot,omitempty"`
	CustomSearchDomain *CustomSearchDomain `json:"customSearchDomain,omitempty"`
	CustomNodesDNS     *CustomNodesDNS     `json:"CustomNodesDNS,omitempty"`
}

// PublicKey represents an SSH key for LinuxProfile
type PublicKey struct {
	KeyData string `json:"keyData"`
}

// CustomSearchDomain represents the Search Domain when the custom vnet has a windows server DNS as a nameserver.
type CustomSearchDomain struct {
	Name          string `json:"name,omitempty"`
	RealmUser     string `json:"realmUser,omitempty"`
	RealmPassword string `json:"realmPassword,omitempty"`
}

// CustomNodesDNS represents the Search Domain when the custom vnet for a custom DNS as a nameserver.
type CustomNodesDNS struct {
	DNSServer string `json:"dnsServer,omitempty"`
}

// WindowsProfile represents the windows parameters passed to the cluster
type WindowsProfile struct {
	AdminUsername         string            `json:"adminUsername"`
	AdminPassword         string            `json:"adminPassword"`
	ImageVersion          string            `json:"imageVersion"`
	WindowsImageSourceURL string            `json:"windowsImageSourceURL"`
	WindowsPublisher      string            `json:"windowsPublisher"`
	WindowsOffer          string            `json:"windowsOffer"`
	WindowsSku            string            `json:"windowsSku"`
	Secrets               []KeyVaultSecrets `json:"secrets,omitempty"`
}

// ProvisioningState represents the current state of container service resource.
type ProvisioningState string

const (
	// Creating means ContainerService resource is being created.
	Creating ProvisioningState = "Creating"
	// Updating means an existing ContainerService resource is being updated
	Updating ProvisioningState = "Updating"
	// Failed means resource is in failed state
	Failed ProvisioningState = "Failed"
	// Succeeded means resource created succeeded during last create/update
	Succeeded ProvisioningState = "Succeeded"
	// Deleting means resource is in the process of being deleted
	Deleting ProvisioningState = "Deleting"
	// Migrating means resource is being migrated from one subscription or
	// resource group to another
	Migrating ProvisioningState = "Migrating"
	// Upgrading means an existing ContainerService resource is being upgraded
	Upgrading ProvisioningState = "Upgrading"
)

// OrchestratorProfile contains Orchestrator properties
type OrchestratorProfile struct {
	OrchestratorType    string            `json:"orchestratorType"`
	OrchestratorVersion string            `json:"orchestratorVersion"`
	KubernetesConfig    *KubernetesConfig `json:"kubernetesConfig,omitempty"`
	OpenShiftConfig     *OpenShiftConfig  `json:"openshiftConfig,omitempty"`
	DcosConfig          *DcosConfig       `json:"dcosConfig,omitempty"`
}

// OrchestratorVersionProfile contains information of a supported orchestrator version:
type OrchestratorVersionProfile struct {
	// Orchestrator type and version
	OrchestratorProfile
	// Whether this orchestrator version is deployed by default if orchestrator release is not specified
	Default bool `json:"default,omitempty"`
	// List of available upgrades for this orchestrator version
	Upgrades []*OrchestratorProfile `json:"upgrades,omitempty"`
}

// KubernetesContainerSpec defines configuration for a container spec
type KubernetesContainerSpec struct {
	Name           string `json:"name,omitempty"`
	Image          string `json:"image,omitempty"`
	CPURequests    string `json:"cpuRequests,omitempty"`
	MemoryRequests string `json:"memoryRequests,omitempty"`
	CPULimits      string `json:"cpuLimits,omitempty"`
	MemoryLimits   string `json:"memoryLimits,omitempty"`
}

// KubernetesAddon defines a list of addons w/ configuration to include with the cluster deployment
type KubernetesAddon struct {
	Name       string                    `json:"name,omitempty"`
	Enabled    *bool                     `json:"enabled,omitempty"`
	Containers []KubernetesContainerSpec `json:"containers,omitempty"`
	Config     map[string]string         `json:"config,omitempty"`
}

// IsEnabled returns if the addon is explicitly enabled, or the user-provided default if non explicitly enabled
func (a *KubernetesAddon) IsEnabled(ifNil bool) bool {
	if a.Enabled == nil {
		return ifNil
	}
	return *a.Enabled
}

// PrivateCluster defines the configuration for a private cluster
type PrivateCluster struct {
	Enabled        *bool                  `json:"enabled,omitempty"`
	JumpboxProfile *PrivateJumpboxProfile `json:"jumpboxProfile,omitempty"`
}

// PrivateJumpboxProfile represents a jumpbox definition
type PrivateJumpboxProfile struct {
	Name           string `json:"name" validate:"required"`
	VMSize         string `json:"vmSize" validate:"required"`
	OSDiskSizeGB   int    `json:"osDiskSizeGB,omitempty" validate:"min=0,max=1023"`
	Username       string `json:"username,omitempty"`
	PublicKey      string `json:"publicKey" validate:"required"`
	StorageProfile string `json:"storageProfile,omitempty"`
}

// CloudProviderConfig contains the KubernetesConfig properties specific to the Cloud Provider
// TODO use this when strict JSON checking accommodates struct embedding
type CloudProviderConfig struct {
	CloudProviderBackoff         bool    `json:"cloudProviderBackoff,omitempty"`
	CloudProviderBackoffRetries  int     `json:"cloudProviderBackoffRetries,omitempty"`
	CloudProviderBackoffJitter   float64 `json:"cloudProviderBackoffJitter,omitempty"`
	CloudProviderBackoffDuration int     `json:"cloudProviderBackoffDuration,omitempty"`
	CloudProviderBackoffExponent float64 `json:"cloudProviderBackoffExponent,omitempty"`
	CloudProviderRateLimit       bool    `json:"cloudProviderRateLimit,omitempty"`
	CloudProviderRateLimitQPS    float64 `json:"cloudProviderRateLimitQPS,omitempty"`
	CloudProviderRateLimitBucket int     `json:"cloudProviderRateLimitBucket,omitempty"`
}

// KubernetesConfigDeprecated are properties that are no longer operable and will be ignored
// TODO use this when strict JSON checking accommodates struct embedding
type KubernetesConfigDeprecated struct {
	NonMasqueradeCidr                string `json:"nonMasqueradeCidr,omitempty"`
	NodeStatusUpdateFrequency        string `json:"nodeStatusUpdateFrequency,omitempty"`
	HardEvictionThreshold            string `json:"hardEvictionThreshold,omitempty"`
	CtrlMgrNodeMonitorGracePeriod    string `json:"ctrlMgrNodeMonitorGracePeriod,omitempty"`
	CtrlMgrPodEvictionTimeout        string `json:"ctrlMgrPodEvictionTimeout,omitempty"`
	CtrlMgrRouteReconciliationPeriod string `json:"ctrlMgrRouteReconciliationPeriod,omitempty"`
}

// KubernetesConfig contains the Kubernetes config structure, containing
// Kubernetes specific configuration
type KubernetesConfig struct {
	KubernetesImageBase              string            `json:"kubernetesImageBase,omitempty"`
	ClusterSubnet                    string            `json:"clusterSubnet,omitempty"`
	NetworkPolicy                    string            `json:"networkPolicy,omitempty"`
	NetworkPlugin                    string            `json:"networkPlugin,omitempty"`
	ContainerRuntime                 string            `json:"containerRuntime,omitempty"`
	MaxPods                          int               `json:"maxPods,omitempty"`
	DockerBridgeSubnet               string            `json:"dockerBridgeSubnet,omitempty"`
	DNSServiceIP                     string            `json:"dnsServiceIP,omitempty"`
	ServiceCIDR                      string            `json:"serviceCidr,omitempty"`
	UseManagedIdentity               bool              `json:"useManagedIdentity,omitempty"`
	CustomHyperkubeImage             string            `json:"customHyperkubeImage,omitempty"`
	DockerEngineVersion              string            `json:"dockerEngineVersion,omitempty"`
	CustomCcmImage                   string            `json:"customCcmImage,omitempty"` // Image for cloud-controller-manager
	UseCloudControllerManager        *bool             `json:"useCloudControllerManager,omitempty"`
	CustomWindowsPackageURL          string            `json:"customWindowsPackageURL,omitempty"`
	UseInstanceMetadata              *bool             `json:"useInstanceMetadata,omitempty"`
	EnableRbac                       *bool             `json:"enableRbac,omitempty"`
	EnableSecureKubelet              *bool             `json:"enableSecureKubelet,omitempty"`
	EnableAggregatedAPIs             bool              `json:"enableAggregatedAPIs,omitempty"`
	PrivateCluster                   *PrivateCluster   `json:"privateCluster,omitempty"`
	GCHighThreshold                  int               `json:"gchighthreshold,omitempty"`
	GCLowThreshold                   int               `json:"gclowthreshold,omitempty"`
	EtcdVersion                      string            `json:"etcdVersion,omitempty"`
	EtcdDiskSizeGB                   string            `json:"etcdDiskSizeGB,omitempty"`
	EtcdEncryptionKey                string            `json:"etcdEncryptionKey,omitempty"`
	EnableDataEncryptionAtRest       *bool             `json:"enableDataEncryptionAtRest,omitempty"`
	EnableEncryptionWithExternalKms  *bool             `json:"enableEncryptionWithExternalKms,omitempty"`
	EnablePodSecurityPolicy          *bool             `json:"enablePodSecurityPolicy,omitempty"`
	Addons                           []KubernetesAddon `json:"addons,omitempty"`
	KubeletConfig                    map[string]string `json:"kubeletConfig,omitempty"`
	ControllerManagerConfig          map[string]string `json:"controllerManagerConfig,omitempty"`
	CloudControllerManagerConfig     map[string]string `json:"cloudControllerManagerConfig,omitempty"`
	APIServerConfig                  map[string]string `json:"apiServerConfig,omitempty"`
	SchedulerConfig                  map[string]string `json:"schedulerConfig,omitempty"`
	CloudProviderBackoff             bool              `json:"cloudProviderBackoff,omitempty"`
	CloudProviderBackoffRetries      int               `json:"cloudProviderBackoffRetries,omitempty"`
	CloudProviderBackoffJitter       float64           `json:"cloudProviderBackoffJitter,omitempty"`
	CloudProviderBackoffDuration     int               `json:"cloudProviderBackoffDuration,omitempty"`
	CloudProviderBackoffExponent     float64           `json:"cloudProviderBackoffExponent,omitempty"`
	CloudProviderRateLimit           bool              `json:"cloudProviderRateLimit,omitempty"`
	CloudProviderRateLimitQPS        float64           `json:"cloudProviderRateLimitQPS,omitempty"`
	CloudProviderRateLimitBucket     int               `json:"cloudProviderRateLimitBucket,omitempty"`
	NonMasqueradeCidr                string            `json:"nonMasqueradeCidr,omitempty"`
	NodeStatusUpdateFrequency        string            `json:"nodeStatusUpdateFrequency,omitempty"`
	HardEvictionThreshold            string            `json:"hardEvictionThreshold,omitempty"`
	CtrlMgrNodeMonitorGracePeriod    string            `json:"ctrlMgrNodeMonitorGracePeriod,omitempty"`
	CtrlMgrPodEvictionTimeout        string            `json:"ctrlMgrPodEvictionTimeout,omitempty"`
	CtrlMgrRouteReconciliationPeriod string            `json:"ctrlMgrRouteReconciliationPeriod,omitempty"`
}

// CustomFile has source as the full absolute source path to a file and dest
// is the full absolute desired destination path to put the file on a master node
type CustomFile struct {
	Source string `json:"source,omitempty"`
	Dest   string `json:"dest,omitempty"`
}

// BootstrapProfile represents the definition of the DCOS bootstrap node used to deploy the cluster
type BootstrapProfile struct {
	VMSize       string `json:"vmSize,omitempty"`
	OSDiskSizeGB int    `json:"osDiskSizeGB,omitempty"`
	OAuthEnabled bool   `json:"oauthEnabled,omitempty"`
	StaticIP     string `json:"staticIP,omitempty"`
	Subnet       string `json:"subnet,omitempty"`
}

// DcosConfig Configuration for DC/OS
type DcosConfig struct {
	DcosBootstrapURL         string            `json:"dcosBootstrapURL,omitempty"`
	DcosWindowsBootstrapURL  string            `json:"dcosWindowsBootstrapURL,omitempty"`
	Registry                 string            `json:"registry,omitempty"`
	RegistryUser             string            `json:"registryUser,omitempty"`
	RegistryPass             string            `json:"registryPassword,omitempty"`
	DcosRepositoryURL        string            `json:"dcosRepositoryURL,omitempty"`        // For CI use, you need to specify
	DcosClusterPackageListID string            `json:"dcosClusterPackageListID,omitempty"` // all three of these items
	DcosProviderPackageID    string            `json:"dcosProviderPackageID,omitempty"`    // repo url is the location of the build,
	BootstrapProfile         *BootstrapProfile `json:"bootstrapProfile,omitempty"`
}

// OpenShiftConfig holds configuration for OpenShift
type OpenShiftConfig struct {
	KubernetesConfig *KubernetesConfig `json:"kubernetesConfig,omitempty"`

	// ClusterUsername and ClusterPassword are temporary, do not rely on them.
	ClusterUsername string `json:"clusterUsername,omitempty"`
	ClusterPassword string `json:"clusterPassword,omitempty"`

	// EnableAADAuthentication is temporary, do not rely on it.
	EnableAADAuthentication bool `json:"enableAADAuthentication,omitempty"`

	ConfigBundles map[string][]byte `json:"configBundles,omitempty"`
}

// MasterProfile represents the definition of the master cluster
type MasterProfile struct {
	Count                    int               `json:"count"`
	DNSPrefix                string            `json:"dnsPrefix"`
	SubjectAltNames          []string          `json:"subjectAltNames"`
	VMSize                   string            `json:"vmSize"`
	OSDiskSizeGB             int               `json:"osDiskSizeGB,omitempty"`
	VnetSubnetID             string            `json:"vnetSubnetID,omitempty"`
	VnetCidr                 string            `json:"vnetCidr,omitempty"`
	FirstConsecutiveStaticIP string            `json:"firstConsecutiveStaticIP,omitempty"`
	Subnet                   string            `json:"subnet"`
	IPAddressCount           int               `json:"ipAddressCount,omitempty"`
	StorageProfile           string            `json:"storageProfile,omitempty"`
	HTTPSourceAddressPrefix  string            `json:"HTTPSourceAddressPrefix,omitempty"`
	OAuthEnabled             bool              `json:"oauthEnabled"`
	PreprovisionExtension    *Extension        `json:"preProvisionExtension"`
	Extensions               []Extension       `json:"extensions"`
	Distro                   Distro            `json:"distro,omitempty"`
	KubernetesConfig         *KubernetesConfig `json:"kubernetesConfig,omitempty"`
	ImageRef                 *ImageReference   `json:"imageReference,omitempty"`
	CustomFiles              *[]CustomFile     `json:"customFiles,omitempty"`

	// Master LB public endpoint/FQDN with port
	// The format will be FQDN:2376
	// Not used during PUT, returned as part of GET
	FQDN string `json:"fqdn,omitempty"`
}

// ImageReference represents a reference to an Image resource in Azure.
type ImageReference struct {
	Name          string `json:"name,omitempty"`
	ResourceGroup string `json:"resourceGroup,omitempty"`
}

// ExtensionProfile represents an extension definition
type ExtensionProfile struct {
	Name                           string             `json:"name"`
	Version                        string             `json:"version"`
	ExtensionParameters            string             `json:"extensionParameters,omitempty"`
	ExtensionParametersKeyVaultRef *KeyvaultSecretRef `json:"parametersKeyvaultSecretRef,omitempty"`
	RootURL                        string             `json:"rootURL,omitempty"`
	// This is only needed for preprovision extensions and it needs to be a bash script
	Script   string `json:"script,omitempty"`
	URLQuery string `json:"urlQuery,omitempty"`
}

// Extension represents an extension definition in the master or agentPoolProfile
type Extension struct {
	Name        string `json:"name"`
	SingleOrAll string `json:"singleOrAll"`
	Template    string `json:"template"`
}

// AgentPoolProfile represents an agent pool definition
type AgentPoolProfile struct {
	Name                         string               `json:"name"`
	Count                        int                  `json:"count"`
	VMSize                       string               `json:"vmSize"`
	OSDiskSizeGB                 int                  `json:"osDiskSizeGB,omitempty"`
	DNSPrefix                    string               `json:"dnsPrefix,omitempty"`
	OSType                       OSType               `json:"osType,omitempty"`
	Ports                        []int                `json:"ports,omitempty"`
	AvailabilityProfile          string               `json:"availabilityProfile"`
	ScaleSetPriority             string               `json:"scaleSetPriority,omitempty"`
	ScaleSetEvictionPolicy       string               `json:"scaleSetEvictionPolicy,omitempty"`
	StorageProfile               string               `json:"storageProfile,omitempty"`
	DiskSizesGB                  []int                `json:"diskSizesGB,omitempty"`
	VnetSubnetID                 string               `json:"vnetSubnetID,omitempty"`
	Subnet                       string               `json:"subnet"`
	IPAddressCount               int                  `json:"ipAddressCount,omitempty"`
	Distro                       Distro               `json:"distro,omitempty"`
	Role                         AgentPoolProfileRole `json:"role,omitempty"`
	AcceleratedNetworkingEnabled bool                 `json:"acceleratedNetworkingEnabled,omitempty"`

	FQDN                  string            `json:"fqdn,omitempty"`
	CustomNodeLabels      map[string]string `json:"customNodeLabels,omitempty"`
	PreprovisionExtension *Extension        `json:"preProvisionExtension"`
	Extensions            []Extension       `json:"extensions"`
	KubernetesConfig      *KubernetesConfig `json:"kubernetesConfig,omitempty"`
	ImageRef              *ImageReference   `json:"imageReference,omitempty"`
}

// AgentPoolProfileRole represents an agent role
type AgentPoolProfileRole string

// DiagnosticsProfile setting to enable/disable capturing
// diagnostics for VMs hosting container cluster.
type DiagnosticsProfile struct {
	VMDiagnostics *VMDiagnostics `json:"vmDiagnostics"`
}

// VMDiagnostics contains settings to on/off boot diagnostics collection
// in RD Host
type VMDiagnostics struct {
	Enabled bool `json:"enabled"`

	// Specifies storage account Uri where Boot Diagnostics (CRP &
	// VMSS BootDiagostics) and VM Diagnostics logs (using Linux
	// Diagnostics Extension) will be stored. Uri will be of standard
	// blob domain. i.e. https://storageaccount.blob.core.windows.net/
	// This field is readonly as ACS RP will create a storage account
	// for the customer.
	StorageURL *neturl.URL `json:"storageUrl"`
}

// JumpboxProfile describes properties of the jumpbox setup
// in the ACS container cluster.
type JumpboxProfile struct {
	OSType    OSType `json:"osType"`
	DNSPrefix string `json:"dnsPrefix"`

	// Jumpbox public endpoint/FQDN with port
	// The format will be FQDN:2376
	// Not used during PUT, returned as part of GET
	FQDN string `json:"fqdn,omitempty"`
}

// KeyVaultSecrets specifies certificates to install on the pool
// of machines from a given key vault
// the key vault specified must have been granted read permissions to CRP
type KeyVaultSecrets struct {
	SourceVault       *KeyVaultID           `json:"sourceVault,omitempty"`
	VaultCertificates []KeyVaultCertificate `json:"vaultCertificates,omitempty"`
}

// KeyVaultID specifies a key vault
type KeyVaultID struct {
	ID string `json:"id,omitempty"`
}

// KeyVaultCertificate specifies a certificate to install
// On Linux, the certificate file is placed under the /var/lib/waagent directory
// with the file name <UppercaseThumbprint>.crt for the X509 certificate file
// and <UppercaseThumbprint>.prv for the private key. Both of these files are .pem formatted.
// On windows the certificate will be saved in the specified store.
type KeyVaultCertificate struct {
	CertificateURL   string `json:"certificateUrl,omitempty"`
	CertificateStore string `json:"certificateStore,omitempty"`
}

// OSType represents OS types of agents
type OSType string

// Distro represents Linux distro to use for Linux VMs
type Distro string

// HostedMasterProfile defines properties for a hosted master
type HostedMasterProfile struct {
	// Master public endpoint/FQDN with port
	// The format will be FQDN:2376
	// Not used during PUT, returned as part of GETFQDN
	FQDN      string `json:"fqdn,omitempty"`
	DNSPrefix string `json:"dnsPrefix"`
	// Subnet holds the CIDR which defines the Azure Subnet in which
	// Agents will be provisioned. This is stored on the HostedMasterProfile
	// and will become `masterSubnet` in the compiled template.
	Subnet string `json:"subnet"`
}

// AuthenticatorType represents the authenticator type the cluster was
// set up with.
type AuthenticatorType string

const (
	// OIDC represent cluster setup in OIDC auth mode
	OIDC AuthenticatorType = "oidc"
	// Webhook represent cluster setup in wehhook auth mode
	Webhook AuthenticatorType = "webhook"
)

// AADProfile specifies attributes for AAD integration
type AADProfile struct {
	// The client AAD application ID.
	ClientAppID string `json:"clientAppID,omitempty"`
	// The server AAD application ID.
	ServerAppID string `json:"serverAppID,omitempty"`
	// The server AAD application secret
	ServerAppSecret string `json:"serverAppSecret,omitempty"`
	// The AAD tenant ID to use for authentication.
	// If not specified, will use the tenant of the deployment subscription.
	// Optional
	TenantID string `json:"tenantID,omitempty"`
	// The Azure Active Directory Group Object ID that will be assigned the
	// cluster-admin RBAC role.
	// Optional
	AdminGroupID string `json:"adminGroupID,omitempty"`
	// The authenticator to use, either "OIDC" or "Webhook".
	Authenticator AuthenticatorType `json:"authenticator"`
}

// CustomProfile specifies custom properties that are used for
// cluster instantiation.  Should not be used by most users.
type CustomProfile struct {
	Orchestrator string `json:"orchestrator,omitempty"`
}

// VlabsARMContainerService is the type we read and write from file
// needed because the json that is sent to ARM and acs-engine
// is different from the json that the ACS RP Api gets from ARM
type VlabsARMContainerService struct {
	TypeMeta
	*vlabs.ContainerService
}

// V20160330ARMContainerService is the type we read and write from file
// needed because the json that is sent to ARM and acs-engine
// is different from the json that the ACS RP Api gets from ARM
type V20160330ARMContainerService struct {
	TypeMeta
	*v20160330.ContainerService
}

// V20160930ARMContainerService is the type we read and write from file
// needed because the json that is sent to ARM and acs-engine
// is different from the json that the ACS RP Api gets from ARM
type V20160930ARMContainerService struct {
	TypeMeta
	*v20160930.ContainerService
}

// V20170131ARMContainerService is the type we read and write from file
// needed because the json that is sent to ARM and acs-engine
// is different from the json that the ACS RP Api gets from ARM
type V20170131ARMContainerService struct {
	TypeMeta
	*v20170131.ContainerService
}

// V20170701ARMContainerService is the type we read and write from file
// needed because the json that is sent to ARM and acs-engine
// is different from the json that the ACS RP Api gets from ARM
type V20170701ARMContainerService struct {
	TypeMeta
	*v20170701.ContainerService
}

// V20170831ARMManagedContainerService is the type we read and write from file
// needed because the json that is sent to ARM and acs-engine
// is different from the json that the ACS RP Api gets from ARM
type V20170831ARMManagedContainerService struct {
	TypeMeta
	*v20170831.ManagedCluster
}

// V20180331ARMManagedContainerService is the type we read and write from file
// needed because the json that is sent to ARM and acs-engine
// is different from the json that the ACS RP Api gets from ARM
type V20180331ARMManagedContainerService struct {
	TypeMeta
	*v20180331.ManagedCluster
}

// HasWindows returns true if the cluster contains windows
func (p *Properties) HasWindows() bool {
	for _, agentPoolProfile := range p.AgentPoolProfiles {
		if agentPoolProfile.OSType == Windows {
			return true
		}
	}
	return false
}

// HasManagedDisks returns true if the cluster contains Managed Disks
func (p *Properties) HasManagedDisks() bool {
	if p.MasterProfile != nil && p.MasterProfile.StorageProfile == ManagedDisks {
		return true
	}
	for _, agentPoolProfile := range p.AgentPoolProfiles {
		if agentPoolProfile.StorageProfile == ManagedDisks {
			return true
		}
	}
	if p.OrchestratorProfile.KubernetesConfig.PrivateJumpboxProvision() && p.OrchestratorProfile.KubernetesConfig.PrivateCluster.JumpboxProfile.StorageProfile == ManagedDisks {
		return true
	}
	return false
}

// HasStorageAccountDisks returns true if the cluster contains Storage Account Disks
func (p *Properties) HasStorageAccountDisks() bool {
	if p.OrchestratorProfile.OrchestratorType == OpenShift {
		return true
	}
	if p.MasterProfile != nil && p.MasterProfile.StorageProfile == StorageAccount {
		return true
	}
	for _, agentPoolProfile := range p.AgentPoolProfiles {
		if agentPoolProfile.StorageProfile == StorageAccount {
			return true
		}
	}
	if p.OrchestratorProfile.KubernetesConfig.PrivateJumpboxProvision() && p.OrchestratorProfile.KubernetesConfig.PrivateCluster.JumpboxProfile.StorageProfile == StorageAccount {
		return true
	}
	return false
}

// TotalNodes returns the total number of nodes in the cluster configuration
func (p *Properties) TotalNodes() int {
	var totalNodes int
	if p.MasterProfile != nil {
		totalNodes = p.MasterProfile.Count
	}
	for _, pool := range p.AgentPoolProfiles {
		totalNodes = totalNodes + pool.Count
	}
	return totalNodes
}

// HasVirtualMachineScaleSets returns true if the cluster contains Virtual Machine Scale Sets
func (p *Properties) HasVirtualMachineScaleSets() bool {
	for _, agentPoolProfile := range p.AgentPoolProfiles {
		if agentPoolProfile.AvailabilityProfile == VirtualMachineScaleSets {
			return true
		}
	}
	return false
}

// IsCustomVNET returns true if the customer brought their own VNET
func (m *MasterProfile) IsCustomVNET() bool {
	return len(m.VnetSubnetID) > 0
}

// IsManagedDisks returns true if the master specified managed disks
func (m *MasterProfile) IsManagedDisks() bool {
	return m.StorageProfile == ManagedDisks
}

// IsStorageAccount returns true if the master specified storage account
func (m *MasterProfile) IsStorageAccount() bool {
	return m.StorageProfile == StorageAccount
}

// IsRHEL returns true if the master specified a RHEL distro
func (m *MasterProfile) IsRHEL() bool {
	return m.Distro == RHEL
}

// IsCoreOS returns true if the master specified a CoreOS distro
func (m *MasterProfile) IsCoreOS() bool {
	return m.Distro == CoreOS
}

// IsCustomVNET returns true if the customer brought their own VNET
func (a *AgentPoolProfile) IsCustomVNET() bool {
	return len(a.VnetSubnetID) > 0
}

// IsWindows returns true if the agent pool is windows
func (a *AgentPoolProfile) IsWindows() bool {
	return a.OSType == Windows
}

// IsLinux returns true if the agent pool is linux
func (a *AgentPoolProfile) IsLinux() bool {
	return a.OSType == Linux
}

// IsRHEL returns true if the agent pool specified a RHEL distro
func (a *AgentPoolProfile) IsRHEL() bool {
	return a.OSType == Linux && a.Distro == RHEL
}

// IsCoreOS returns true if the agent specified a CoreOS distro
func (a *AgentPoolProfile) IsCoreOS() bool {
	return a.OSType == Linux && a.Distro == CoreOS
}

// IsAvailabilitySets returns true if the customer specified disks
func (a *AgentPoolProfile) IsAvailabilitySets() bool {
	return a.AvailabilityProfile == AvailabilitySet
}

// IsVirtualMachineScaleSets returns true if the agent pool availability profile is VMSS
func (a *AgentPoolProfile) IsVirtualMachineScaleSets() bool {
	return a.AvailabilityProfile == VirtualMachineScaleSets
}

// IsLowPriorityScaleSet returns true if the VMSS is Low Priority
func (a *AgentPoolProfile) IsLowPriorityScaleSet() bool {
	return a.AvailabilityProfile == VirtualMachineScaleSets && a.ScaleSetPriority == ScaleSetPriorityLow
}

// IsManagedDisks returns true if the customer specified disks
func (a *AgentPoolProfile) IsManagedDisks() bool {
	return a.StorageProfile == ManagedDisks
}

// IsStorageAccount returns true if the customer specified storage account
func (a *AgentPoolProfile) IsStorageAccount() bool {
	return a.StorageProfile == StorageAccount
}

// HasDisks returns true if the customer specified disks
func (a *AgentPoolProfile) HasDisks() bool {
	return len(a.DiskSizesGB) > 0
}

// IsAcceleratedNetworkingEnabled returns true if the customer enabled Accelerated Networking
func (a *AgentPoolProfile) IsAcceleratedNetworkingEnabled() bool {
	return a.AcceleratedNetworkingEnabled
}

// HasSecrets returns true if the customer specified secrets to install
func (w *WindowsProfile) HasSecrets() bool {
	return len(w.Secrets) > 0
}

// HasCustomImage returns true if there is a custom windows os image url specified
func (w *WindowsProfile) HasCustomImage() bool {
	return len(w.WindowsImageSourceURL) > 0
}

// HasSecrets returns true if the customer specified secrets to install
func (l *LinuxProfile) HasSecrets() bool {
	return len(l.Secrets) > 0
}

// HasSearchDomain returns true if the customer specified secrets to install
func (l *LinuxProfile) HasSearchDomain() bool {
	if l.CustomSearchDomain != nil {
		if l.CustomSearchDomain.Name != "" && l.CustomSearchDomain.RealmPassword != "" && l.CustomSearchDomain.RealmUser != "" {
			return true
		}
	}
	return false
}

// HasCustomNodesDNS returns true if the customer specified a dns server
func (l *LinuxProfile) HasCustomNodesDNS() bool {
	if l.CustomNodesDNS != nil {
		if l.CustomNodesDNS.DNSServer != "" {
			return true
		}
	}
	return false
}

// IsSwarmMode returns true if this template is for Swarm Mode orchestrator
func (o *OrchestratorProfile) IsSwarmMode() bool {
	return o.OrchestratorType == SwarmMode
}

// IsKubernetes returns true if this template is for Kubernetes orchestrator
func (o *OrchestratorProfile) IsKubernetes() bool {
	return o.OrchestratorType == Kubernetes
}

// IsOpenShift returns true if this template is for OpenShift orchestrator
func (o *OrchestratorProfile) IsOpenShift() bool {
	return o.OrchestratorType == OpenShift
}

// IsDCOS returns true if this template is for DCOS orchestrator
func (o *OrchestratorProfile) IsDCOS() bool {
	return o.OrchestratorType == DCOS
}

// IsAzureCNI returns true if Azure CNI network plugin is enabled
func (o *OrchestratorProfile) IsAzureCNI() bool {
	if o.KubernetesConfig != nil {
		return o.KubernetesConfig.NetworkPlugin == "azure"
	}
	return false
}

// RequireRouteTable returns true if this deployment requires routing table
func (o *OrchestratorProfile) RequireRouteTable() bool {
	switch o.OrchestratorType {
	case Kubernetes:
		if o.IsAzureCNI() || "cilium" == o.KubernetesConfig.NetworkPolicy {
			return false
		}
		return true
	default:
		return false
	}
}

// HasAadProfile  returns true if the has aad profile
func (p *Properties) HasAadProfile() bool {
	return p.AADProfile != nil
}

// GetAPIServerEtcdAPIVersion Used to set apiserver's etcdapi version
func (o *OrchestratorProfile) GetAPIServerEtcdAPIVersion() string {
	if o.KubernetesConfig != nil {
		// if we are here, version has already been validated..
		etcdVersion, _ := semver.Make(o.KubernetesConfig.EtcdVersion)
		return "etcd" + strconv.FormatUint(etcdVersion.Major, 10)
	}
	return ""
}

// IsMetricsServerEnabled checks if the metrics server addon is enabled
func (o *OrchestratorProfile) IsMetricsServerEnabled() bool {
	var metricsServerAddon KubernetesAddon
	k := o.KubernetesConfig
	for i := range k.Addons {
		if k.Addons[i].Name == DefaultMetricsServerAddonName {
			metricsServerAddon = k.Addons[i]
		}
	}
	return metricsServerAddon.IsEnabled(DefaultMetricsServerAddonEnabled || common.IsKubernetesVersionGe(o.OrchestratorVersion, "1.9.0"))
}

// IsContainerMonitoringEnabled checks if the container monitoring addon is enabled
func (o *OrchestratorProfile) IsContainerMonitoringEnabled() bool {
	var containerMonitoringAddon KubernetesAddon
	k := o.KubernetesConfig
	for i := range k.Addons {
<<<<<<< HEAD
		if k.Addons[i].Name == "container-monitoring" { // TODO DefaultContainerMonitoringAddOnName
			containerMonitoringAddon = k.Addons[i]
		}
	}
	return containerMonitoringAddon.IsEnabled(true) // TODO DefaultContainerMonitoringAddOnEnabled
=======
		if k.Addons[i].Name == ContainerMonitoringAddonName {
			containerMonitoringAddon = k.Addons[i]
		}
	}
	return containerMonitoringAddon.IsEnabled(DefaultContainerMonitoringAddonEnabled)
>>>>>>> 72fb1419
}

// IsTillerEnabled checks if the tiller addon is enabled
func (k *KubernetesConfig) IsTillerEnabled() bool {
	var tillerAddon KubernetesAddon
	for i := range k.Addons {
		if k.Addons[i].Name == DefaultTillerAddonName {
			tillerAddon = k.Addons[i]
		}
	}
	return tillerAddon.IsEnabled(DefaultTillerAddonEnabled)
}

// IsACIConnectorEnabled checks if the ACI Connector addon is enabled
func (k *KubernetesConfig) IsACIConnectorEnabled() bool {
	var aciConnectorAddon KubernetesAddon
	for i := range k.Addons {
		if k.Addons[i].Name == DefaultACIConnectorAddonName {
			aciConnectorAddon = k.Addons[i]
		}
	}
	return aciConnectorAddon.IsEnabled(DefaultACIConnectorAddonEnabled)
}

// IsClusterAutoscalerEnabled checks if the cluster autoscaler addon is enabled
func (k *KubernetesConfig) IsClusterAutoscalerEnabled() bool {
	var clusterAutoscalerAddon KubernetesAddon
	for i := range k.Addons {
		if k.Addons[i].Name == DefaultClusterAutoscalerAddonName {
			clusterAutoscalerAddon = k.Addons[i]
		}
	}
	return clusterAutoscalerAddon.IsEnabled(DefaultClusterAutoscalerAddonEnabled)
}

// IsDashboardEnabled checks if the kubernetes-dashboard addon is enabled
func (k *KubernetesConfig) IsDashboardEnabled() bool {
	var dashboardAddon KubernetesAddon
	for i := range k.Addons {
		if k.Addons[i].Name == DefaultDashboardAddonName {
			dashboardAddon = k.Addons[i]
		}
	}
	return dashboardAddon.IsEnabled(DefaultDashboardAddonEnabled)
}

func isNSeriesSKU(p *Properties) bool {
	for _, profile := range p.AgentPoolProfiles {
		if strings.Contains(profile.VMSize, "Standard_N") {
			return true
		}
	}
	return false
}

// IsNVIDIADevicePluginEnabled checks if the NVIDIA Device Plugin addon is enabled
// It is enabled by default if agents contain a GPU and Kubernetes version is >= 1.10.0
func (p *Properties) IsNVIDIADevicePluginEnabled() bool {
	var nvidiaDevicePluginAddon KubernetesAddon
	k := p.OrchestratorProfile.KubernetesConfig
	o := p.OrchestratorProfile
	for i := range k.Addons {
		if k.Addons[i].Name == DefaultNVIDIADevicePluginAddonName {
			nvidiaDevicePluginAddon = k.Addons[i]
		}
	}

	var addonEnabled bool
	if nvidiaDevicePluginAddon.Enabled != nil && !*nvidiaDevicePluginAddon.Enabled {
		addonEnabled = false
	} else if isNSeriesSKU(p) && common.IsKubernetesVersionGe(o.OrchestratorVersion, "1.10.0") {
		addonEnabled = true
	} else {
		addonEnabled = false
	}

	return nvidiaDevicePluginAddon.IsEnabled(addonEnabled)
}

// IsReschedulerEnabled checks if the rescheduler addon is enabled
func (k *KubernetesConfig) IsReschedulerEnabled() bool {
	var reschedulerAddon KubernetesAddon
	for i := range k.Addons {
		if k.Addons[i].Name == DefaultReschedulerAddonName {
			reschedulerAddon = k.Addons[i]
		}
	}
	return reschedulerAddon.IsEnabled(DefaultReschedulerAddonEnabled)
}

// PrivateJumpboxProvision checks if a private cluster has jumpbox auto-provisioning
func (k *KubernetesConfig) PrivateJumpboxProvision() bool {
	if k != nil && k.PrivateCluster != nil && *k.PrivateCluster.Enabled && k.PrivateCluster.JumpboxProfile != nil {
		return true
	}
	return false
}<|MERGE_RESOLUTION|>--- conflicted
+++ resolved
@@ -882,19 +882,11 @@
 	var containerMonitoringAddon KubernetesAddon
 	k := o.KubernetesConfig
 	for i := range k.Addons {
-<<<<<<< HEAD
-		if k.Addons[i].Name == "container-monitoring" { // TODO DefaultContainerMonitoringAddOnName
-			containerMonitoringAddon = k.Addons[i]
-		}
-	}
-	return containerMonitoringAddon.IsEnabled(true) // TODO DefaultContainerMonitoringAddOnEnabled
-=======
 		if k.Addons[i].Name == ContainerMonitoringAddonName {
 			containerMonitoringAddon = k.Addons[i]
 		}
 	}
 	return containerMonitoringAddon.IsEnabled(DefaultContainerMonitoringAddonEnabled)
->>>>>>> 72fb1419
 }
 
 // IsTillerEnabled checks if the tiller addon is enabled
