package api

// the orchestrators supported by vlabs
const (
	// Mesos is the string constant for MESOS orchestrator type
	Mesos string = "Mesos"
	// DCOS is the string constant for DCOS orchestrator type and defaults to DCOS188
	DCOS string = "DCOS"
	// Swarm is the string constant for the Swarm orchestrator type
	Swarm string = "Swarm"
	// Kubernetes is the string constant for the Kubernetes orchestrator type
	Kubernetes string = "Kubernetes"
	// SwarmMode is the string constant for the Swarm Mode orchestrator type
	SwarmMode string = "SwarmMode"
	// OpenShift is the string constant for the OpenShift orchestrator type
	OpenShift string = "OpenShift"
)

// the OSTypes supported by vlabs
const (
	Windows OSType = "Windows"
	Linux   OSType = "Linux"
)

// the LinuxDistros supported by vlabs
const (
	Ubuntu Distro = "ubuntu"
	RHEL   Distro = "rhel"
	CoreOS Distro = "coreos"
	// Supported distros by OpenShift
	OpenShift39RHEL Distro = "openshift39_rhel"
	OpenShiftCentOS Distro = "openshift39_centos"
)

const (
	// SwarmVersion is the Swarm orchestrator version
	SwarmVersion = "swarm:1.1.0"
	// SwarmDockerComposeVersion is the Docker Compose version
	SwarmDockerComposeVersion = "1.6.2"
	// DockerCEVersion is the DockerCE orchestrator version
	DockerCEVersion = "17.03.*"
	// DockerCEDockerComposeVersion is the Docker Compose version
	DockerCEDockerComposeVersion = "1.14.0"
)

// validation values
const (
	// MinAgentCount are the minimum number of agents per agent pool
	MinAgentCount = 1
	// MaxAgentCount are the maximum number of agents per agent pool
	MaxAgentCount = 100
	// MinPort specifies the minimum tcp port to open
	MinPort = 1
	// MaxPort specifies the maximum tcp port to open
	MaxPort = 65535
	// MaxDisks specifies the maximum attached disks to add to the cluster
	MaxDisks = 4
)

// Availability profiles
const (
	// AvailabilitySet means that the vms are in an availability set
	AvailabilitySet = "AvailabilitySet"
	// VirtualMachineScaleSets means that the vms are in a virtual machine scaleset
	VirtualMachineScaleSets = "VirtualMachineScaleSets"
	// ScaleSetPriorityRegular is the default ScaleSet Priority
	ScaleSetPriorityRegular = "Regular"
	// ScaleSetPriorityLow means the ScaleSet will use Low-priority VMs
	ScaleSetPriorityLow = "Low"
	// ScaleSetEvictionPolicyDelete is the default Eviction Policy for Low-priority VM ScaleSets
	ScaleSetEvictionPolicyDelete = "Delete"
	// ScaleSetEvictionPolicyDeallocate means a Low-priority VM ScaleSet will deallocate, rather than delete, VMs.
	ScaleSetEvictionPolicyDeallocate = "Deallocate"
)

// storage profiles
const (
	// StorageAccount means that the nodes use raw storage accounts for their os and attached volumes
	StorageAccount = "StorageAccount"
	// ManagedDisks means that the nodes use managed disks for their os and attached volumes
	ManagedDisks = "ManagedDisks"
)

// To identify programmatically generated public agent pools
const publicAgentPoolSuffix = "-public"

const (
	// DefaultTillerAddonEnabled determines the acs-engine provided default for enabling tiller addon
	DefaultTillerAddonEnabled = true
	// DefaultACIConnectorAddonEnabled determines the acs-engine provided default for enabling aci connector addon
	DefaultACIConnectorAddonEnabled = false
	// DefaultClusterAutoscalerAddonEnabled determines the acs-engine provided default for enabling cluster autoscaler addon
	DefaultClusterAutoscalerAddonEnabled = false
	// DefaultDashboardAddonEnabled determines the acs-engine provided default for enabling kubernetes-dashboard addon
	DefaultDashboardAddonEnabled = true
	// DefaultReschedulerAddonEnabled determines the acs-engine provided default for enabling kubernetes-rescheduler addon
	DefaultReschedulerAddonEnabled = false
	// DefaultRBACEnabled determines the acs-engine provided default for enabling kubernetes RBAC
	DefaultRBACEnabled = true
	// DefaultUseInstanceMetadata determines the acs-engine provided default for enabling Azure cloudprovider instance metadata service
	DefaultUseInstanceMetadata = true
	// DefaultSecureKubeletEnabled determines the acs-engine provided default for securing kubelet communications
	DefaultSecureKubeletEnabled = true
	// DefaultMetricsServerAddonEnabled determines the acs-engine provided default for enabling kubernetes metrics-server addon
	DefaultMetricsServerAddonEnabled = false
<<<<<<< HEAD
	// DefaultContainerMonitoringAddonEnabled determines the acs-engine provided default for enabling kubernetes container monitoring addon
	DefaultContainerMonitoringAddonEnabled = true
=======
	// DefaultNVIDIADevicePluginAddonEnabled determines the acs-engine provided default for enabling NVIDIA Device Plugin
	DefaultNVIDIADevicePluginAddonEnabled = false
	// DefaultContainerMonitoringAddonEnabled determines the acs-engine provided default for enabling kubernetes container monitoring addon
	DefaultContainerMonitoringAddonEnabled = false
>>>>>>> 72fb1419
	// DefaultTillerAddonName is the name of the tiller addon deployment
	DefaultTillerAddonName = "tiller"
	// DefaultACIConnectorAddonName is the name of the tiller addon deployment
	DefaultACIConnectorAddonName = "aci-connector"
	// DefaultClusterAutoscalerAddonName is the name of the cluster autoscaler addon deployment
	DefaultClusterAutoscalerAddonName = "cluster-autoscaler"
	// DefaultDashboardAddonName is the name of the kubernetes-dashboard addon deployment
	DefaultDashboardAddonName = "kubernetes-dashboard"
	// DefaultReschedulerAddonName is the name of the rescheduler addon deployment
	DefaultReschedulerAddonName = "rescheduler"
	// DefaultMetricsServerAddonName is the name of the kubernetes metrics server addon deployment
	DefaultMetricsServerAddonName = "metrics-server"
<<<<<<< HEAD
	// DefaultContainerMonitoringAddonName is the name of the kubernetes container monitoring addon deployment
	DefaultContainerMonitoringAddonName = "container-monitoring"
=======
	// DefaultNVIDIADevicePluginAddonName is the name of the NVIDIA device plugin addon deployment
	DefaultNVIDIADevicePluginAddonName = "nvidia-device-plugin"
	// ContainerMonitoringAddonName is the name of the kubernetes Container Monitoring addon deployment
	ContainerMonitoringAddonName = "container-monitoring"
>>>>>>> 72fb1419
	// DefaultPrivateClusterEnabled determines the acs-engine provided default for enabling kubernetes Private Cluster
	DefaultPrivateClusterEnabled = false
	// NetworkPolicyAzure is the string expression for the deprecated NetworkPolicy usage pattern "azure"
	NetworkPolicyAzure = "azure"
	// NetworkPolicyNone is the string expression for the deprecated NetworkPolicy usage pattern "none"
	NetworkPolicyNone = "none"
	// NetworkPluginKubenet is the string expression for the kubenet NetworkPlugin config
	NetworkPluginKubenet = "kubenet"
)

const (
	// AgentPoolProfileRoleEmpty is the empty role
	AgentPoolProfileRoleEmpty AgentPoolProfileRole = ""
	// AgentPoolProfileRoleInfra is the infra role
	AgentPoolProfileRoleInfra AgentPoolProfileRole = "infra"
)<|MERGE_RESOLUTION|>--- conflicted
+++ resolved
@@ -103,15 +103,10 @@
 	DefaultSecureKubeletEnabled = true
 	// DefaultMetricsServerAddonEnabled determines the acs-engine provided default for enabling kubernetes metrics-server addon
 	DefaultMetricsServerAddonEnabled = false
-<<<<<<< HEAD
-	// DefaultContainerMonitoringAddonEnabled determines the acs-engine provided default for enabling kubernetes container monitoring addon
-	DefaultContainerMonitoringAddonEnabled = true
-=======
 	// DefaultNVIDIADevicePluginAddonEnabled determines the acs-engine provided default for enabling NVIDIA Device Plugin
 	DefaultNVIDIADevicePluginAddonEnabled = false
 	// DefaultContainerMonitoringAddonEnabled determines the acs-engine provided default for enabling kubernetes container monitoring addon
 	DefaultContainerMonitoringAddonEnabled = false
->>>>>>> 72fb1419
 	// DefaultTillerAddonName is the name of the tiller addon deployment
 	DefaultTillerAddonName = "tiller"
 	// DefaultACIConnectorAddonName is the name of the tiller addon deployment
@@ -124,15 +119,10 @@
 	DefaultReschedulerAddonName = "rescheduler"
 	// DefaultMetricsServerAddonName is the name of the kubernetes metrics server addon deployment
 	DefaultMetricsServerAddonName = "metrics-server"
-<<<<<<< HEAD
-	// DefaultContainerMonitoringAddonName is the name of the kubernetes container monitoring addon deployment
-	DefaultContainerMonitoringAddonName = "container-monitoring"
-=======
 	// DefaultNVIDIADevicePluginAddonName is the name of the NVIDIA device plugin addon deployment
 	DefaultNVIDIADevicePluginAddonName = "nvidia-device-plugin"
 	// ContainerMonitoringAddonName is the name of the kubernetes Container Monitoring addon deployment
 	ContainerMonitoringAddonName = "container-monitoring"
->>>>>>> 72fb1419
 	// DefaultPrivateClusterEnabled determines the acs-engine provided default for enabling kubernetes Private Cluster
 	DefaultPrivateClusterEnabled = false
 	// NetworkPolicyAzure is the string expression for the deprecated NetworkPolicy usage pattern "azure"
