--- conflicted
+++ resolved
@@ -63,14 +63,10 @@
 	Kubernetes166 string = "1.6.6"
 	// Kubernetes166 is the string constant for Kubernetes 1.7.0
 	Kubernetes170 string = "1.7.0"
-	// Kubernetes166 is the string constant for Kubernetes 1.7.1
-<<<<<<< HEAD
-	Kubernetes171 OrchestratorVersion = "1.7.1"
-	// Kubernetes166 is the string constant for Kubernetes 1.7.2
-	Kubernetes172 OrchestratorVersion = "1.7.2"
-=======
+	// Kubernetes171 is the string constant for Kubernetes 1.7.1
 	Kubernetes171 string = "1.7.1"
->>>>>>> b3e54fa3
+	// Kubernetes172 is the string constant for Kubernetes 1.7.2
+	Kubernetes172 string = "1.7.2"
 	// KubernetesDefaultVersion is the string constant for current Kubernetes version
 	KubernetesDefaultVersion string = Kubernetes166
 )
