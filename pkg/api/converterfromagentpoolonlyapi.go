--- conflicted
+++ resolved
@@ -1,538 +1,282 @@
-<<<<<<< HEAD
-package api
-
-import (
-	"strconv"
-
-	"github.com/Azure/acs-engine/pkg/api/agentPoolOnlyApi/v20170831"
-	"github.com/Azure/acs-engine/pkg/api/agentPoolOnlyApi/v20180331"
-	"github.com/Azure/acs-engine/pkg/helpers"
-)
-
-///////////////////////////////////////////////////////////
-// The converter exposes functions to convert the top level
-// ContainerService resource
-//
-// All other functions are internal helper functions used
-// for converting.
-///////////////////////////////////////////////////////////
-
-// ConvertContainerServiceToV20170831AgentPoolOnly converts an unversioned ContainerService to a v20170831 ContainerService
-func ConvertContainerServiceToV20170831AgentPoolOnly(api *ContainerService) *v20170831.ManagedCluster {
-	v20170831HCP := &v20170831.ManagedCluster{}
-	v20170831HCP.ID = api.ID
-	v20170831HCP.Location = api.Location
-	v20170831HCP.Name = api.Name
-	if api.Plan != nil {
-		v20170831HCP.Plan = &v20170831.ResourcePurchasePlan{}
-		convertResourcePurchasePlanToV20170831AgentPoolOnly(api.Plan, v20170831HCP.Plan)
-	}
-	v20170831HCP.Tags = map[string]string{}
-	for k, v := range api.Tags {
-		v20170831HCP.Tags[k] = v
-	}
-	v20170831HCP.Type = api.Type
-	v20170831HCP.Properties = &v20170831.Properties{}
-	convertPropertiesToV20170831AgentPoolOnly(api.Properties, v20170831HCP.Properties)
-	return v20170831HCP
-}
-
-// ConvertContainerServiceToV20180331AgentPoolOnly converts an unversioned ContainerService to a v20180331 ContainerService
-func ConvertContainerServiceToV20180331AgentPoolOnly(api *ContainerService) *v20180331.ManagedCluster {
-	v20180331HCP := &v20180331.ManagedCluster{}
-	v20180331HCP.ID = api.ID
-	v20180331HCP.Location = api.Location
-	v20180331HCP.Name = api.Name
-	if api.Plan != nil {
-		v20180331HCP.Plan = &v20180331.ResourcePurchasePlan{}
-		convertResourcePurchasePlanToV20180331AgentPoolOnly(api.Plan, v20180331HCP.Plan)
-	}
-	v20180331HCP.Tags = map[string]string{}
-	for k, v := range api.Tags {
-		v20180331HCP.Tags[k] = v
-	}
-	v20180331HCP.Type = api.Type
-	v20180331HCP.Properties = &v20180331.Properties{}
-	convertPropertiesToV20180331AgentPoolOnly(api.Properties, v20180331HCP.Properties)
-	return v20180331HCP
-}
-
-// convertResourcePurchasePlanToV20170831 converts a v20170831 ResourcePurchasePlan to an unversioned ResourcePurchasePlan
-func convertResourcePurchasePlanToV20170831AgentPoolOnly(api *ResourcePurchasePlan, v20170831 *v20170831.ResourcePurchasePlan) {
-	v20170831.Name = api.Name
-	v20170831.Product = api.Product
-	v20170831.PromotionCode = api.PromotionCode
-	v20170831.Publisher = api.Publisher
-}
-
-func convertPropertiesToV20170831AgentPoolOnly(api *Properties, p *v20170831.Properties) {
-	p.ProvisioningState = v20170831.ProvisioningState(api.ProvisioningState)
-	if api.OrchestratorProfile != nil {
-		if api.OrchestratorProfile.OrchestratorVersion != "" {
-			p.KubernetesVersion = api.OrchestratorProfile.OrchestratorVersion
-		}
-	}
-	if api.HostedMasterProfile != nil {
-		p.DNSPrefix = api.HostedMasterProfile.DNSPrefix
-		p.FQDN = api.HostedMasterProfile.FQDN
-	}
-	p.AgentPoolProfiles = []*v20170831.AgentPoolProfile{}
-	for _, apiProfile := range api.AgentPoolProfiles {
-		v20170831Profile := &v20170831.AgentPoolProfile{}
-		convertAgentPoolProfileToV20170831AgentPoolOnly(apiProfile, v20170831Profile)
-		p.AgentPoolProfiles = append(p.AgentPoolProfiles, v20170831Profile)
-	}
-	if api.LinuxProfile != nil {
-		p.LinuxProfile = &v20170831.LinuxProfile{}
-		convertLinuxProfileToV20170831AgentPoolOnly(api.LinuxProfile, p.LinuxProfile)
-	}
-	if api.WindowsProfile != nil {
-		p.WindowsProfile = &v20170831.WindowsProfile{}
-		convertWindowsProfileToV20170831AgentPoolOnly(api.WindowsProfile, p.WindowsProfile)
-	}
-	if api.ServicePrincipalProfile != nil {
-		p.ServicePrincipalProfile = &v20170831.ServicePrincipalProfile{}
-		convertServicePrincipalProfileToV20170831AgentPoolOnly(api.ServicePrincipalProfile, p.ServicePrincipalProfile)
-	}
-}
-
-func convertLinuxProfileToV20170831AgentPoolOnly(api *LinuxProfile, obj *v20170831.LinuxProfile) {
-	obj.AdminUsername = api.AdminUsername
-	obj.SSH.PublicKeys = []v20170831.PublicKey{}
-	for _, d := range api.SSH.PublicKeys {
-		obj.SSH.PublicKeys = append(obj.SSH.PublicKeys, v20170831.PublicKey{
-			KeyData: d.KeyData,
-		})
-	}
-}
-
-func convertWindowsProfileToV20170831AgentPoolOnly(api *WindowsProfile, v20170831Profile *v20170831.WindowsProfile) {
-	v20170831Profile.AdminUsername = api.AdminUsername
-	v20170831Profile.AdminPassword = api.AdminPassword
-}
-
-func convertAgentPoolProfileToV20170831AgentPoolOnly(api *AgentPoolProfile, p *v20170831.AgentPoolProfile) {
-	p.Name = api.Name
-	p.Count = api.Count
-	p.VMSize = api.VMSize
-	p.OSType = v20170831.OSType(api.OSType)
-	p.SetSubnet(api.Subnet)
-	p.OSDiskSizeGB = api.OSDiskSizeGB
-	p.StorageProfile = api.StorageProfile
-	p.VnetSubnetID = api.VnetSubnetID
-}
-
-func convertServicePrincipalProfileToV20170831AgentPoolOnly(api *ServicePrincipalProfile, v20170831 *v20170831.ServicePrincipalProfile) {
-	v20170831.ClientID = api.ClientID
-	v20170831.Secret = api.Secret
-	// v20170831.KeyvaultSecretRef = api.KeyvaultSecretRef
-}
-
-// convertResourcePurchasePlanToV20180331 converts a v20180331 ResourcePurchasePlan to an unversioned ResourcePurchasePlan
-func convertResourcePurchasePlanToV20180331AgentPoolOnly(api *ResourcePurchasePlan, v20180331 *v20180331.ResourcePurchasePlan) {
-	v20180331.Name = api.Name
-	v20180331.Product = api.Product
-	v20180331.PromotionCode = api.PromotionCode
-	v20180331.Publisher = api.Publisher
-}
-
-func convertKubernetesConfigToEnableRBACV20180331AgentPoolOnly(kc *KubernetesConfig) *bool {
-	if kc == nil {
-		return helpers.PointerToBool(false)
-	}
-	// We use KubernetesConfig.EnableRbac to convert to versioned api model
-	// The assumption here is KubernetesConfig.EnableSecureKubelet is set to be same
-	if kc != nil && kc.EnableRbac != nil && *kc.EnableRbac {
-		return helpers.PointerToBool(true)
-	}
-	return helpers.PointerToBool(false)
-}
-
-func convertPropertiesToV20180331AgentPoolOnly(api *Properties, p *v20180331.Properties) {
-	p.ProvisioningState = v20180331.ProvisioningState(api.ProvisioningState)
-
-	if api.OrchestratorProfile != nil {
-		p.EnableRBAC = convertKubernetesConfigToEnableRBACV20180331AgentPoolOnly(api.OrchestratorProfile.KubernetesConfig)
-		p.KubernetesVersion, p.NetworkProfile = convertOrchestratorProfileToV20180331AgentPoolOnly(api.OrchestratorProfile)
-	}
-	if api.HostedMasterProfile != nil {
-		p.DNSPrefix = api.HostedMasterProfile.DNSPrefix
-		p.FQDN = api.HostedMasterProfile.FQDN
-	}
-	p.AgentPoolProfiles = []*v20180331.AgentPoolProfile{}
-	for _, apiProfile := range api.AgentPoolProfiles {
-		v20180331Profile := &v20180331.AgentPoolProfile{}
-		convertAgentPoolProfileToV20180331AgentPoolOnly(apiProfile, v20180331Profile)
-		p.AgentPoolProfiles = append(p.AgentPoolProfiles, v20180331Profile)
-	}
-	if api.LinuxProfile != nil {
-		p.LinuxProfile = &v20180331.LinuxProfile{}
-		convertLinuxProfileToV20180331AgentPoolOnly(api.LinuxProfile, p.LinuxProfile)
-	}
-	if api.WindowsProfile != nil {
-		p.WindowsProfile = &v20180331.WindowsProfile{}
-		convertWindowsProfileToV20180331AgentPoolOnly(api.WindowsProfile, p.WindowsProfile)
-	}
-	if api.ServicePrincipalProfile != nil {
-		p.ServicePrincipalProfile = &v20180331.ServicePrincipalProfile{}
-		convertServicePrincipalProfileToV20180331AgentPoolOnly(api.ServicePrincipalProfile, p.ServicePrincipalProfile)
-	}
-	if api.AddonProfiles != nil {
-		p.AddonProfiles = make(map[string]v20180331.AddonProfile)
-		convertAddonsProfileToV20180331AgentPoolOnly(api.AddonProfiles, p.AddonProfiles)
-	}
-}
-
-func convertOrchestratorProfileToV20180331AgentPoolOnly(orchestratorProfile *OrchestratorProfile) (kubernetesVersion string, networkProfile *v20180331.NetworkProfile) {
-	if orchestratorProfile.OrchestratorVersion != "" {
-		kubernetesVersion = orchestratorProfile.OrchestratorVersion
-	}
-
-	if orchestratorProfile.KubernetesConfig != nil {
-		k := orchestratorProfile.KubernetesConfig
-		if k.NetworkPolicy != "" || k.ServiceCIDR != "" || k.DNSServiceIP != "" || k.DockerBridgeSubnet != "" {
-			networkProfile = &v20180331.NetworkProfile{}
-			// ACS-E uses "none" in the un-versioned model to represent kubenet.
-			if k.NetworkPolicy == "none" {
-				networkProfile.NetworkPlugin = v20180331.Kubenet
-			} else {
-				networkProfile.NetworkPlugin = v20180331.NetworkPlugin(k.NetworkPolicy)
-			}
-			networkProfile.ServiceCidr = k.ServiceCIDR
-			networkProfile.DNSServiceIP = k.DNSServiceIP
-			networkProfile.DockerBridgeCidr = k.DockerBridgeSubnet
-		}
-	}
-
-	return kubernetesVersion, networkProfile
-}
-
-func convertLinuxProfileToV20180331AgentPoolOnly(api *LinuxProfile, obj *v20180331.LinuxProfile) {
-	obj.AdminUsername = api.AdminUsername
-	obj.SSH.PublicKeys = []v20180331.PublicKey{}
-	for _, d := range api.SSH.PublicKeys {
-		obj.SSH.PublicKeys = append(obj.SSH.PublicKeys, v20180331.PublicKey{
-			KeyData: d.KeyData,
-		})
-	}
-}
-
-func convertWindowsProfileToV20180331AgentPoolOnly(api *WindowsProfile, v20180331Profile *v20180331.WindowsProfile) {
-	v20180331Profile.AdminUsername = api.AdminUsername
-	v20180331Profile.AdminPassword = api.AdminPassword
-}
-
-func convertAgentPoolProfileToV20180331AgentPoolOnly(api *AgentPoolProfile, p *v20180331.AgentPoolProfile) {
-	p.Name = api.Name
-	p.Count = api.Count
-	p.VMSize = api.VMSize
-	p.OSType = v20180331.OSType(api.OSType)
-	p.SetSubnet(api.Subnet)
-	p.OSDiskSizeGB = api.OSDiskSizeGB
-	p.StorageProfile = api.StorageProfile
-	p.VnetSubnetID = api.VnetSubnetID
-	if api.KubernetesConfig != nil && api.KubernetesConfig.KubeletConfig != nil {
-		if maxPods, ok := api.KubernetesConfig.KubeletConfig["--max-pods"]; ok {
-			agentPoolMaxPods, _ := strconv.Atoi(maxPods)
-			p.MaxPods = &agentPoolMaxPods
-		}
-	}
-}
-
-func convertServicePrincipalProfileToV20180331AgentPoolOnly(api *ServicePrincipalProfile, v20180331 *v20180331.ServicePrincipalProfile) {
-	v20180331.ClientID = api.ClientID
-	v20180331.Secret = api.Secret
-	// v20180331.KeyvaultSecretRef = api.KeyvaultSecretRef
-}
-
-func convertAddonsProfileToV20180331AgentPoolOnly(api map[string]AddonProfile, p map[string]v20180331.AddonProfile) {
-	if api == nil {
-		return
-	}
-
-	for k, v := range api {
-		p[k] = v20180331.AddonProfile{
-			Enabled: v.Enabled,
-			Config:  v.Config,
-		}
-	}
-}
-=======
-package api
-
-import (
-	"strconv"
-
-	"github.com/Azure/acs-engine/pkg/api/agentPoolOnlyApi/v20170831"
-	"github.com/Azure/acs-engine/pkg/api/agentPoolOnlyApi/v20180331"
-	"github.com/Azure/acs-engine/pkg/helpers"
-)
-
-///////////////////////////////////////////////////////////
-// The converter exposes functions to convert the top level
-// ContainerService resource
-//
-// All other functions are internal helper functions used
-// for converting.
-///////////////////////////////////////////////////////////
-
-// ConvertContainerServiceToV20170831AgentPoolOnly converts an unversioned ContainerService to a v20170831 ContainerService
-func ConvertContainerServiceToV20170831AgentPoolOnly(api *ContainerService) *v20170831.ManagedCluster {
-	v20170831HCP := &v20170831.ManagedCluster{}
-	v20170831HCP.ID = api.ID
-	v20170831HCP.Location = api.Location
-	v20170831HCP.Name = api.Name
-	if api.Plan != nil {
-		v20170831HCP.Plan = &v20170831.ResourcePurchasePlan{}
-		convertResourcePurchasePlanToV20170831AgentPoolOnly(api.Plan, v20170831HCP.Plan)
-	}
-	v20170831HCP.Tags = map[string]string{}
-	for k, v := range api.Tags {
-		v20170831HCP.Tags[k] = v
-	}
-	v20170831HCP.Type = api.Type
-	v20170831HCP.Properties = &v20170831.Properties{}
-	convertPropertiesToV20170831AgentPoolOnly(api.Properties, v20170831HCP.Properties)
-	return v20170831HCP
-}
-
-// ConvertContainerServiceToV20180331AgentPoolOnly converts an unversioned ContainerService to a v20180331 ContainerService
-func ConvertContainerServiceToV20180331AgentPoolOnly(api *ContainerService) *v20180331.ManagedCluster {
-	v20180331HCP := &v20180331.ManagedCluster{}
-	v20180331HCP.ID = api.ID
-	v20180331HCP.Location = api.Location
-	v20180331HCP.Name = api.Name
-	if api.Plan != nil {
-		v20180331HCP.Plan = &v20180331.ResourcePurchasePlan{}
-		convertResourcePurchasePlanToV20180331AgentPoolOnly(api.Plan, v20180331HCP.Plan)
-	}
-	v20180331HCP.Tags = map[string]string{}
-	for k, v := range api.Tags {
-		v20180331HCP.Tags[k] = v
-	}
-	v20180331HCP.Type = api.Type
-	v20180331HCP.Properties = &v20180331.Properties{}
-	convertPropertiesToV20180331AgentPoolOnly(api.Properties, v20180331HCP.Properties)
-	return v20180331HCP
-}
-
-// convertResourcePurchasePlanToV20170831 converts a v20170831 ResourcePurchasePlan to an unversioned ResourcePurchasePlan
-func convertResourcePurchasePlanToV20170831AgentPoolOnly(api *ResourcePurchasePlan, v20170831 *v20170831.ResourcePurchasePlan) {
-	v20170831.Name = api.Name
-	v20170831.Product = api.Product
-	v20170831.PromotionCode = api.PromotionCode
-	v20170831.Publisher = api.Publisher
-}
-
-func convertPropertiesToV20170831AgentPoolOnly(api *Properties, p *v20170831.Properties) {
-	p.ProvisioningState = v20170831.ProvisioningState(api.ProvisioningState)
-	if api.OrchestratorProfile != nil {
-		if api.OrchestratorProfile.OrchestratorVersion != "" {
-			p.KubernetesVersion = api.OrchestratorProfile.OrchestratorVersion
-		}
-	}
-	if api.HostedMasterProfile != nil {
-		p.DNSPrefix = api.HostedMasterProfile.DNSPrefix
-		p.FQDN = api.HostedMasterProfile.FQDN
-	}
-	p.AgentPoolProfiles = []*v20170831.AgentPoolProfile{}
-	for _, apiProfile := range api.AgentPoolProfiles {
-		v20170831Profile := &v20170831.AgentPoolProfile{}
-		convertAgentPoolProfileToV20170831AgentPoolOnly(apiProfile, v20170831Profile)
-		p.AgentPoolProfiles = append(p.AgentPoolProfiles, v20170831Profile)
-	}
-	if api.LinuxProfile != nil {
-		p.LinuxProfile = &v20170831.LinuxProfile{}
-		convertLinuxProfileToV20170831AgentPoolOnly(api.LinuxProfile, p.LinuxProfile)
-	}
-	if api.WindowsProfile != nil {
-		p.WindowsProfile = &v20170831.WindowsProfile{}
-		convertWindowsProfileToV20170831AgentPoolOnly(api.WindowsProfile, p.WindowsProfile)
-	}
-	if api.ServicePrincipalProfile != nil {
-		p.ServicePrincipalProfile = &v20170831.ServicePrincipalProfile{}
-		convertServicePrincipalProfileToV20170831AgentPoolOnly(api.ServicePrincipalProfile, p.ServicePrincipalProfile)
-	}
-}
-
-func convertLinuxProfileToV20170831AgentPoolOnly(api *LinuxProfile, obj *v20170831.LinuxProfile) {
-	obj.AdminUsername = api.AdminUsername
-	obj.SSH.PublicKeys = []v20170831.PublicKey{}
-	for _, d := range api.SSH.PublicKeys {
-		obj.SSH.PublicKeys = append(obj.SSH.PublicKeys, v20170831.PublicKey{
-			KeyData: d.KeyData,
-		})
-	}
-}
-
-func convertWindowsProfileToV20170831AgentPoolOnly(api *WindowsProfile, v20170831Profile *v20170831.WindowsProfile) {
-	v20170831Profile.AdminUsername = api.AdminUsername
-	v20170831Profile.AdminPassword = api.AdminPassword
-}
-
-func convertAgentPoolProfileToV20170831AgentPoolOnly(api *AgentPoolProfile, p *v20170831.AgentPoolProfile) {
-	p.Name = api.Name
-	p.Count = api.Count
-	p.VMSize = api.VMSize
-	p.OSType = v20170831.OSType(api.OSType)
-	p.SetSubnet(api.Subnet)
-	p.OSDiskSizeGB = api.OSDiskSizeGB
-	p.StorageProfile = api.StorageProfile
-	p.VnetSubnetID = api.VnetSubnetID
-}
-
-func convertServicePrincipalProfileToV20170831AgentPoolOnly(api *ServicePrincipalProfile, v20170831 *v20170831.ServicePrincipalProfile) {
-	v20170831.ClientID = api.ClientID
-	v20170831.Secret = api.Secret
-	// v20170831.KeyvaultSecretRef = api.KeyvaultSecretRef
-}
-
-// convertResourcePurchasePlanToV20180331 converts a v20180331 ResourcePurchasePlan to an unversioned ResourcePurchasePlan
-func convertResourcePurchasePlanToV20180331AgentPoolOnly(api *ResourcePurchasePlan, v20180331 *v20180331.ResourcePurchasePlan) {
-	v20180331.Name = api.Name
-	v20180331.Product = api.Product
-	v20180331.PromotionCode = api.PromotionCode
-	v20180331.Publisher = api.Publisher
-}
-
-func convertKubernetesConfigToEnableRBACV20180331AgentPoolOnly(kc *KubernetesConfig) *bool {
-	if kc == nil {
-		return helpers.PointerToBool(false)
-	}
-	// We use KubernetesConfig.EnableRbac to convert to versioned api model
-	// The assumption here is KubernetesConfig.EnableSecureKubelet is set to be same
-	if kc != nil && kc.EnableRbac != nil && *kc.EnableRbac {
-		return helpers.PointerToBool(true)
-	}
-	return helpers.PointerToBool(false)
-}
-
-func convertPropertiesToV20180331AgentPoolOnly(api *Properties, p *v20180331.Properties) {
-	p.ProvisioningState = v20180331.ProvisioningState(api.ProvisioningState)
-
-	if api.OrchestratorProfile != nil {
-		p.EnableRBAC = convertKubernetesConfigToEnableRBACV20180331AgentPoolOnly(api.OrchestratorProfile.KubernetesConfig)
-		p.KubernetesVersion, p.NetworkProfile = convertOrchestratorProfileToV20180331AgentPoolOnly(api.OrchestratorProfile)
-	}
-	if api.HostedMasterProfile != nil {
-		p.DNSPrefix = api.HostedMasterProfile.DNSPrefix
-		p.FQDN = api.HostedMasterProfile.FQDN
-	}
-	p.AgentPoolProfiles = []*v20180331.AgentPoolProfile{}
-	for _, apiProfile := range api.AgentPoolProfiles {
-		v20180331Profile := &v20180331.AgentPoolProfile{}
-		convertAgentPoolProfileToV20180331AgentPoolOnly(apiProfile, v20180331Profile)
-		p.AgentPoolProfiles = append(p.AgentPoolProfiles, v20180331Profile)
-	}
-	if api.LinuxProfile != nil {
-		p.LinuxProfile = &v20180331.LinuxProfile{}
-		convertLinuxProfileToV20180331AgentPoolOnly(api.LinuxProfile, p.LinuxProfile)
-	}
-	if api.WindowsProfile != nil {
-		p.WindowsProfile = &v20180331.WindowsProfile{}
-		convertWindowsProfileToV20180331AgentPoolOnly(api.WindowsProfile, p.WindowsProfile)
-	}
-	if api.ServicePrincipalProfile != nil {
-		p.ServicePrincipalProfile = &v20180331.ServicePrincipalProfile{}
-		convertServicePrincipalProfileToV20180331AgentPoolOnly(api.ServicePrincipalProfile, p.ServicePrincipalProfile)
-	}
-	if api.AddonProfiles != nil {
-		p.AddonProfiles = make(map[string]v20180331.AddonProfile)
-		convertAddonsProfileToV20180331AgentPoolOnly(api.AddonProfiles, p.AddonProfiles)
-	}
-	if api.AADProfile != nil {
-		p.AADProfile = &v20180331.AADProfile{}
-		convertAADProfileToV20180331AgentPoolOnly(api.AADProfile, p.AADProfile)
-	}
-}
-
-func convertOrchestratorProfileToV20180331AgentPoolOnly(orchestratorProfile *OrchestratorProfile) (kubernetesVersion string, networkProfile *v20180331.NetworkProfile) {
-	if orchestratorProfile.OrchestratorVersion != "" {
-		kubernetesVersion = orchestratorProfile.OrchestratorVersion
-	}
-
-	if orchestratorProfile.KubernetesConfig != nil {
-		k := orchestratorProfile.KubernetesConfig
-		if k.NetworkPlugin != "" {
-			networkProfile = &v20180331.NetworkProfile{}
-			networkProfile.NetworkPlugin = v20180331.NetworkPlugin(k.NetworkPlugin)
-			networkProfile.ServiceCidr = k.ServiceCIDR
-			networkProfile.DNSServiceIP = k.DNSServiceIP
-			networkProfile.DockerBridgeCidr = k.DockerBridgeSubnet
-		} else if k.NetworkPolicy != "" {
-			networkProfile = &v20180331.NetworkProfile{}
-			// ACS-E uses "none" in the old un-versioned model to represent kubenet.
-			if k.NetworkPolicy == "none" {
-				networkProfile.NetworkPlugin = v20180331.Kubenet
-			} else {
-				networkProfile.NetworkPlugin = v20180331.NetworkPlugin(k.NetworkPolicy)
-			}
-			networkProfile.ServiceCidr = k.ServiceCIDR
-			networkProfile.DNSServiceIP = k.DNSServiceIP
-			networkProfile.DockerBridgeCidr = k.DockerBridgeSubnet
-		}
-	}
-
-	return kubernetesVersion, networkProfile
-}
-
-func convertLinuxProfileToV20180331AgentPoolOnly(api *LinuxProfile, obj *v20180331.LinuxProfile) {
-	obj.AdminUsername = api.AdminUsername
-	obj.SSH.PublicKeys = []v20180331.PublicKey{}
-	for _, d := range api.SSH.PublicKeys {
-		obj.SSH.PublicKeys = append(obj.SSH.PublicKeys, v20180331.PublicKey{
-			KeyData: d.KeyData,
-		})
-	}
-}
-
-func convertWindowsProfileToV20180331AgentPoolOnly(api *WindowsProfile, v20180331Profile *v20180331.WindowsProfile) {
-	v20180331Profile.AdminUsername = api.AdminUsername
-	v20180331Profile.AdminPassword = api.AdminPassword
-}
-
-func convertAgentPoolProfileToV20180331AgentPoolOnly(api *AgentPoolProfile, p *v20180331.AgentPoolProfile) {
-	p.Name = api.Name
-	p.Count = api.Count
-	p.VMSize = api.VMSize
-	p.OSType = v20180331.OSType(api.OSType)
-	p.SetSubnet(api.Subnet)
-	p.OSDiskSizeGB = api.OSDiskSizeGB
-	p.StorageProfile = api.StorageProfile
-	p.VnetSubnetID = api.VnetSubnetID
-	if api.KubernetesConfig != nil && api.KubernetesConfig.KubeletConfig != nil {
-		if maxPods, ok := api.KubernetesConfig.KubeletConfig["--max-pods"]; ok {
-			agentPoolMaxPods, _ := strconv.Atoi(maxPods)
-			p.MaxPods = &agentPoolMaxPods
-		}
-	}
-}
-
-func convertServicePrincipalProfileToV20180331AgentPoolOnly(api *ServicePrincipalProfile, v20180331 *v20180331.ServicePrincipalProfile) {
-	v20180331.ClientID = api.ClientID
-	v20180331.Secret = api.Secret
-	// v20180331.KeyvaultSecretRef = api.KeyvaultSecretRef
-}
-
-func convertAddonsProfileToV20180331AgentPoolOnly(api map[string]AddonProfile, p map[string]v20180331.AddonProfile) {
-	if api == nil {
-		return
-	}
-
-	for k, v := range api {
-		p[k] = v20180331.AddonProfile{
-			Enabled: v.Enabled,
-			Config:  v.Config,
-		}
-	}
-}
-
-func convertAADProfileToV20180331AgentPoolOnly(api *AADProfile, v20180331 *v20180331.AADProfile) {
-	v20180331.ClientAppID = api.ClientAppID
-	v20180331.ServerAppID = api.ServerAppID
-	v20180331.TenantID = api.TenantID
-	if api.Authenticator == Webhook {
-		v20180331.ServerAppSecret = api.ServerAppSecret
-	}
-}
->>>>>>> bcda4401
+package api
+
+import (
+	"strconv"
+
+	"github.com/Azure/acs-engine/pkg/api/agentPoolOnlyApi/v20170831"
+	"github.com/Azure/acs-engine/pkg/api/agentPoolOnlyApi/v20180331"
+	"github.com/Azure/acs-engine/pkg/helpers"
+)
+
+///////////////////////////////////////////////////////////
+// The converter exposes functions to convert the top level
+// ContainerService resource
+//
+// All other functions are internal helper functions used
+// for converting.
+///////////////////////////////////////////////////////////
+
+// ConvertContainerServiceToV20170831AgentPoolOnly converts an unversioned ContainerService to a v20170831 ContainerService
+func ConvertContainerServiceToV20170831AgentPoolOnly(api *ContainerService) *v20170831.ManagedCluster {
+	v20170831HCP := &v20170831.ManagedCluster{}
+	v20170831HCP.ID = api.ID
+	v20170831HCP.Location = api.Location
+	v20170831HCP.Name = api.Name
+	if api.Plan != nil {
+		v20170831HCP.Plan = &v20170831.ResourcePurchasePlan{}
+		convertResourcePurchasePlanToV20170831AgentPoolOnly(api.Plan, v20170831HCP.Plan)
+	}
+	v20170831HCP.Tags = map[string]string{}
+	for k, v := range api.Tags {
+		v20170831HCP.Tags[k] = v
+	}
+	v20170831HCP.Type = api.Type
+	v20170831HCP.Properties = &v20170831.Properties{}
+	convertPropertiesToV20170831AgentPoolOnly(api.Properties, v20170831HCP.Properties)
+	return v20170831HCP
+}
+
+// ConvertContainerServiceToV20180331AgentPoolOnly converts an unversioned ContainerService to a v20180331 ContainerService
+func ConvertContainerServiceToV20180331AgentPoolOnly(api *ContainerService) *v20180331.ManagedCluster {
+	v20180331HCP := &v20180331.ManagedCluster{}
+	v20180331HCP.ID = api.ID
+	v20180331HCP.Location = api.Location
+	v20180331HCP.Name = api.Name
+	if api.Plan != nil {
+		v20180331HCP.Plan = &v20180331.ResourcePurchasePlan{}
+		convertResourcePurchasePlanToV20180331AgentPoolOnly(api.Plan, v20180331HCP.Plan)
+	}
+	v20180331HCP.Tags = map[string]string{}
+	for k, v := range api.Tags {
+		v20180331HCP.Tags[k] = v
+	}
+	v20180331HCP.Type = api.Type
+	v20180331HCP.Properties = &v20180331.Properties{}
+	convertPropertiesToV20180331AgentPoolOnly(api.Properties, v20180331HCP.Properties)
+	return v20180331HCP
+}
+
+// convertResourcePurchasePlanToV20170831 converts a v20170831 ResourcePurchasePlan to an unversioned ResourcePurchasePlan
+func convertResourcePurchasePlanToV20170831AgentPoolOnly(api *ResourcePurchasePlan, v20170831 *v20170831.ResourcePurchasePlan) {
+	v20170831.Name = api.Name
+	v20170831.Product = api.Product
+	v20170831.PromotionCode = api.PromotionCode
+	v20170831.Publisher = api.Publisher
+}
+
+func convertPropertiesToV20170831AgentPoolOnly(api *Properties, p *v20170831.Properties) {
+	p.ProvisioningState = v20170831.ProvisioningState(api.ProvisioningState)
+	if api.OrchestratorProfile != nil {
+		if api.OrchestratorProfile.OrchestratorVersion != "" {
+			p.KubernetesVersion = api.OrchestratorProfile.OrchestratorVersion
+		}
+	}
+	if api.HostedMasterProfile != nil {
+		p.DNSPrefix = api.HostedMasterProfile.DNSPrefix
+		p.FQDN = api.HostedMasterProfile.FQDN
+	}
+	p.AgentPoolProfiles = []*v20170831.AgentPoolProfile{}
+	for _, apiProfile := range api.AgentPoolProfiles {
+		v20170831Profile := &v20170831.AgentPoolProfile{}
+		convertAgentPoolProfileToV20170831AgentPoolOnly(apiProfile, v20170831Profile)
+		p.AgentPoolProfiles = append(p.AgentPoolProfiles, v20170831Profile)
+	}
+	if api.LinuxProfile != nil {
+		p.LinuxProfile = &v20170831.LinuxProfile{}
+		convertLinuxProfileToV20170831AgentPoolOnly(api.LinuxProfile, p.LinuxProfile)
+	}
+	if api.WindowsProfile != nil {
+		p.WindowsProfile = &v20170831.WindowsProfile{}
+		convertWindowsProfileToV20170831AgentPoolOnly(api.WindowsProfile, p.WindowsProfile)
+	}
+	if api.ServicePrincipalProfile != nil {
+		p.ServicePrincipalProfile = &v20170831.ServicePrincipalProfile{}
+		convertServicePrincipalProfileToV20170831AgentPoolOnly(api.ServicePrincipalProfile, p.ServicePrincipalProfile)
+	}
+}
+
+func convertLinuxProfileToV20170831AgentPoolOnly(api *LinuxProfile, obj *v20170831.LinuxProfile) {
+	obj.AdminUsername = api.AdminUsername
+	obj.SSH.PublicKeys = []v20170831.PublicKey{}
+	for _, d := range api.SSH.PublicKeys {
+		obj.SSH.PublicKeys = append(obj.SSH.PublicKeys, v20170831.PublicKey{
+			KeyData: d.KeyData,
+		})
+	}
+}
+
+func convertWindowsProfileToV20170831AgentPoolOnly(api *WindowsProfile, v20170831Profile *v20170831.WindowsProfile) {
+	v20170831Profile.AdminUsername = api.AdminUsername
+	v20170831Profile.AdminPassword = api.AdminPassword
+}
+
+func convertAgentPoolProfileToV20170831AgentPoolOnly(api *AgentPoolProfile, p *v20170831.AgentPoolProfile) {
+	p.Name = api.Name
+	p.Count = api.Count
+	p.VMSize = api.VMSize
+	p.OSType = v20170831.OSType(api.OSType)
+	p.SetSubnet(api.Subnet)
+	p.OSDiskSizeGB = api.OSDiskSizeGB
+	p.StorageProfile = api.StorageProfile
+	p.VnetSubnetID = api.VnetSubnetID
+}
+
+func convertServicePrincipalProfileToV20170831AgentPoolOnly(api *ServicePrincipalProfile, v20170831 *v20170831.ServicePrincipalProfile) {
+	v20170831.ClientID = api.ClientID
+	v20170831.Secret = api.Secret
+	// v20170831.KeyvaultSecretRef = api.KeyvaultSecretRef
+}
+
+// convertResourcePurchasePlanToV20180331 converts a v20180331 ResourcePurchasePlan to an unversioned ResourcePurchasePlan
+func convertResourcePurchasePlanToV20180331AgentPoolOnly(api *ResourcePurchasePlan, v20180331 *v20180331.ResourcePurchasePlan) {
+	v20180331.Name = api.Name
+	v20180331.Product = api.Product
+	v20180331.PromotionCode = api.PromotionCode
+	v20180331.Publisher = api.Publisher
+}
+
+func convertKubernetesConfigToEnableRBACV20180331AgentPoolOnly(kc *KubernetesConfig) *bool {
+	if kc == nil {
+		return helpers.PointerToBool(false)
+	}
+	// We use KubernetesConfig.EnableRbac to convert to versioned api model
+	// The assumption here is KubernetesConfig.EnableSecureKubelet is set to be same
+	if kc != nil && kc.EnableRbac != nil && *kc.EnableRbac {
+		return helpers.PointerToBool(true)
+	}
+	return helpers.PointerToBool(false)
+}
+
+func convertPropertiesToV20180331AgentPoolOnly(api *Properties, p *v20180331.Properties) {
+	p.ProvisioningState = v20180331.ProvisioningState(api.ProvisioningState)
+
+	if api.OrchestratorProfile != nil {
+		p.EnableRBAC = convertKubernetesConfigToEnableRBACV20180331AgentPoolOnly(api.OrchestratorProfile.KubernetesConfig)
+		p.KubernetesVersion, p.NetworkProfile = convertOrchestratorProfileToV20180331AgentPoolOnly(api.OrchestratorProfile)
+	}
+	if api.HostedMasterProfile != nil {
+		p.DNSPrefix = api.HostedMasterProfile.DNSPrefix
+		p.FQDN = api.HostedMasterProfile.FQDN
+	}
+	p.AgentPoolProfiles = []*v20180331.AgentPoolProfile{}
+	for _, apiProfile := range api.AgentPoolProfiles {
+		v20180331Profile := &v20180331.AgentPoolProfile{}
+		convertAgentPoolProfileToV20180331AgentPoolOnly(apiProfile, v20180331Profile)
+		p.AgentPoolProfiles = append(p.AgentPoolProfiles, v20180331Profile)
+	}
+	if api.LinuxProfile != nil {
+		p.LinuxProfile = &v20180331.LinuxProfile{}
+		convertLinuxProfileToV20180331AgentPoolOnly(api.LinuxProfile, p.LinuxProfile)
+	}
+	if api.WindowsProfile != nil {
+		p.WindowsProfile = &v20180331.WindowsProfile{}
+		convertWindowsProfileToV20180331AgentPoolOnly(api.WindowsProfile, p.WindowsProfile)
+	}
+	if api.ServicePrincipalProfile != nil {
+		p.ServicePrincipalProfile = &v20180331.ServicePrincipalProfile{}
+		convertServicePrincipalProfileToV20180331AgentPoolOnly(api.ServicePrincipalProfile, p.ServicePrincipalProfile)
+	}
+	if api.AddonProfiles != nil {
+		p.AddonProfiles = make(map[string]v20180331.AddonProfile)
+		convertAddonsProfileToV20180331AgentPoolOnly(api.AddonProfiles, p.AddonProfiles)
+	}
+	if api.AADProfile != nil {
+		p.AADProfile = &v20180331.AADProfile{}
+		convertAADProfileToV20180331AgentPoolOnly(api.AADProfile, p.AADProfile)
+	}
+}
+
+func convertOrchestratorProfileToV20180331AgentPoolOnly(orchestratorProfile *OrchestratorProfile) (kubernetesVersion string, networkProfile *v20180331.NetworkProfile) {
+	if orchestratorProfile.OrchestratorVersion != "" {
+		kubernetesVersion = orchestratorProfile.OrchestratorVersion
+	}
+
+	if orchestratorProfile.KubernetesConfig != nil {
+		k := orchestratorProfile.KubernetesConfig
+		if k.NetworkPlugin != "" {
+			networkProfile = &v20180331.NetworkProfile{}
+			// ACS-E uses "none" in the un-versioned model to represent kubenet.
+			if k.NetworkPolicy == "none" {
+				networkProfile.NetworkPlugin = v20180331.Kubenet
+			} else {
+				networkProfile.NetworkPlugin = v20180331.NetworkPlugin(k.NetworkPolicy)
+			}
+			networkProfile.ServiceCidr = k.ServiceCIDR
+			networkProfile.DNSServiceIP = k.DNSServiceIP
+			networkProfile.DockerBridgeCidr = k.DockerBridgeSubnet
+		} else if k.NetworkPolicy != "" {
+			networkProfile = &v20180331.NetworkProfile{}
+			// ACS-E uses "none" in the old un-versioned model to represent kubenet.
+			if k.NetworkPolicy == "none" {
+				networkProfile.NetworkPlugin = v20180331.Kubenet
+			} else {
+				networkProfile.NetworkPlugin = v20180331.NetworkPlugin(k.NetworkPolicy)
+			}
+			networkProfile.ServiceCidr = k.ServiceCIDR
+			networkProfile.DNSServiceIP = k.DNSServiceIP
+			networkProfile.DockerBridgeCidr = k.DockerBridgeSubnet
+		}
+	}
+
+	return kubernetesVersion, networkProfile
+}
+
+func convertLinuxProfileToV20180331AgentPoolOnly(api *LinuxProfile, obj *v20180331.LinuxProfile) {
+	obj.AdminUsername = api.AdminUsername
+	obj.SSH.PublicKeys = []v20180331.PublicKey{}
+	for _, d := range api.SSH.PublicKeys {
+		obj.SSH.PublicKeys = append(obj.SSH.PublicKeys, v20180331.PublicKey{
+			KeyData: d.KeyData,
+		})
+	}
+}
+
+func convertWindowsProfileToV20180331AgentPoolOnly(api *WindowsProfile, v20180331Profile *v20180331.WindowsProfile) {
+	v20180331Profile.AdminUsername = api.AdminUsername
+	v20180331Profile.AdminPassword = api.AdminPassword
+}
+
+func convertAgentPoolProfileToV20180331AgentPoolOnly(api *AgentPoolProfile, p *v20180331.AgentPoolProfile) {
+	p.Name = api.Name
+	p.Count = api.Count
+	p.VMSize = api.VMSize
+	p.OSType = v20180331.OSType(api.OSType)
+	p.SetSubnet(api.Subnet)
+	p.OSDiskSizeGB = api.OSDiskSizeGB
+	p.StorageProfile = api.StorageProfile
+	p.VnetSubnetID = api.VnetSubnetID
+	if api.KubernetesConfig != nil && api.KubernetesConfig.KubeletConfig != nil {
+		if maxPods, ok := api.KubernetesConfig.KubeletConfig["--max-pods"]; ok {
+			agentPoolMaxPods, _ := strconv.Atoi(maxPods)
+			p.MaxPods = &agentPoolMaxPods
+		}
+	}
+}
+
+func convertServicePrincipalProfileToV20180331AgentPoolOnly(api *ServicePrincipalProfile, v20180331 *v20180331.ServicePrincipalProfile) {
+	v20180331.ClientID = api.ClientID
+	v20180331.Secret = api.Secret
+	// v20180331.KeyvaultSecretRef = api.KeyvaultSecretRef
+}
+
+func convertAddonsProfileToV20180331AgentPoolOnly(api map[string]AddonProfile, p map[string]v20180331.AddonProfile) {
+	if api == nil {
+		return
+	}
+
+	for k, v := range api {
+		p[k] = v20180331.AddonProfile{
+			Enabled: v.Enabled,
+			Config:  v.Config,
+		}
+	}
+}
+
+func convertAADProfileToV20180331AgentPoolOnly(api *AADProfile, v20180331 *v20180331.AADProfile) {
+	v20180331.ClientAppID = api.ClientAppID
+	v20180331.ServerAppID = api.ServerAppID
+	v20180331.TenantID = api.TenantID
+	if api.Authenticator == Webhook {
+		v20180331.ServerAppSecret = api.ServerAppSecret
+	}
+}