--- conflicted
+++ resolved
@@ -35,11 +35,7 @@
 
 func Test_KubernetesConfig_Validate(t *testing.T) {
 	// Tests that should pass across all versions
-<<<<<<< HEAD
-	for _, k8sVersion := range []OrchestratorVersion{Kubernetes153, Kubernetes157, Kubernetes160, Kubernetes162, Kubernetes166, Kubernetes170, Kubernetes171, Kubernetes172} {
-=======
-	for _, k8sVersion := range []string{Kubernetes153, Kubernetes157, Kubernetes160, Kubernetes162, Kubernetes166, Kubernetes170, Kubernetes171} {
->>>>>>> b3e54fa3
+	for _, k8sVersion := range []string{Kubernetes153, Kubernetes157, Kubernetes160, Kubernetes162, Kubernetes166, Kubernetes170, Kubernetes171, Kubernetes172} {
 		c := KubernetesConfig{}
 		if err := c.Validate(k8sVersion); err != nil {
 			t.Errorf("should not error on empty KubernetesConfig: %v, version %s", err, k8sVersion)
@@ -128,11 +124,7 @@
 	}
 
 	// Tests that apply to 1.6.6 and later versions
-<<<<<<< HEAD
-	for _, k8sVersion := range []OrchestratorVersion{Kubernetes166, Kubernetes170, Kubernetes171, Kubernetes172} {
-=======
-	for _, k8sVersion := range []string{Kubernetes166, Kubernetes170, Kubernetes171} {
->>>>>>> b3e54fa3
+	for _, k8sVersion := range []string{Kubernetes166, Kubernetes170, Kubernetes171, Kubernetes172} {
 		c := KubernetesConfig{
 			CloudProviderBackoff:   true,
 			CloudProviderRateLimit: true,
