package vlabs

import (
	"errors"
	"fmt"
	"net"
	"net/url"
	"regexp"
	"time"
)

var keyvaultSecretPathRegex *regexp.Regexp

func init() {
	keyvaultSecretPathRegex = regexp.MustCompile(`^(/subscriptions/\S+/resourceGroups/\S+/providers/Microsoft.KeyVault/vaults/\S+)/secrets/([^/\s]+)(/(\S+))?$`)
}

// Validate implements APIObject
func (o *OrchestratorProfile) Validate() error {
	switch o.OrchestratorType {
	case DCOS:
		switch o.OrchestratorVersion {
		case DCOS173:
		case DCOS184:
		case DCOS187:
		case DCOS188:
		case DCOS190:
		case "":
		default:
			return fmt.Errorf("OrchestratorProfile has unknown orchestrator version: %s", o.OrchestratorVersion)
		}

	case Swarm:
	case SwarmMode:

	case Kubernetes:
		switch o.OrchestratorVersion {
		case Kubernetes166:
		case Kubernetes162:
		case Kubernetes160:
		case Kubernetes157:
		case Kubernetes153:
		case "":
		default:
			return fmt.Errorf("OrchestratorProfile has unknown orchestrator version: %s", o.OrchestratorVersion)
		}

		if o.KubernetesConfig != nil {
			err := o.KubernetesConfig.Validate(o.OrchestratorVersion)
			if err != nil {
				return err
			}
		}

	default:
		return fmt.Errorf("OrchestratorProfile has unknown orchestrator: %s", o.OrchestratorType)
	}

	if o.OrchestratorType != Kubernetes && o.KubernetesConfig != nil && (*o.KubernetesConfig != KubernetesConfig{}) {
		return fmt.Errorf("KubernetesConfig can be specified only when OrchestratorType is Kubernetes")
	}

	return nil
}

// Validate implements APIObject
func (m *MasterProfile) Validate() error {
	if m.Count != 1 && m.Count != 3 && m.Count != 5 {
		return fmt.Errorf("MasterProfile count needs to be 1, 3, or 5")
	}
	if e := validateName(m.DNSPrefix, "MasterProfile.DNSPrefix"); e != nil {
		return e
	}
	if e := validateDNSName(m.DNSPrefix); e != nil {
		return e
	}
	if e := validateName(m.VMSize, "MasterProfile.VMSize"); e != nil {
		return e
	}
	if m.OSDiskSizeGB != 0 && (m.OSDiskSizeGB < MinDiskSizeGB || m.OSDiskSizeGB > MaxDiskSizeGB) {
		return fmt.Errorf("Invalid master os disk size of %d specified.  The range of valid values are [%d, %d]", m.OSDiskSizeGB, MinDiskSizeGB, MaxDiskSizeGB)
	}
	if m.IPAddressCount != 0 && (m.IPAddressCount < MinIPAddressCount || m.IPAddressCount > MaxIPAddressCount) {
		return fmt.Errorf("MasterProfile.IPAddressCount needs to be in the range [%d,%d]", MinIPAddressCount, MaxIPAddressCount)
	}
	if e := validateStorageProfile(m.StorageProfile); e != nil {
		return e
	}
	return nil
}

// Validate implements APIObject
func (a *AgentPoolProfile) Validate(orchestratorType OrchestratorType) error {
	if e := validateName(a.Name, "AgentPoolProfile.Name"); e != nil {
		return e
	}
	if e := validatePoolName(a.Name); e != nil {
		return e
	}
	if a.Count < MinAgentCount || a.Count > MaxAgentCount {
		return fmt.Errorf("AgentPoolProfile count needs to be in the range [%d,%d]", MinAgentCount, MaxAgentCount)
	}
	if e := validateName(a.VMSize, "AgentPoolProfile.VMSize"); e != nil {
		return e
	}
	if a.OSDiskSizeGB != 0 && (a.OSDiskSizeGB < MinDiskSizeGB || a.OSDiskSizeGB > MaxDiskSizeGB) {
		return fmt.Errorf("Invalid os disk size of %d specified.  The range of valid values are [%d, %d]", a.OSDiskSizeGB, MinDiskSizeGB, MaxDiskSizeGB)
	}
	if a.DNSPrefix != "" {
		if e := validateDNSName(a.DNSPrefix); e != nil {
			return e
		}
		if len(a.Ports) > 0 {
			if e := validateUniquePorts(a.Ports, a.Name); e != nil {
				return e
			}
			for _, port := range a.Ports {
				if port < MinPort || port > MaxPort {
					return fmt.Errorf("AgentPoolProfile Ports must be in the range[%d, %d]", MinPort, MaxPort)
				}
			}
		} else {
			a.Ports = []int{80, 443, 8080}
		}
	} else {
		if len(a.Ports) > 0 {
			return fmt.Errorf("AgentPoolProfile.Ports must be empty when AgentPoolProfile.DNSPrefix is empty")
		}
	}

	// for Kubernetes, we don't support AgentPoolProfile.DNSPrefix
	if orchestratorType == Kubernetes {
		if e := validateNameEmpty(a.DNSPrefix, "AgentPoolProfile.DNSPrefix"); e != nil {
			return e
		}
	}

	if len(a.DiskSizesGB) > 0 {
		if len(a.StorageProfile) == 0 {
			return fmt.Errorf("property 'StorageProfile' must be set to either '%s' or '%s' when attaching disks", StorageAccount, ManagedDisks)
		}
		if len(a.AvailabilityProfile) == 0 {
			return fmt.Errorf("property 'AvailabilityProfile' must be set to either '%s' or '%s' when attaching disks", VirtualMachineScaleSets, AvailabilitySet)
		}
		if a.StorageProfile == StorageAccount && (a.AvailabilityProfile == VirtualMachineScaleSets) {
			return fmt.Errorf("VirtualMachineScaleSets does not support storage account attached disks.  Instead specify 'StorageAccount': '%s' or specify AvailabilityProfile '%s'", ManagedDisks, AvailabilitySet)
		}
	}
	for _, s := range a.DiskSizesGB {
		if s < MinDiskSizeGB || s > MaxDiskSizeGB {
			return fmt.Errorf("Invalid disk size %d specified for cluster cluster named '%s'.  The range of valid values are [%d, %d]", s, a.Name, MinDiskSizeGB, MaxDiskSizeGB)
		}
	}
	if len(a.DiskSizesGB) > MaxDisks {
		return fmt.Errorf("A maximum of %d disks may be specified.  %d disks were specified for cluster named '%s'", MaxDisks, len(a.DiskSizesGB), a.Name)
	}
	if len(a.Ports) == 0 && len(a.DNSPrefix) > 0 {
		return fmt.Errorf("AgentPoolProfile.Ports must be non empty when AgentPoolProfile.DNSPrefix is specified")
	}
	if a.IPAddressCount != 0 && (a.IPAddressCount < MinIPAddressCount || a.IPAddressCount > MaxIPAddressCount) {
		return fmt.Errorf("AgentPoolProfile.IPAddressCount needs to be in the range [%d,%d]", MinIPAddressCount, MaxIPAddressCount)
	}
	if e := validateStorageProfile(a.StorageProfile); e != nil {
		return e
	}
	return nil
}

func validateKeyVaultSecrets(secrets []KeyVaultSecrets, requireCertificateStore bool) error {
	for _, s := range secrets {
		if len(s.VaultCertificates) == 0 {
			return fmt.Errorf("Invalid KeyVaultSecrets must have no empty VaultCertificates")
		}
		if s.SourceVault == nil {
			return fmt.Errorf("missing SourceVault in KeyVaultSecrets")
		}
		if s.SourceVault.ID == "" {
			return fmt.Errorf("KeyVaultSecrets must have a SourceVault.ID")
		}
		for _, c := range s.VaultCertificates {
			if _, e := url.Parse(c.CertificateURL); e != nil {
				return fmt.Errorf("Certificate url was invalid. received error %s", e)
			}
			if e := validateName(c.CertificateStore, "KeyVaultCertificate.CertificateStore"); requireCertificateStore && e != nil {
				return fmt.Errorf("%s for certificates in a WindowsProfile", e)
			}
		}
	}
	return nil
}

// Validate implements APIObject
func (l *LinuxProfile) Validate() error {
	if e := validateName(l.AdminUsername, "LinuxProfile.AdminUsername"); e != nil {
		return e
	}
	if len(l.SSH.PublicKeys) != 1 {
		return errors.New("LinuxProfile.PublicKeys requires only 1 SSH Key")
	}
	if e := validateName(l.SSH.PublicKeys[0].KeyData, "LinuxProfile.PublicKeys.KeyData"); e != nil {
		return e
	}
	if e := validateKeyVaultSecrets(l.Secrets, false); e != nil {
		return e
	}
	return nil
}

// Validate implements APIObject
func (a *Properties) Validate() error {
	if a.OrchestratorProfile == nil {
		return fmt.Errorf("missing OrchestratorProfile")
	}
	if a.MasterProfile == nil {
		return fmt.Errorf("missing MasterProfile")
	}
	if a.LinuxProfile == nil {
		return fmt.Errorf("missing LinuxProfile")
	}
	if e := a.OrchestratorProfile.Validate(); e != nil {
		return e
	}
	if e := a.validateNetworkPolicy(); e != nil {
		return e
	}
	if e := a.MasterProfile.Validate(); e != nil {
		return e
	}
	if e := validateUniqueProfileNames(a.AgentPoolProfiles); e != nil {
		return e
	}

	if a.OrchestratorProfile.OrchestratorType == Kubernetes {
<<<<<<< HEAD
		if (len(a.ServicePrincipalProfile.Secret) == 0 && len(a.ServicePrincipalProfile.KeyvaultSecretRef) == 0) ||
			(len(a.ServicePrincipalProfile.Secret) != 0 && len(a.ServicePrincipalProfile.KeyvaultSecretRef) != 0) {
			return fmt.Errorf("either the service principal client secret or keyvault secret reference must be specified with Orchestrator %s", a.OrchestratorProfile.OrchestratorType)
		}

		if len(a.ServicePrincipalProfile.KeyvaultSecretRef) != 0 {
			parts := keyvaultSecretPathRegex.FindStringSubmatch(a.ServicePrincipalProfile.KeyvaultSecretRef)
			if len(parts) != 5 {
				return fmt.Errorf("service principal client keyvault secret reference is of incorrect format")
			}
=======
		useManagedIdentity := (a.OrchestratorProfile.KubernetesConfig != nil &&
			a.OrchestratorProfile.KubernetesConfig.UseManagedIdentity)

		if !useManagedIdentity && (len(a.ServicePrincipalProfile.ClientID) == 0 || len(a.ServicePrincipalProfile.Secret) == 0) {
			return fmt.Errorf("the service principal clientId and clientSecret must be specified with Orchestrator %s", a.OrchestratorProfile.OrchestratorType)
>>>>>>> 12c7a22d
		}
	}

	for _, agentPoolProfile := range a.AgentPoolProfiles {
		if e := agentPoolProfile.Validate(a.OrchestratorProfile.OrchestratorType); e != nil {
			return e
		}
		switch agentPoolProfile.AvailabilityProfile {
		case AvailabilitySet:
		case VirtualMachineScaleSets:
		case "":
		default:
			{
				return fmt.Errorf("unknown availability profile type '%s' for agent pool '%s'.  Specify either %s, or %s", agentPoolProfile.AvailabilityProfile, agentPoolProfile.Name, AvailabilitySet, VirtualMachineScaleSets)
			}
		}
		switch agentPoolProfile.StorageProfile {
		case StorageAccount:
		case ManagedDisks:
		case "":
		default:
			{
				return fmt.Errorf("unknown storage type '%s' for agent pool '%s'.  Specify either %s, or %s", agentPoolProfile.StorageProfile, agentPoolProfile.Name, StorageAccount, ManagedDisks)
			}
		}
		/* this switch statement is left to protect newly added orchestrators until they support Managed Disks*/

		if agentPoolProfile.StorageProfile == ManagedDisks {
			switch a.OrchestratorProfile.OrchestratorType {
			case DCOS:
			case Swarm:
			case Kubernetes:
			case SwarmMode:
			default:
				return fmt.Errorf("HA volumes are currently unsupported for Orchestrator %s", a.OrchestratorProfile.OrchestratorType)
			}
		}

		if len(agentPoolProfile.CustomNodeLabels) > 0 {
			switch a.OrchestratorProfile.OrchestratorType {
			case DCOS:
			case Kubernetes:
			default:
				return fmt.Errorf("Agent Type attributes are only supported for DCOS and Kubernetes")
			}
		}
		if a.OrchestratorProfile.OrchestratorType == Kubernetes && (agentPoolProfile.AvailabilityProfile == VirtualMachineScaleSets || len(agentPoolProfile.AvailabilityProfile) == 0) {
			return fmt.Errorf("VirtualMachineScaleSets are not supported with Kubernetes since Kubernetes requires the ability to attach/detach disks.  To fix specify \"AvailabilityProfile\":\"%s\"", AvailabilitySet)
		}
		if a.OrchestratorProfile.OrchestratorType == Kubernetes && len(agentPoolProfile.DNSPrefix) > 0 {
			return errors.New("DNSPrefix not support for agent pools in Kubernetes - Kubernetes marks its own clusters public")
		}
		if agentPoolProfile.OSType == Windows {
			if a.WindowsProfile == nil {
				return fmt.Errorf("missing WindowsProfile")
			}
			switch a.OrchestratorProfile.OrchestratorType {
			case Swarm:
			case SwarmMode:
			case Kubernetes:
			default:
				return fmt.Errorf("Orchestrator %s does not support Windows", a.OrchestratorProfile.OrchestratorType)
			}

			if a.WindowsProfile == nil {
				return fmt.Errorf("WindowsProfile must not be empty since agent pool '%s' specifies windows", agentPoolProfile.Name)
			}

			if len(a.WindowsProfile.AdminUsername) == 0 {
				return fmt.Errorf("WindowsProfile.AdminUsername must not be empty since agent pool '%s' specifies windows", agentPoolProfile.Name)
			}
			if len(a.WindowsProfile.AdminPassword) == 0 {
				return fmt.Errorf("WindowsProfile.AdminPassword must not be empty since agent pool '%s' specifies windows", agentPoolProfile.Name)
			}
			if e := validateKeyVaultSecrets(a.WindowsProfile.Secrets, true); e != nil {
				return e
			}
		}
	}
	if e := a.LinuxProfile.Validate(); e != nil {
		return e
	}
	if e := validateVNET(a); e != nil {
		return e
	}
	return nil
}

// Validate validates the KubernetesConfig.
func (a *KubernetesConfig) Validate(k8sVersion OrchestratorVersion) error {
	// number of minimum retries allowed for kubelet to post node status
	const minKubeletRetries = 4
	// k8s versions that have cloudprovider backoff enabled
	var backoffEnabledVersions = map[OrchestratorVersion]bool{
		Kubernetes166: true,
	}
	// k8s versions that have cloudprovider rate limiting enabled (currently identical with backoff enabled versions)
	ratelimitEnabledVersions := backoffEnabledVersions

	if a.ClusterSubnet != "" {
		_, _, err := net.ParseCIDR(a.ClusterSubnet)
		if err != nil {
			return fmt.Errorf("OrchestratorProfile.KubernetesConfig.ClusterSubnet '%s' is an invalid subnet", a.ClusterSubnet)
		}
	}

	if a.DockerBridgeSubnet != "" {
		_, _, err := net.ParseCIDR(a.DockerBridgeSubnet)
		if err != nil {
			return fmt.Errorf("OrchestratorProfile.KubernetesConfig.DockerBridgeSubnet '%s' is an invalid subnet", a.DockerBridgeSubnet)
		}
	}

	if a.NodeStatusUpdateFrequency != "" {
		_, err := time.ParseDuration(a.NodeStatusUpdateFrequency)
		if err != nil {
			return fmt.Errorf("OrchestratorProfile.KubernetesConfig.NodeStatusUpdateFrequency '%s' is not a valid duration", a.NodeStatusUpdateFrequency)
		}
		if a.CtrlMgrNodeMonitorGracePeriod == "" {
			return fmt.Errorf("OrchestratorProfile.KubernetesConfig.NodeStatusUpdateFrequency was set to '%s' but OrchestratorProfile.KubernetesConfig.CtrlMgrNodeMonitorGracePeriod was not set", a.NodeStatusUpdateFrequency)
		}
	}

	if a.CtrlMgrNodeMonitorGracePeriod != "" {
		_, err := time.ParseDuration(a.CtrlMgrNodeMonitorGracePeriod)
		if err != nil {
			return fmt.Errorf("OrchestratorProfile.KubernetesConfig.CtrlMgrNodeMonitorGracePeriod '%s' is not a valid duration", a.CtrlMgrNodeMonitorGracePeriod)
		}
		if a.NodeStatusUpdateFrequency == "" {
			return fmt.Errorf("OrchestratorProfile.KubernetesConfig.CtrlMgrNodeMonitorGracePeriod was set to '%s' but OrchestratorProfile.KubernetesConfig.NodeStatusUpdateFrequency was not set", a.NodeStatusUpdateFrequency)
		}
	}

	if a.NodeStatusUpdateFrequency != "" && a.CtrlMgrNodeMonitorGracePeriod != "" {
		nodeStatusUpdateFrequency, _ := time.ParseDuration(a.NodeStatusUpdateFrequency)
		ctrlMgrNodeMonitorGracePeriod, _ := time.ParseDuration(a.CtrlMgrNodeMonitorGracePeriod)
		kubeletRetries := ctrlMgrNodeMonitorGracePeriod.Seconds() / nodeStatusUpdateFrequency.Seconds()
		if kubeletRetries < minKubeletRetries {
			return fmt.Errorf("acs-engine requires that ctrlMgrNodeMonitorGracePeriod(%f)s be larger than nodeStatusUpdateFrequency(%f)s by at least a factor of %d; ", ctrlMgrNodeMonitorGracePeriod.Seconds(), nodeStatusUpdateFrequency.Seconds(), minKubeletRetries)
		}
	}

	if a.CtrlMgrPodEvictionTimeout != "" {
		_, err := time.ParseDuration(a.CtrlMgrPodEvictionTimeout)
		if err != nil {
			return fmt.Errorf("OrchestratorProfile.KubernetesConfig.CtrlMgrPodEvictionTimeout '%s' is not a valid duration", a.CtrlMgrPodEvictionTimeout)
		}
	}

	if a.CtrlMgrRouteReconciliationPeriod != "" {
		_, err := time.ParseDuration(a.CtrlMgrRouteReconciliationPeriod)
		if err != nil {
			return fmt.Errorf("OrchestratorProfile.KubernetesConfig.CtrlMgrRouteReconciliationPeriod '%s' is not a valid duration", a.CtrlMgrRouteReconciliationPeriod)
		}
	}

	if a.CloudProviderBackoff {
		if !backoffEnabledVersions[k8sVersion] {
			return fmt.Errorf("cloudprovider backoff functionality not available in kubernetes version %s", k8sVersion)
		}
	}

	if a.CloudProviderRateLimit {
		if !ratelimitEnabledVersions[k8sVersion] {
			return fmt.Errorf("cloudprovider rate limiting functionality not available in kubernetes version %s", k8sVersion)
		}
	}

	return nil
}

func (a *Properties) validateNetworkPolicy() error {
	var networkPolicy string

	switch a.OrchestratorProfile.OrchestratorType {
	case Kubernetes:
		if a.OrchestratorProfile.KubernetesConfig != nil {
			networkPolicy = a.OrchestratorProfile.KubernetesConfig.NetworkPolicy
		}
	default:
		return nil
	}

	// Check NetworkPolicy has a valid value.
	valid := false
	for _, policy := range NetworkPolicyValues {
		if networkPolicy == policy {
			valid = true
			break
		}
	}
	if !valid {
		return fmt.Errorf("unknown networkPolicy '%s' specified", networkPolicy)
	}

	// Temporary safety check, to be removed when Windows support is added.
	if (networkPolicy == "calico" || networkPolicy == "azure") && a.HasWindows() {
		return fmt.Errorf("networkPolicy '%s' is not supporting windows agents", networkPolicy)
	}

	return nil
}

func validateNameEmpty(name string, label string) error {
	if name != "" {
		return fmt.Errorf("%s must be an empty value", label)
	}
	return nil
}

func validateName(name string, label string) error {
	if name == "" {
		return fmt.Errorf("%s must be a non-empty value", label)
	}
	return nil
}

func validatePoolName(poolName string) error {
	// we will cap at length of 12 and all lowercase letters since this makes up the VMName
	poolNameRegex := `^([a-z][a-z0-9]{0,11})$`
	re, err := regexp.Compile(poolNameRegex)
	if err != nil {
		return err
	}
	submatches := re.FindStringSubmatch(poolName)
	if len(submatches) != 2 {
		return fmt.Errorf("pool name '%s' is invalid. A pool name must start with a lowercase letter, have max length of 12, and only have characters a-z0-9", poolName)
	}
	return nil
}

func validateDNSName(dnsName string) error {
	dnsNameRegex := `^([A-Za-z][A-Za-z0-9-]{1,43}[A-Za-z0-9])$`
	re, err := regexp.Compile(dnsNameRegex)
	if err != nil {
		return err
	}
	if !re.MatchString(dnsName) {
		return fmt.Errorf("DNS name '%s' is invalid. The DNS name must contain between 3 and 45 characters.  The name can contain only letters, numbers, and hyphens.  The name must start with a letter and must end with a letter or a number (length was %d)", dnsName, len(dnsName))
	}
	return nil
}

func validateUniqueProfileNames(profiles []*AgentPoolProfile) error {
	profileNames := make(map[string]bool)
	for _, profile := range profiles {
		if _, ok := profileNames[profile.Name]; ok {
			return fmt.Errorf("profile name '%s' already exists, profile names must be unique across pools", profile.Name)
		}
		profileNames[profile.Name] = true
	}
	return nil
}

func validateStorageProfile(storageProfile string) error {
	switch storageProfile {
	case StorageAccount:
	case ManagedDisks:
	case "":
	default:
		{
			return fmt.Errorf("Unknown storageProfile '%s'. Specify either %s or %s", storageProfile, StorageAccount, ManagedDisks)
		}
	}
	return nil
}

func validateUniquePorts(ports []int, name string) error {
	portMap := make(map[int]bool)
	for _, port := range ports {
		if _, ok := portMap[port]; ok {
			return fmt.Errorf("agent profile '%s' has duplicate port '%d', ports must be unique", name, port)
		}
		portMap[port] = true
	}
	return nil
}

func validateVNET(a *Properties) error {
	isCustomVNET := a.MasterProfile.IsCustomVNET()
	for _, agentPool := range a.AgentPoolProfiles {
		if agentPool.IsCustomVNET() != isCustomVNET {
			return fmt.Errorf("Multiple VNET Subnet configurations specified.  The master profile and each agent pool profile must all specify a custom VNET Subnet, or none at all")
		}
	}
	if isCustomVNET {
		subscription, resourcegroup, vnetname, _, e := GetVNETSubnetIDComponents(a.MasterProfile.VnetSubnetID)
		if e != nil {
			return e
		}

		for _, agentPool := range a.AgentPoolProfiles {
			agentSubID, agentRG, agentVNET, _, err := GetVNETSubnetIDComponents(agentPool.VnetSubnetID)
			if err != nil {
				return err
			}
			if agentSubID != subscription ||
				agentRG != resourcegroup ||
				agentVNET != vnetname {
				return errors.New("Multiple VNETS specified.  The master profile and each agent pool must reference the same VNET (but it is ok to reference different subnets on that VNET)")
			}
		}

		masterFirstIP := net.ParseIP(a.MasterProfile.FirstConsecutiveStaticIP)
		if masterFirstIP == nil {
			return fmt.Errorf("MasterProfile.FirstConsecutiveStaticIP (with VNET Subnet specification) '%s' is an invalid IP address", a.MasterProfile.FirstConsecutiveStaticIP)
		}
	}
	return nil
}

// GetVNETSubnetIDComponents extract subscription, resourcegroup, vnetname, subnetname from the vnetSubnetID
func GetVNETSubnetIDComponents(vnetSubnetID string) (string, string, string, string, error) {
	vnetSubnetIDRegex := `^\/subscriptions\/([^\/]*)\/resourceGroups\/([^\/]*)\/providers\/Microsoft.Network\/virtualNetworks\/([^\/]*)\/subnets\/([^\/]*)$`
	re, err := regexp.Compile(vnetSubnetIDRegex)
	if err != nil {
		return "", "", "", "", err
	}
	submatches := re.FindStringSubmatch(vnetSubnetID)
	if len(submatches) != 4 {
		return "", "", "", "", err
	}
	return submatches[1], submatches[2], submatches[3], submatches[4], nil
}<|MERGE_RESOLUTION|>--- conflicted
+++ resolved
@@ -231,24 +231,25 @@
 	}
 
 	if a.OrchestratorProfile.OrchestratorType == Kubernetes {
-<<<<<<< HEAD
-		if (len(a.ServicePrincipalProfile.Secret) == 0 && len(a.ServicePrincipalProfile.KeyvaultSecretRef) == 0) ||
-			(len(a.ServicePrincipalProfile.Secret) != 0 && len(a.ServicePrincipalProfile.KeyvaultSecretRef) != 0) {
-			return fmt.Errorf("either the service principal client secret or keyvault secret reference must be specified with Orchestrator %s", a.OrchestratorProfile.OrchestratorType)
-		}
-
-		if len(a.ServicePrincipalProfile.KeyvaultSecretRef) != 0 {
-			parts := keyvaultSecretPathRegex.FindStringSubmatch(a.ServicePrincipalProfile.KeyvaultSecretRef)
-			if len(parts) != 5 {
-				return fmt.Errorf("service principal client keyvault secret reference is of incorrect format")
-			}
-=======
 		useManagedIdentity := (a.OrchestratorProfile.KubernetesConfig != nil &&
 			a.OrchestratorProfile.KubernetesConfig.UseManagedIdentity)
 
-		if !useManagedIdentity && (len(a.ServicePrincipalProfile.ClientID) == 0 || len(a.ServicePrincipalProfile.Secret) == 0) {
-			return fmt.Errorf("the service principal clientId and clientSecret must be specified with Orchestrator %s", a.OrchestratorProfile.OrchestratorType)
->>>>>>> 12c7a22d
+		if !useManagedIdentity {
+			if len(a.ServicePrincipalProfile.ClientID) == 0 {
+				return fmt.Errorf("the service principal client ID must be specified with Orchestrator %s", a.OrchestratorProfile.OrchestratorType)
+			}
+
+			if (len(a.ServicePrincipalProfile.Secret) == 0 && len(a.ServicePrincipalProfile.KeyvaultSecretRef) == 0) ||
+				(len(a.ServicePrincipalProfile.Secret) != 0 && len(a.ServicePrincipalProfile.KeyvaultSecretRef) != 0) {
+				return fmt.Errorf("either the service principal client secret or keyvault secret reference must be specified with Orchestrator %s", a.OrchestratorProfile.OrchestratorType)
+			}
+
+			if len(a.ServicePrincipalProfile.KeyvaultSecretRef) != 0 {
+				parts := keyvaultSecretPathRegex.FindStringSubmatch(a.ServicePrincipalProfile.KeyvaultSecretRef)
+				if len(parts) != 5 {
+					return fmt.Errorf("service principal client keyvault secret reference is of incorrect format")
+				}
+			}
 		}
 	}
 
