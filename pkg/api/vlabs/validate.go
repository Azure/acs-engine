--- conflicted
+++ resolved
@@ -250,20 +250,6 @@
 				return fmt.Errorf("Agent Type attributes are only supported for DCOS and Kubernetes")
 			}
 		}
-<<<<<<< HEAD
-
-		if len(agentPoolProfile.CustomNodeLabels) > 0 {
-			switch a.OrchestratorProfile.OrchestratorType {
-			case DCOS:
-			case DCOS173:
-			case DCOS184:
-			case DCOS187:
-			default:
-				return fmt.Errorf("Agent Type Custom Node Labels are only supported for DCOS.")
-			}
-		}
-=======
->>>>>>> f85026b1
 		if a.OrchestratorProfile.OrchestratorType == Kubernetes && (agentPoolProfile.AvailabilityProfile == VirtualMachineScaleSets || len(agentPoolProfile.AvailabilityProfile) == 0) {
 			return fmt.Errorf("VirtualMachineScaleSets are not supported with Kubernetes since Kubernetes requires the ability to attach/detach disks.  To fix specify \"AvailabilityProfile\":\"%s\"", AvailabilitySet)
 		}
