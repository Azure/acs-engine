package vlabs

import (
	"encoding/json"
	"fmt"
	"strings"
)

// ResourcePurchasePlan defines resource plan as required by ARM
// for billing purposes.
type ResourcePurchasePlan struct {
	Name          string `json:"name,omitempty"`
	Product       string `json:"product,omitempty"`
	PromotionCode string `json:"promotionCode,omitempty"`
	Publisher     string `json:"publisher,omitempty"`
}

// ContainerService complies with the ARM model of
// resource definition in a JSON template.
type ContainerService struct {
	ID       string                `json:"id,omitempty"`
	Location string                `json:"location,omitempty"`
	Name     string                `json:"name,omitempty"`
	Plan     *ResourcePurchasePlan `json:"plan,omitempty"`
	Tags     map[string]string     `json:"tags,omitempty"`
	Type     string                `json:"type,omitempty"`

	Properties *Properties `json:"properties"`
}

// Properties represents the ACS cluster definition
type Properties struct {
	ProvisioningState       ProvisioningState        `json:"provisioningState,omitempty"`
	OrchestratorProfile     *OrchestratorProfile     `json:"orchestratorProfile,omitempty" validate:"required"`
	MasterProfile           *MasterProfile           `json:"masterProfile,omitempty" validate:"required"`
	AgentPoolProfiles       []*AgentPoolProfile      `json:"agentPoolProfiles,omitempty" validate:"dive,required"`
	LinuxProfile            *LinuxProfile            `json:"linuxProfile,omitempty" validate:"required"`
	WindowsProfile          *WindowsProfile          `json:"windowsProfile,omitempty"`
	ServicePrincipalProfile *ServicePrincipalProfile `json:"servicePrincipalProfile,omitempty"`
	CertificateProfile      *CertificateProfile      `json:"certificateProfile,omitempty"`
}

// ServicePrincipalProfile contains the client and secret used by the cluster for Azure Resource CRUD
// The 'Secret' parameter should be a secret in plain text.
// The 'KeyvaultSecretRef' parameter is a reference to a secret in a keyvault.
// The format of the parameter's value should be
// "/subscriptions/<SUB_ID>/resourceGroups/<RG_NAME>/providers/Microsoft.KeyVault/vaults/<KV_NAME>/secrets/<NAME>[/<VERSION>]"
// where:
//    <SUB_ID> is the subscription ID of the keyvault
//    <RG_NAME> is the resource group of the keyvault
//    <KV_NAME> is the name of the keyvault
//    <NAME> is the name of the secret.
//    <VERSION> (optional) is the version of the secret (default: the latest version)
type ServicePrincipalProfile struct {
	ClientID          string `json:"servicePrincipalClientID,omitempty"`
	Secret            string `json:"servicePrincipalClientSecret,omitempty"`
	KeyvaultSecretRef string `json:"servicePrincipalClientKeyvaultSecretRef,omitempty"`
}

// CertificateProfile represents the definition of the master cluster
// The JSON parameters could be either a plain text, or referenced to a secret in a keyvault.
// In the latter case, the format of the parameter's value should be
// "/subscriptions/<SUB_ID>/resourceGroups/<RG_NAME>/providers/Microsoft.KeyVault/vaults/<KV_NAME>/secrets/<NAME>[/<VERSION>]"
// where:
//    <SUB_ID> is the subscription ID of the keyvault
//    <RG_NAME> is the resource group of the keyvault
//    <KV_NAME> is the name of the keyvault
//    <NAME> is the name of the secret
//    <VERSION> (optional) is the version of the secret (default: the latest version)
type CertificateProfile struct {
	// CaCertificate is the certificate authority certificate.
	CaCertificate string `json:"caCertificate,omitempty"`
	// CaPrivateKey is the certificate authority key.
	CaPrivateKey string `json:"caPrivateKey,omitempty"`
	// ApiServerCertificate is the rest api server certificate, and signed by the CA
	APIServerCertificate string `json:"apiServerCertificate,omitempty"`
	// ApiServerPrivateKey is the rest api server private key, and signed by the CA
	APIServerPrivateKey string `json:"apiServerPrivateKey,omitempty"`
	// ClientCertificate is the certificate used by the client kubelet services and signed by the CA
	ClientCertificate string `json:"clientCertificate,omitempty"`
	// ClientPrivateKey is the private key used by the client kubelet services and signed by the CA
	ClientPrivateKey string `json:"clientPrivateKey,omitempty"`
	// KubeConfigCertificate is the client certificate used for kubectl cli and signed by the CA
	KubeConfigCertificate string `json:"kubeConfigCertificate,omitempty"`
	// KubeConfigPrivateKey is the client private key used for kubectl cli and signed by the CA
	KubeConfigPrivateKey string `json:"kubeConfigPrivateKey,omitempty"`
}

// LinuxProfile represents the linux parameters passed to the cluster
type LinuxProfile struct {
	AdminUsername string `json:"adminUsername" validate:"required"`
	SSH           struct {
		PublicKeys []PublicKey `json:"publicKeys" validate:"required,len=1"`
	} `json:"ssh" validate:"required"`
	Secrets []KeyVaultSecrets `json:"secrets,omitempty"`
}

// PublicKey represents an SSH key for LinuxProfile
type PublicKey struct {
	KeyData string `json:"keyData"`
}

// WindowsProfile represents the windows parameters passed to the cluster
type WindowsProfile struct {
	AdminUsername string            `json:"adminUsername,omitempty"`
	AdminPassword string            `json:"adminPassword,omitempty"`
	Secrets       []KeyVaultSecrets `json:"secrets,omitempty"`
}

// ProvisioningState represents the current state of container service resource.
type ProvisioningState string

const (
	// Creating means ContainerService resource is being created.
	Creating ProvisioningState = "Creating"
	// Updating means an existing ContainerService resource is being updated
	Updating ProvisioningState = "Updating"
	// Failed means resource is in failed state
	Failed ProvisioningState = "Failed"
	// Succeeded means resource created succeeded during last create/update
	Succeeded ProvisioningState = "Succeeded"
	// Deleting means resource is in the process of being deleted
	Deleting ProvisioningState = "Deleting"
	// Migrating means resource is being migrated from one subscription or
	// resource group to another
	Migrating ProvisioningState = "Migrating"
)

// OrchestratorProfile contains Orchestrator properties
type OrchestratorProfile struct {
	OrchestratorType    string            `json:"orchestratorType" validate:"required"`
	OrchestratorVersion string            `json:"orchestratorVersion"`
	KubernetesConfig    *KubernetesConfig `json:"kubernetesConfig,omitempty"`
}

// UnmarshalJSON unmarshal json using the default behavior
// And do fields manipulation, such as populating default value
func (o *OrchestratorProfile) UnmarshalJSON(b []byte) error {
	// Need to have a alias type to avoid circular unmarshal
	type aliasOrchestratorProfile OrchestratorProfile
	op := aliasOrchestratorProfile{}
	if e := json.Unmarshal(b, &op); e != nil {
		return e
	}
	*o = OrchestratorProfile(op)
	// Unmarshal OrchestratorType, format it as well
	orchestratorType := o.OrchestratorType
	switch {
	case strings.EqualFold(orchestratorType, string(DCOS)):
		o.OrchestratorType = DCOS
	case strings.EqualFold(orchestratorType, string(Swarm)):
		o.OrchestratorType = Swarm
	case strings.EqualFold(orchestratorType, string(Kubernetes)):
		o.OrchestratorType = Kubernetes
	case strings.EqualFold(orchestratorType, string(SwarmMode)):
		o.OrchestratorType = SwarmMode
	default:
		return fmt.Errorf("OrchestratorType has unknown orchestrator: %s", orchestratorType)
	}
	return nil
}

// KubernetesConfig contains the Kubernetes config structure, containing
// Kubernetes specific configuration
type KubernetesConfig struct {
	KubernetesImageBase              string  `json:"kubernetesImageBase,omitempty"`
	ClusterSubnet                    string  `json:"clusterSubnet,omitempty"`
	NetworkPolicy                    string  `json:"networkPolicy,omitempty"`
	DockerBridgeSubnet               string  `json:"DockerBridgeSubnet,omitempty"`
	NodeStatusUpdateFrequency        string  `json:"nodeStatusUpdateFrequency,omitempty"`
	CtrlMgrNodeMonitorGracePeriod    string  `json:"ctrlMgrNodeMonitorGracePeriod,omitempty"`
	CtrlMgrPodEvictionTimeout        string  `json:"ctrlMgrPodEvictionTimeout,omitempty"`
	CtrlMgrRouteReconciliationPeriod string  `json:"ctrlMgrRouteReconciliationPeriod,omitempty"`
	CloudProviderBackoff             bool    `json:"cloudProviderBackoff,omitempty"`
	CloudProviderBackoffRetries      int     `json:"cloudProviderBackoffRetries,omitempty"`
	CloudProviderBackoffJitter       float64 `json:"cloudProviderBackoffJitter,omitempty"`
	CloudProviderBackoffDuration     int     `json:"cloudProviderBackoffDuration,omitempty"`
	CloudProviderBackoffExponent     float64 `json:"cloudProviderBackoffExponent,omitempty"`
	CloudProviderRateLimit           bool    `json:"cloudProviderRateLimit,omitempty"`
	CloudProviderRateLimitQPS        float64 `json:"cloudProviderRateLimitQPS,omitempty"`
	CloudProviderRateLimitBucket     int     `json:"cloudProviderRateLimitBucket,omitempty"`
	UseManagedIdentity               bool    `json:"useManagedIdentity,omitempty"`
	CustomHyperkubeImage             string  `json:"customHyperkubeImage,omitempty"`
	UseInstanceMetadata              bool    `json:"useInstanceMetadata,omitempty"`
}

// MasterProfile represents the definition of the master cluster
type MasterProfile struct {
	Count                    int    `json:"count" validate:"required,eq=1|eq=3|eq=5"`
	DNSPrefix                string `json:"dnsPrefix" validate:"required"`
	VMSize                   string `json:"vmSize" validate:"required"`
	OSDiskSizeGB             int    `json:"osDiskSizeGB,omitempty" validate:"min=0,max=1023"`
	VnetSubnetID             string `json:"vnetSubnetID,omitempty"`
	FirstConsecutiveStaticIP string `json:"firstConsecutiveStaticIP,omitempty"`
	IPAddressCount           int    `json:"ipAddressCount,omitempty" validate:"min=0,max=256"`
	StorageProfile           string `json:"storageProfile,omitempty" validate:"eq=StorageAccount|eq=ManagedDisks|len=0"`
	HttpSourceAddressPrefix  string `json:"httpSourceAddressPrefix,omitempty"`
	OAuthEnabled             bool   `json:"oauthEnabled"`

	// subnet is internal
	subnet string

	// Master LB public endpoint/FQDN with port
	// The format will be FQDN:2376
	// Not used during PUT, returned as part of GET
	FQDN string `json:"fqdn,omitempty"`
}

// ClassicAgentPoolProfileType represents types of classic profiles
type ClassicAgentPoolProfileType string

// AgentPoolProfile represents an agent pool definition
type AgentPoolProfile struct {
	Name                string `json:"name" validate:"required"`
	Count               int    `json:"count" validate:"required,min=1,max=100"`
	VMSize              string `json:"vmSize" validate:"required"`
	OSDiskSizeGB        int    `json:"osDiskSizeGB,omitempty" validate:"min=0,max=1023"`
	DNSPrefix           string `json:"dnsPrefix,omitempty"`
	OSType              OSType `json:"osType,omitempty"`
	Ports               []int  `json:"ports,omitempty" validate:"dive,min=1,max=65535"`
	AvailabilityProfile string `json:"availabilityProfile"`
	StorageProfile      string `json:"storageProfile" validate:"eq=StorageAccount|eq=ManagedDisks|len=0"`
	DiskSizesGB         []int  `json:"diskSizesGB,omitempty" validate:"max=4,dive,min=1,max=1023"`
	VnetSubnetID        string `json:"vnetSubnetID,omitempty"`
	IPAddressCount      int    `json:"ipAddressCount,omitempty" validate:"min=0,max=256"`

	// subnet is internal
	subnet string

<<<<<<< HEAD
	FQDN       string            `json:"fqdn,omitempty"`
=======
	FQDN             string            `json:"fqdn"`
>>>>>>> f85026b1
	CustomNodeLabels map[string]string `json:"customNodeLabels,omitempty"`
}

// KeyVaultSecrets specifies certificates to install on the pool
// of machines from a given key vault
// the key vault specified must have been granted read permissions to CRP
type KeyVaultSecrets struct {
	SourceVault       *KeyVaultID           `json:"sourceVault,omitempty"`
	VaultCertificates []KeyVaultCertificate `json:"vaultCertificates,omitempty"`
}

// KeyVaultID specifies a key vault
type KeyVaultID struct {
	ID string `json:"id,omitempty"`
}

// KeyVaultCertificate specifies a certificate to install
// On Linux, the certificate file is placed under the /var/lib/waagent directory
// with the file name <UppercaseThumbprint>.crt for the X509 certificate file
// and <UppercaseThumbprint>.prv for the private key. Both of these files are .pem formatted.
// On windows the certificate will be saved in the specified store.
type KeyVaultCertificate struct {
	CertificateURL   string `json:"certificateUrl,omitempty"`
	CertificateStore string `json:"certificateStore,omitempty"`
}

// OSType represents OS types of agents
type OSType string

// HasWindows returns true if the cluster contains windows
func (p *Properties) HasWindows() bool {
	for _, agentPoolProfile := range p.AgentPoolProfiles {
		if agentPoolProfile.OSType == Windows {
			return true
		}
	}
	return false
}

// IsCustomVNET returns true if the customer brought their own VNET
func (m *MasterProfile) IsCustomVNET() bool {
	return len(m.VnetSubnetID) > 0
}

// GetSubnet returns the read-only subnet for the master
func (m *MasterProfile) GetSubnet() string {
	return m.subnet
}

// SetSubnet sets the read-only subnet for the master
func (m *MasterProfile) SetSubnet(subnet string) {
	m.subnet = subnet
}

// IsManagedDisks returns true if the master specified managed disks
func (m *MasterProfile) IsManagedDisks() bool {
	return m.StorageProfile == ManagedDisks
}

// IsStorageAccount returns true if the master specified storage account
func (m *MasterProfile) IsStorageAccount() bool {
	return m.StorageProfile == StorageAccount
}

// IsCustomVNET returns true if the customer brought their own VNET
func (a *AgentPoolProfile) IsCustomVNET() bool {
	return len(a.VnetSubnetID) > 0
}

// IsWindows returns true if the agent pool is windows
func (a *AgentPoolProfile) IsWindows() bool {
	return a.OSType == Windows
}

// IsLinux returns true if the agent pool is linux
func (a *AgentPoolProfile) IsLinux() bool {
	return a.OSType == Linux
}

// IsAvailabilitySets returns true if the customer specified disks
func (a *AgentPoolProfile) IsAvailabilitySets() bool {
	return a.AvailabilityProfile == AvailabilitySet
}

// IsManagedDisks returns true if the customer specified managed disks
func (a *AgentPoolProfile) IsManagedDisks() bool {
	return a.StorageProfile == ManagedDisks
}

// IsStorageAccount returns true if the customer specified storage account
func (a *AgentPoolProfile) IsStorageAccount() bool {
	return a.StorageProfile == StorageAccount
}

// HasDisks returns true if the customer specified disks
func (a *AgentPoolProfile) HasDisks() bool {
	return len(a.DiskSizesGB) > 0
}

// GetSubnet returns the read-only subnet for the agent pool
func (a *AgentPoolProfile) GetSubnet() string {
	return a.subnet
}

// SetSubnet sets the read-only subnet for the agent pool
func (a *AgentPoolProfile) SetSubnet(subnet string) {
	a.subnet = subnet
}

// IsSwarmMode returns true if this template is for Swarm Mode orchestrator
func (o *OrchestratorProfile) IsSwarmMode() bool {
	return o.OrchestratorType == SwarmMode
}<|MERGE_RESOLUTION|>--- conflicted
+++ resolved
@@ -227,11 +227,7 @@
 	// subnet is internal
 	subnet string
 
-<<<<<<< HEAD
-	FQDN       string            `json:"fqdn,omitempty"`
-=======
 	FQDN             string            `json:"fqdn"`
->>>>>>> f85026b1
 	CustomNodeLabels map[string]string `json:"customNodeLabels,omitempty"`
 }
 
