package vlabs

import (
	"encoding/json"
	"fmt"
	"strings"
)

// ResourcePurchasePlan defines resource plan as required by ARM
// for billing purposes.
type ResourcePurchasePlan struct {
	Name          string `json:"name,omitempty"`
	Product       string `json:"product,omitempty"`
	PromotionCode string `json:"promotionCode,omitempty"`
	Publisher     string `json:"publisher,omitempty"`
}

// ContainerService complies with the ARM model of
// resource definition in a JSON template.
type ContainerService struct {
	ID       string                `json:"id,omitempty"`
	Location string                `json:"location,omitempty"`
	Name     string                `json:"name,omitempty"`
	Plan     *ResourcePurchasePlan `json:"plan,omitempty"`
	Tags     map[string]string     `json:"tags,omitempty"`
	Type     string                `json:"type,omitempty"`

	Properties *Properties `json:"properties"`
}

// Properties represents the ACS cluster definition
type Properties struct {
	ProvisioningState       ProvisioningState        `json:"provisioningState,omitempty"`
	OrchestratorProfile     *OrchestratorProfile     `json:"orchestratorProfile,omitempty" validate:"required"`
	MasterProfile           *MasterProfile           `json:"masterProfile,omitempty" validate:"required"`
	AgentPoolProfiles       []*AgentPoolProfile      `json:"agentPoolProfiles,omitempty" validate:"dive,required"`
	LinuxProfile            *LinuxProfile            `json:"linuxProfile,omitempty" validate:"required"`
	WindowsProfile          *WindowsProfile          `json:"windowsProfile,omitempty"`
	ServicePrincipalProfile *ServicePrincipalProfile `json:"servicePrincipalProfile,omitempty"`
	CertificateProfile      *CertificateProfile      `json:"certificateProfile,omitempty"`
}

// ServicePrincipalProfile contains the client and secret used by the cluster for Azure Resource CRUD
// The 'Secret' parameter should be a secret in plain text.
// The 'KeyvaultSecretRef' parameter is a reference to a secret in a keyvault.
// The format of the parameter's value should be
// "/subscriptions/<SUB_ID>/resourceGroups/<RG_NAME>/providers/Microsoft.KeyVault/vaults/<KV_NAME>/secrets/<NAME>[/<VERSION>]"
// where:
//    <SUB_ID> is the subscription ID of the keyvault
//    <RG_NAME> is the resource group of the keyvault
//    <KV_NAME> is the name of the keyvault
//    <NAME> is the name of the secret.
//    <VERSION> (optional) is the version of the secret (default: the latest version)
type ServicePrincipalProfile struct {
	ClientID          string `json:"servicePrincipalClientID,omitempty"`
	Secret            string `json:"servicePrincipalClientSecret,omitempty"`
	KeyvaultSecretRef string `json:"servicePrincipalClientKeyvaultSecretRef,omitempty"`
}

// CertificateProfile represents the definition of the master cluster
// The JSON parameters could be either a plain text, or referenced to a secret in a keyvault.
// In the latter case, the format of the parameter's value should be
// "/subscriptions/<SUB_ID>/resourceGroups/<RG_NAME>/providers/Microsoft.KeyVault/vaults/<KV_NAME>/secrets/<NAME>[/<VERSION>]"
// where:
//    <SUB_ID> is the subscription ID of the keyvault
//    <RG_NAME> is the resource group of the keyvault
//    <KV_NAME> is the name of the keyvault
//    <NAME> is the name of the secret
//    <VERSION> (optional) is the version of the secret (default: the latest version)
type CertificateProfile struct {
	// CaCertificate is the certificate authority certificate.
	CaCertificate string `json:"caCertificate,omitempty"`
	// CaPrivateKey is the certificate authority key.
	CaPrivateKey string `json:"caPrivateKey,omitempty"`
	// ApiServerCertificate is the rest api server certificate, and signed by the CA
	APIServerCertificate string `json:"apiServerCertificate,omitempty"`
	// ApiServerPrivateKey is the rest api server private key, and signed by the CA
	APIServerPrivateKey string `json:"apiServerPrivateKey,omitempty"`
	// ClientCertificate is the certificate used by the client kubelet services and signed by the CA
	ClientCertificate string `json:"clientCertificate,omitempty"`
	// ClientPrivateKey is the private key used by the client kubelet services and signed by the CA
	ClientPrivateKey string `json:"clientPrivateKey,omitempty"`
	// KubeConfigCertificate is the client certificate used for kubectl cli and signed by the CA
	KubeConfigCertificate string `json:"kubeConfigCertificate,omitempty"`
	// KubeConfigPrivateKey is the client private key used for kubectl cli and signed by the CA
	KubeConfigPrivateKey string `json:"kubeConfigPrivateKey,omitempty"`
}

// LinuxProfile represents the linux parameters passed to the cluster
type LinuxProfile struct {
	AdminUsername string `json:"adminUsername" validate:"required"`
	SSH           struct {
		PublicKeys []PublicKey `json:"publicKeys" validate:"required,len=1"`
	} `json:"ssh" validate:"required"`
	Secrets []KeyVaultSecrets `json:"secrets,omitempty"`
}

// PublicKey represents an SSH key for LinuxProfile
type PublicKey struct {
	KeyData string `json:"keyData"`
}

// WindowsProfile represents the windows parameters passed to the cluster
type WindowsProfile struct {
	AdminUsername string            `json:"adminUsername,omitempty"`
	AdminPassword string            `json:"adminPassword,omitempty"`
	Secrets       []KeyVaultSecrets `json:"secrets,omitempty"`
}

// ProvisioningState represents the current state of container service resource.
type ProvisioningState string

const (
	// Creating means ContainerService resource is being created.
	Creating ProvisioningState = "Creating"
	// Updating means an existing ContainerService resource is being updated
	Updating ProvisioningState = "Updating"
	// Failed means resource is in failed state
	Failed ProvisioningState = "Failed"
	// Succeeded means resource created succeeded during last create/update
	Succeeded ProvisioningState = "Succeeded"
	// Deleting means resource is in the process of being deleted
	Deleting ProvisioningState = "Deleting"
	// Migrating means resource is being migrated from one subscription or
	// resource group to another
	Migrating ProvisioningState = "Migrating"
)

// OrchestratorProfile contains Orchestrator properties
type OrchestratorProfile struct {
<<<<<<< HEAD
	OrchestratorType OrchestratorType `json:"orchestratorType"`
	Registry 		string `json:"registry,omitempty"`
	RegistryUser 		string `json:"registryUser,omitempty"`
	RegistryPass 		string `json:"registryPassword,omitempty"`
=======
	OrchestratorType    string            `json:"orchestratorType" validate:"required"`
	OrchestratorVersion string            `json:"orchestratorVersion"`
	KubernetesConfig    *KubernetesConfig `json:"kubernetesConfig,omitempty"`
}

// UnmarshalJSON unmarshal json using the default behavior
// And do fields manipulation, such as populating default value
func (o *OrchestratorProfile) UnmarshalJSON(b []byte) error {
	// Need to have a alias type to avoid circular unmarshal
	type aliasOrchestratorProfile OrchestratorProfile
	op := aliasOrchestratorProfile{}
	if e := json.Unmarshal(b, &op); e != nil {
		return e
	}
	*o = OrchestratorProfile(op)
	// Unmarshal OrchestratorType, format it as well
	orchestratorType := o.OrchestratorType
	switch {
	case strings.EqualFold(orchestratorType, string(DCOS)):
		o.OrchestratorType = DCOS
	case strings.EqualFold(orchestratorType, string(Swarm)):
		o.OrchestratorType = Swarm
	case strings.EqualFold(orchestratorType, string(Kubernetes)):
		o.OrchestratorType = Kubernetes
	case strings.EqualFold(orchestratorType, string(SwarmMode)):
		o.OrchestratorType = SwarmMode
	default:
		return fmt.Errorf("OrchestratorType has unknown orchestrator: %s", orchestratorType)
	}
	return nil
}

// KubernetesConfig contains the Kubernetes config structure, containing
// Kubernetes specific configuration
type KubernetesConfig struct {
	KubernetesImageBase              string  `json:"kubernetesImageBase,omitempty"`
	ClusterSubnet                    string  `json:"clusterSubnet,omitempty"`
	NetworkPolicy                    string  `json:"networkPolicy,omitempty"`
	DockerBridgeSubnet               string  `json:"DockerBridgeSubnet,omitempty"`
	NodeStatusUpdateFrequency        string  `json:"nodeStatusUpdateFrequency,omitempty"`
	CtrlMgrNodeMonitorGracePeriod    string  `json:"ctrlMgrNodeMonitorGracePeriod,omitempty"`
	CtrlMgrPodEvictionTimeout        string  `json:"ctrlMgrPodEvictionTimeout,omitempty"`
	CtrlMgrRouteReconciliationPeriod string  `json:"ctrlMgrRouteReconciliationPeriod,omitempty"`
	CloudProviderBackoff             bool    `json:"cloudProviderBackoff,omitempty"`
	CloudProviderBackoffRetries      int     `json:"cloudProviderBackoffRetries,omitempty"`
	CloudProviderBackoffJitter       float64 `json:"cloudProviderBackoffJitter,omitempty"`
	CloudProviderBackoffDuration     int     `json:"cloudProviderBackoffDuration,omitempty"`
	CloudProviderBackoffExponent     float64 `json:"cloudProviderBackoffExponent,omitempty"`
	CloudProviderRateLimit           bool    `json:"cloudProviderRateLimit,omitempty"`
	CloudProviderRateLimitQPS        float64 `json:"cloudProviderRateLimitQPS,omitempty"`
	CloudProviderRateLimitBucket     int     `json:"cloudProviderRateLimitBucket,omitempty"`
	UseManagedIdentity               bool    `json:"useManagedIdentity,omitempty"`
	CustomHyperkubeImage             string  `json:"customHyperkubeImage,omitempty"`
	UseInstanceMetadata              bool    `json:"useInstanceMetadata,omitempty"`
>>>>>>> dc9aec78
}

// MasterProfile represents the definition of the master cluster
type MasterProfile struct {
	Count                    int    `json:"count" validate:"required,eq=1|eq=3|eq=5"`
	DNSPrefix                string `json:"dnsPrefix" validate:"required"`
	VMSize                   string `json:"vmSize" validate:"required"`
	OSDiskSizeGB             int    `json:"osDiskSizeGB,omitempty" validate:"min=0,max=1023"`
	VnetSubnetID             string `json:"vnetSubnetID,omitempty"`
	FirstConsecutiveStaticIP string `json:"firstConsecutiveStaticIP,omitempty"`
	IPAddressCount           int    `json:"ipAddressCount,omitempty" validate:"min=0,max=256"`
	StorageProfile           string `json:"storageProfile,omitempty" validate:"eq=StorageAccount|eq=ManagedDisks|len=0"`
	HttpSourceAddressPrefix  string `json:"httpSourceAddressPrefix,omitempty"`
	OAuthEnabled             bool   `json:"oauthEnabled"`

	// subnet is internal
	subnet string

	// Master LB public endpoint/FQDN with port
	// The format will be FQDN:2376
	// Not used during PUT, returned as part of GET
	FQDN string `json:"fqdn,omitempty"`
}

// ClassicAgentPoolProfileType represents types of classic profiles
type ClassicAgentPoolProfileType string

// AgentPoolProfile represents an agent pool definition
type AgentPoolProfile struct {
	Name                string `json:"name" validate:"required"`
	Count               int    `json:"count" validate:"required,min=1,max=100"`
	VMSize              string `json:"vmSize" validate:"required"`
	OSDiskSizeGB        int    `json:"osDiskSizeGB,omitempty" validate:"min=0,max=1023"`
	DNSPrefix           string `json:"dnsPrefix,omitempty"`
	OSType              OSType `json:"osType,omitempty"`
	Ports               []int  `json:"ports,omitempty" validate:"dive,min=1,max=65535"`
	AvailabilityProfile string `json:"availabilityProfile"`
	StorageProfile      string `json:"storageProfile" validate:"eq=StorageAccount|eq=ManagedDisks|len=0"`
	DiskSizesGB         []int  `json:"diskSizesGB,omitempty" validate:"max=4,dive,min=1,max=1023"`
	VnetSubnetID        string `json:"vnetSubnetID,omitempty"`
	IPAddressCount      int    `json:"ipAddressCount,omitempty" validate:"min=0,max=256"`

	// subnet is internal
	subnet string

<<<<<<< HEAD
	FQDN       string            `json:"fqdn,omitempty"`
	Attributes map[string]string `json:"attributes,omitempty"`
=======
	FQDN             string            `json:"fqdn"`
	CustomNodeLabels map[string]string `json:"customNodeLabels,omitempty"`
>>>>>>> dc9aec78
}

// KeyVaultSecrets specifies certificates to install on the pool
// of machines from a given key vault
// the key vault specified must have been granted read permissions to CRP
type KeyVaultSecrets struct {
	SourceVault       *KeyVaultID           `json:"sourceVault,omitempty"`
	VaultCertificates []KeyVaultCertificate `json:"vaultCertificates,omitempty"`
}

// KeyVaultID specifies a key vault
type KeyVaultID struct {
	ID string `json:"id,omitempty"`
}

// KeyVaultCertificate specifies a certificate to install
// On Linux, the certificate file is placed under the /var/lib/waagent directory
// with the file name <UppercaseThumbprint>.crt for the X509 certificate file
// and <UppercaseThumbprint>.prv for the private key. Both of these files are .pem formatted.
// On windows the certificate will be saved in the specified store.
type KeyVaultCertificate struct {
	CertificateURL   string `json:"certificateUrl,omitempty"`
	CertificateStore string `json:"certificateStore,omitempty"`
}

// OSType represents OS types of agents
type OSType string

// HasWindows returns true if the cluster contains windows
func (p *Properties) HasWindows() bool {
	for _, agentPoolProfile := range p.AgentPoolProfiles {
		if agentPoolProfile.OSType == Windows {
			return true
		}
	}
	return false
}

// IsCustomVNET returns true if the customer brought their own VNET
func (m *MasterProfile) IsCustomVNET() bool {
	return len(m.VnetSubnetID) > 0
}

// GetSubnet returns the read-only subnet for the master
func (m *MasterProfile) GetSubnet() string {
	return m.subnet
}

// SetSubnet sets the read-only subnet for the master
func (m *MasterProfile) SetSubnet(subnet string) {
	m.subnet = subnet
}

// IsManagedDisks returns true if the master specified managed disks
func (m *MasterProfile) IsManagedDisks() bool {
	return m.StorageProfile == ManagedDisks
}

// IsStorageAccount returns true if the master specified storage account
func (m *MasterProfile) IsStorageAccount() bool {
	return m.StorageProfile == StorageAccount
}

// IsCustomVNET returns true if the customer brought their own VNET
func (a *AgentPoolProfile) IsCustomVNET() bool {
	return len(a.VnetSubnetID) > 0
}

// IsWindows returns true if the agent pool is windows
func (a *AgentPoolProfile) IsWindows() bool {
	return a.OSType == Windows
}

// IsLinux returns true if the agent pool is linux
func (a *AgentPoolProfile) IsLinux() bool {
	return a.OSType == Linux
}

// IsAvailabilitySets returns true if the customer specified disks
func (a *AgentPoolProfile) IsAvailabilitySets() bool {
	return a.AvailabilityProfile == AvailabilitySet
}

// IsManagedDisks returns true if the customer specified managed disks
func (a *AgentPoolProfile) IsManagedDisks() bool {
	return a.StorageProfile == ManagedDisks
}

// IsStorageAccount returns true if the customer specified storage account
func (a *AgentPoolProfile) IsStorageAccount() bool {
	return a.StorageProfile == StorageAccount
}

// HasDisks returns true if the customer specified disks
func (a *AgentPoolProfile) HasDisks() bool {
	return len(a.DiskSizesGB) > 0
}

// GetSubnet returns the read-only subnet for the agent pool
func (a *AgentPoolProfile) GetSubnet() string {
	return a.subnet
}

// SetSubnet sets the read-only subnet for the agent pool
func (a *AgentPoolProfile) SetSubnet(subnet string) {
	a.subnet = subnet
}

// IsSwarmMode returns true if this template is for Swarm Mode orchestrator
func (o *OrchestratorProfile) IsSwarmMode() bool {
	return o.OrchestratorType == SwarmMode
}<|MERGE_RESOLUTION|>--- conflicted
+++ resolved
@@ -128,15 +128,12 @@
 
 // OrchestratorProfile contains Orchestrator properties
 type OrchestratorProfile struct {
-<<<<<<< HEAD
-	OrchestratorType OrchestratorType `json:"orchestratorType"`
-	Registry 		string `json:"registry,omitempty"`
-	RegistryUser 		string `json:"registryUser,omitempty"`
-	RegistryPass 		string `json:"registryPassword,omitempty"`
-=======
-	OrchestratorType    string            `json:"orchestratorType" validate:"required"`
+	OrchestratorType    string            `json:"orchestratorType"`
 	OrchestratorVersion string            `json:"orchestratorVersion"`
 	KubernetesConfig    *KubernetesConfig `json:"kubernetesConfig,omitempty"`
+	Registry            string            `json:"registry,omitempty"`
+	RegistryUser        string            `json:"registryUser,omitempty"`
+	RegistryPass        string            `json:"registryPassword,omitempty"`
 }
 
 // UnmarshalJSON unmarshal json using the default behavior
@@ -188,7 +185,6 @@
 	UseManagedIdentity               bool    `json:"useManagedIdentity,omitempty"`
 	CustomHyperkubeImage             string  `json:"customHyperkubeImage,omitempty"`
 	UseInstanceMetadata              bool    `json:"useInstanceMetadata,omitempty"`
->>>>>>> dc9aec78
 }
 
 // MasterProfile represents the definition of the master cluster
@@ -234,13 +230,8 @@
 	// subnet is internal
 	subnet string
 
-<<<<<<< HEAD
-	FQDN       string            `json:"fqdn,omitempty"`
-	Attributes map[string]string `json:"attributes,omitempty"`
-=======
 	FQDN             string            `json:"fqdn"`
 	CustomNodeLabels map[string]string `json:"customNodeLabels,omitempty"`
->>>>>>> dc9aec78
 }
 
 // KeyVaultSecrets specifies certificates to install on the pool
