package vlabs

import (
	"encoding/json"
	"fmt"
	"strings"
)

// ResourcePurchasePlan defines resource plan as required by ARM
// for billing purposes.
type ResourcePurchasePlan struct {
	Name          string `json:"name,omitempty"`
	Product       string `json:"product,omitempty"`
	PromotionCode string `json:"promotionCode,omitempty"`
	Publisher     string `json:"publisher,omitempty"`
}

// ContainerService complies with the ARM model of
// resource definition in a JSON template.
type ContainerService struct {
	ID       string                `json:"id,omitempty"`
	Location string                `json:"location,omitempty"`
	Name     string                `json:"name,omitempty"`
	Plan     *ResourcePurchasePlan `json:"plan,omitempty"`
	Tags     map[string]string     `json:"tags,omitempty"`
	Type     string                `json:"type,omitempty"`

	Properties *Properties `json:"properties"`
}

// Properties represents the ACS cluster definition
type Properties struct {
	ProvisioningState       ProvisioningState        `json:"provisioningState,omitempty"`
	OrchestratorProfile     *OrchestratorProfile     `json:"orchestratorProfile,omitempty" validate:"required"`
	MasterProfile           *MasterProfile           `json:"masterProfile,omitempty" validate:"required"`
	AgentPoolProfiles       []*AgentPoolProfile      `json:"agentPoolProfiles,omitempty" validate:"dive,required"`
	LinuxProfile            *LinuxProfile            `json:"linuxProfile,omitempty" validate:"required"`
	ExtensionProfiles       []*ExtensionProfile      `json:"extensionProfiles,omitempty"`
	WindowsProfile          *WindowsProfile          `json:"windowsProfile,omitempty"`
	ServicePrincipalProfile *ServicePrincipalProfile `json:"servicePrincipalProfile,omitempty"`
	CertificateProfile      *CertificateProfile      `json:"certificateProfile,omitempty"`
	AADProfile              *AADProfile              `json:"aadProfile,omitempty"`
}

// ServicePrincipalProfile contains the client and secret used by the cluster for Azure Resource CRUD
// The 'Secret' and 'KeyvaultSecretRef' parameters are mutually exclusive
// The 'Secret' parameter should be a secret in plain text.
// The 'KeyvaultSecretRef' parameter is a reference to a secret in a keyvault.
type ServicePrincipalProfile struct {
	ClientID          string             `json:"clientId,omitempty"`
	Secret            string             `json:"secret,omitempty"`
	KeyvaultSecretRef *KeyvaultSecretRef `json:"keyvaultSecretRef,omitempty"`
}

// KeyvaultSecretRef is a reference to a secret in a keyvault.
// The format of 'VaultID' value should be
// "/subscriptions/<SUB_ID>/resourceGroups/<RG_NAME>/providers/Microsoft.KeyVault/vaults/<KV_NAME>"
// where:
//    <SUB_ID> is the subscription ID of the keyvault
//    <RG_NAME> is the resource group of the keyvault
//    <KV_NAME> is the name of the keyvault
// The 'SecretName' is the name of the secret in the keyvault
// The 'SecretVersion' (optional) is the version of the secret (default: the latest version)
type KeyvaultSecretRef struct {
	VaultID       string `json:"vaultID" validate:"required"`
	SecretName    string `json:"secretName" validate:"required"`
	SecretVersion string `json:"version,omitempty"`
}

// CertificateProfile represents the definition of the master cluster
// The JSON parameters could be either a plain text, or referenced to a secret in a keyvault.
// In the latter case, the format of the parameter's value should be
// "/subscriptions/<SUB_ID>/resourceGroups/<RG_NAME>/providers/Microsoft.KeyVault/vaults/<KV_NAME>/secrets/<NAME>[/<VERSION>]"
// where:
//    <SUB_ID> is the subscription ID of the keyvault
//    <RG_NAME> is the resource group of the keyvault
//    <KV_NAME> is the name of the keyvault
//    <NAME> is the name of the secret
//    <VERSION> (optional) is the version of the secret (default: the latest version)
type CertificateProfile struct {
	// CaCertificate is the certificate authority certificate.
	CaCertificate string `json:"caCertificate,omitempty"`
	// CaPrivateKey is the certificate authority key.
	CaPrivateKey string `json:"caPrivateKey,omitempty"`
	// ApiServerCertificate is the rest api server certificate, and signed by the CA
	APIServerCertificate string `json:"apiServerCertificate,omitempty"`
	// ApiServerPrivateKey is the rest api server private key, and signed by the CA
	APIServerPrivateKey string `json:"apiServerPrivateKey,omitempty"`
	// ClientCertificate is the certificate used by the client kubelet services and signed by the CA
	ClientCertificate string `json:"clientCertificate,omitempty"`
	// ClientPrivateKey is the private key used by the client kubelet services and signed by the CA
	ClientPrivateKey string `json:"clientPrivateKey,omitempty"`
	// KubeConfigCertificate is the client certificate used for kubectl cli and signed by the CA
	KubeConfigCertificate string `json:"kubeConfigCertificate,omitempty"`
	// KubeConfigPrivateKey is the client private key used for kubectl cli and signed by the CA
	KubeConfigPrivateKey string `json:"kubeConfigPrivateKey,omitempty"`
}

// LinuxProfile represents the linux parameters passed to the cluster
type LinuxProfile struct {
	AdminUsername string `json:"adminUsername" validate:"required"`
	SSH           struct {
		PublicKeys []PublicKey `json:"publicKeys" validate:"required,len=1"`
	} `json:"ssh" validate:"required"`
	Secrets       []KeyVaultSecrets `json:"secrets,omitempty"`
	ScriptRootURL string            `json:"scriptroot,omitempty"`
}

// PublicKey represents an SSH key for LinuxProfile
type PublicKey struct {
	KeyData string `json:"keyData"`
}

// WindowsProfile represents the windows parameters passed to the cluster
type WindowsProfile struct {
	AdminUsername string            `json:"adminUsername,omitempty"`
	AdminPassword string            `json:"adminPassword,omitempty"`
	ImageVersion  string            `json:"imageVersion,omitempty"`
	Secrets       []KeyVaultSecrets `json:"secrets,omitempty"`
}

// ProvisioningState represents the current state of container service resource.
type ProvisioningState string

const (
	// Creating means ContainerService resource is being created.
	Creating ProvisioningState = "Creating"
	// Updating means an existing ContainerService resource is being updated
	Updating ProvisioningState = "Updating"
	// Failed means resource is in failed state
	Failed ProvisioningState = "Failed"
	// Succeeded means resource created succeeded during last create/update
	Succeeded ProvisioningState = "Succeeded"
	// Deleting means resource is in the process of being deleted
	Deleting ProvisioningState = "Deleting"
	// Migrating means resource is being migrated from one subscription or
	// resource group to another
	Migrating ProvisioningState = "Migrating"
)

// OrchestratorProfile contains Orchestrator properties
type OrchestratorProfile struct {
	OrchestratorType    string            `json:"orchestratorType" validate:"required"`
	OrchestratorRelease string            `json:"orchestratorRelease,omitempty"`
	OrchestratorVersion string            `json:"orchestratorVersion,omitempty"`
	KubernetesConfig    *KubernetesConfig `json:"kubernetesConfig,omitempty"`
	DcosConfig          *DcosConfig       `json:"dcosConfig,omitempty"`
}

// UnmarshalJSON unmarshal json using the default behavior
// And do fields manipulation, such as populating default value
func (o *OrchestratorProfile) UnmarshalJSON(b []byte) error {
	// Need to have a alias type to avoid circular unmarshal
	type aliasOrchestratorProfile OrchestratorProfile
	op := aliasOrchestratorProfile{}
	if e := json.Unmarshal(b, &op); e != nil {
		return e
	}
	*o = OrchestratorProfile(op)
	// Unmarshal OrchestratorType, format it as well
	orchestratorType := o.OrchestratorType
	switch {
	case strings.EqualFold(orchestratorType, DCOS):
		o.OrchestratorType = DCOS
	case strings.EqualFold(orchestratorType, Swarm):
		o.OrchestratorType = Swarm
	case strings.EqualFold(orchestratorType, Kubernetes):
		o.OrchestratorType = Kubernetes
	case strings.EqualFold(orchestratorType, SwarmMode):
		o.OrchestratorType = SwarmMode
	default:
		return fmt.Errorf("OrchestratorType has unknown orchestrator: %s", orchestratorType)
	}
	return nil
}

// DisabledAddons specifies which addons are disabled
type DisabledAddons struct {
	Dashboard bool `json:"dashboard,omitempty"`
}

// KubernetesConfig contains the Kubernetes config structure, containing
// Kubernetes specific configuration
type KubernetesConfig struct {
<<<<<<< HEAD
	KubernetesImageBase              string         `json:"kubernetesImageBase,omitempty"`
	ClusterSubnet                    string         `json:"clusterSubnet,omitempty"`
	DNSServiceIP                     string         `json:"dnsServiceIP,omitempty"`
	ServiceCidr                      string         `json:"serviceCidr,omitempty"`
	NetworkPolicy                    string         `json:"networkPolicy,omitempty"`
	NonMasqueradeCidr                string         `json:"nonMasqueradeCidr,omitempty"`
	MaxPods                          int            `json:"maxPods,omitempty"`
	DockerBridgeSubnet               string         `json:"dockerBridgeSubnet,omitempty"`
	NodeStatusUpdateFrequency        string         `json:"nodeStatusUpdateFrequency,omitempty"`
	CtrlMgrNodeMonitorGracePeriod    string         `json:"ctrlMgrNodeMonitorGracePeriod,omitempty"`
	CtrlMgrPodEvictionTimeout        string         `json:"ctrlMgrPodEvictionTimeout,omitempty"`
	CtrlMgrRouteReconciliationPeriod string         `json:"ctrlMgrRouteReconciliationPeriod,omitempty"`
	CloudProviderBackoff             bool           `json:"cloudProviderBackoff,omitempty"`
	CloudProviderBackoffRetries      int            `json:"cloudProviderBackoffRetries,omitempty"`
	CloudProviderBackoffJitter       float64        `json:"cloudProviderBackoffJitter,omitempty"`
	CloudProviderBackoffDuration     int            `json:"cloudProviderBackoffDuration,omitempty"`
	CloudProviderBackoffExponent     float64        `json:"cloudProviderBackoffExponent,omitempty"`
	CloudProviderRateLimit           bool           `json:"cloudProviderRateLimit,omitempty"`
	CloudProviderRateLimitQPS        float64        `json:"cloudProviderRateLimitQPS,omitempty"`
	CloudProviderRateLimitBucket     int            `json:"cloudProviderRateLimitBucket,omitempty"`
	UseManagedIdentity               bool           `json:"useManagedIdentity,omitempty"`
	CustomHyperkubeImage             string         `json:"customHyperkubeImage,omitempty"`
	UseInstanceMetadata              bool           `json:"useInstanceMetadata,omitempty"`
	EnableRbac                       bool           `json:"enableRbac,omitempty"`
	EnableAggregatedAPIs             bool           `json:"enableAggregatedAPIs,omitempty"`
	GCHighThreshold                  int            `json:"gchighthreshold,omitempty"`
	GCLowThreshold                   int            `json:"gclowthreshold,omitempty"`
	EtcdVersion                      string         `json:"etcdVersion,omitempty"`
	TillerCPURequests                string         `json:"tillerCPURequests,omitempty"`
	TillerCPULimit                   string         `json:"tillerCPULimit,omitempty"`
	TillerMemoryRequests             string         `json:"tillerMemoryRequests,omitempty"`
	TillerMemoryLimit                string         `json:"tillerMemoryLimit,omitempty"`
	DisabledAddons                   DisabledAddons `json:"disabledAddons,omitempty"`
=======
	KubernetesImageBase              string  `json:"kubernetesImageBase,omitempty"`
	ClusterSubnet                    string  `json:"clusterSubnet,omitempty"`
	DNSServiceIP                     string  `json:"dnsServiceIP,omitempty"`
	ServiceCidr                      string  `json:"serviceCidr,omitempty"`
	NetworkPolicy                    string  `json:"networkPolicy,omitempty"`
	NonMasqueradeCidr                string  `json:"nonMasqueradeCidr,omitempty"`
	MaxPods                          int     `json:"maxPods,omitempty"`
	DockerBridgeSubnet               string  `json:"dockerBridgeSubnet,omitempty"`
	NodeStatusUpdateFrequency        string  `json:"nodeStatusUpdateFrequency,omitempty"`
	CtrlMgrNodeMonitorGracePeriod    string  `json:"ctrlMgrNodeMonitorGracePeriod,omitempty"`
	CtrlMgrPodEvictionTimeout        string  `json:"ctrlMgrPodEvictionTimeout,omitempty"`
	CtrlMgrRouteReconciliationPeriod string  `json:"ctrlMgrRouteReconciliationPeriod,omitempty"`
	CloudProviderBackoff             bool    `json:"cloudProviderBackoff,omitempty"`
	CloudProviderBackoffRetries      int     `json:"cloudProviderBackoffRetries,omitempty"`
	CloudProviderBackoffJitter       float64 `json:"cloudProviderBackoffJitter,omitempty"`
	CloudProviderBackoffDuration     int     `json:"cloudProviderBackoffDuration,omitempty"`
	CloudProviderBackoffExponent     float64 `json:"cloudProviderBackoffExponent,omitempty"`
	CloudProviderRateLimit           bool    `json:"cloudProviderRateLimit,omitempty"`
	CloudProviderRateLimitQPS        float64 `json:"cloudProviderRateLimitQPS,omitempty"`
	CloudProviderRateLimitBucket     int     `json:"cloudProviderRateLimitBucket,omitempty"`
	UseManagedIdentity               bool    `json:"useManagedIdentity,omitempty"`
	CustomHyperkubeImage             string  `json:"customHyperkubeImage,omitempty"`
	UseInstanceMetadata              bool    `json:"useInstanceMetadata,omitempty"`
	EnableRbac                       bool    `json:"enableRbac,omitempty"`
	EnableAggregatedAPIs             bool    `json:"enableAggregatedAPIs,omitempty"`
	GCHighThreshold                  int     `json:"gchighthreshold,omitempty"`
	GCLowThreshold                   int     `json:"gclowthreshold,omitempty"`
	EtcdVersion                      string  `json:"etcdVersion,omitempty"`
	TillerCPURequests                string  `json:"tillerCPURequests,omitempty"`
	TillerCPULimit                   string  `json:"tillerCPULimit,omitempty"`
	TillerMemoryRequests             string  `json:"tillerMemoryRequests,omitempty"`
	TillerMemoryLimit                string  `json:"tillerMemoryLimit,omitempty"`
	EtcdDiskSizeGB                   string  `json:"etcdDiskSizeGB,omitempty"`
>>>>>>> b5eb43b4
}

// DcosConfig Configuration for DC/OS
type DcosConfig struct {
	DcosWindowsBootstrapURL string `json:"dcosWindowsBootstrapURL,omitempty"`
}

// MasterProfile represents the definition of the master cluster
type MasterProfile struct {
	Count                    int         `json:"count" validate:"required,eq=1|eq=3|eq=5"`
	DNSPrefix                string      `json:"dnsPrefix" validate:"required"`
	VMSize                   string      `json:"vmSize" validate:"required"`
	OSDiskSizeGB             int         `json:"osDiskSizeGB,omitempty" validate:"min=0,max=1023"`
	VnetSubnetID             string      `json:"vnetSubnetID,omitempty"`
	VnetCidr                 string      `json:"vnetCidr,omitempty"`
	FirstConsecutiveStaticIP string      `json:"firstConsecutiveStaticIP,omitempty"`
	IPAddressCount           int         `json:"ipAddressCount,omitempty" validate:"min=0,max=256"`
	StorageProfile           string      `json:"storageProfile,omitempty" validate:"eq=StorageAccount|eq=ManagedDisks|len=0"`
	HTTPSourceAddressPrefix  string      `json:"HTTPSourceAddressPrefix,omitempty"`
	OAuthEnabled             bool        `json:"oauthEnabled"`
	PreProvisionExtension    *Extension  `json:"preProvisionExtension"`
	Extensions               []Extension `json:"extensions"`
	Distro                   Distro      `json:"distro,omitempty"`

	// subnet is internal
	subnet string

	// Master LB public endpoint/FQDN with port
	// The format will be FQDN:2376
	// Not used during PUT, returned as part of GET
	FQDN string `json:"fqdn,omitempty"`
}

// ClassicAgentPoolProfileType represents types of classic profiles
type ClassicAgentPoolProfileType string

// ExtensionProfile represents an extension definition
type ExtensionProfile struct {
	Name                           string             `json:"name"`
	Version                        string             `json:"version"`
	ExtensionParameters            string             `json:"extensionParameters,omitempty"`
	ExtensionParametersKeyVaultRef *KeyvaultSecretRef `json:"parametersKeyvaultSecretRef,omitempty"`
	RootURL                        string             `json:"rootURL,omitempty"`
	// This is only needed for preprovision extensions and it needs to be a bash script
	Script   string `json:"script,omitempty"`
	URLQuery string `json:"urlQuery,omitempty"`
}

// Extension represents an extension definition in the master or agentPoolProfile
type Extension struct {
	Name        string `json:"name"`
	SingleOrAll string `json:"singleOrAll"`
	Template    string `json:"template"`
}

// AgentPoolProfile represents an agent pool definition
type AgentPoolProfile struct {
	Name                string `json:"name" validate:"required"`
	Count               int    `json:"count" validate:"required,min=1,max=100"`
	VMSize              string `json:"vmSize" validate:"required"`
	OSDiskSizeGB        int    `json:"osDiskSizeGB,omitempty" validate:"min=0,max=1023"`
	DNSPrefix           string `json:"dnsPrefix,omitempty"`
	OSType              OSType `json:"osType,omitempty"`
	Ports               []int  `json:"ports,omitempty" validate:"dive,min=1,max=65535"`
	AvailabilityProfile string `json:"availabilityProfile"`
	StorageProfile      string `json:"storageProfile" validate:"eq=StorageAccount|eq=ManagedDisks|len=0"`
	DiskSizesGB         []int  `json:"diskSizesGB,omitempty" validate:"max=4,dive,min=1,max=1023"`
	VnetSubnetID        string `json:"vnetSubnetID,omitempty"`
	IPAddressCount      int    `json:"ipAddressCount,omitempty" validate:"min=0,max=256"`
	Distro              Distro `json:"distro,omitempty"`

	// subnet is internal
	subnet string

	FQDN                  string            `json:"fqdn"`
	CustomNodeLabels      map[string]string `json:"customNodeLabels,omitempty"`
	PreProvisionExtension *Extension        `json:"preProvisionExtension"`
	Extensions            []Extension       `json:"extensions"`
}

// AADProfile specifies attributes for AAD integration
type AADProfile struct {
	// The client AAD application ID.
	ClientAppID string `json:"clientAppID,omitempty"`
	// The server AAD application ID.
	ServerAppID string `json:"serverAppID,omitempty"`
	// The AAD tenant ID to use for authentication.
	// If not specified, will use the tenant of the deployment subscription.
	// Optional
	TenantID string `json:"tenantID,omitempty"`
}

// KeyVaultSecrets specifies certificates to install on the pool
// of machines from a given key vault
// the key vault specified must have been granted read permissions to CRP
type KeyVaultSecrets struct {
	SourceVault       *KeyVaultID           `json:"sourceVault,omitempty"`
	VaultCertificates []KeyVaultCertificate `json:"vaultCertificates,omitempty"`
}

// KeyVaultID specifies a key vault
type KeyVaultID struct {
	ID string `json:"id,omitempty"`
}

// KeyVaultCertificate specifies a certificate to install
// On Linux, the certificate file is placed under the /var/lib/waagent directory
// with the file name <UppercaseThumbprint>.crt for the X509 certificate file
// and <UppercaseThumbprint>.prv for the private key. Both of these files are .pem formatted.
// On windows the certificate will be saved in the specified store.
type KeyVaultCertificate struct {
	CertificateURL   string `json:"certificateUrl,omitempty"`
	CertificateStore string `json:"certificateStore,omitempty"`
}

// OSType represents OS types of agents
type OSType string

// Distro represents Linux distro to use for Linux VMs
type Distro string

// HasWindows returns true if the cluster contains windows
func (p *Properties) HasWindows() bool {
	for _, agentPoolProfile := range p.AgentPoolProfiles {
		if agentPoolProfile.OSType == Windows {
			return true
		}
	}
	return false
}

// IsCustomVNET returns true if the customer brought their own VNET
func (m *MasterProfile) IsCustomVNET() bool {
	return len(m.VnetSubnetID) > 0
}

// GetSubnet returns the read-only subnet for the master
func (m *MasterProfile) GetSubnet() string {
	return m.subnet
}

// SetSubnet sets the read-only subnet for the master
func (m *MasterProfile) SetSubnet(subnet string) {
	m.subnet = subnet
}

// IsManagedDisks returns true if the master specified managed disks
func (m *MasterProfile) IsManagedDisks() bool {
	return m.StorageProfile == ManagedDisks
}

// IsStorageAccount returns true if the master specified storage account
func (m *MasterProfile) IsStorageAccount() bool {
	return m.StorageProfile == StorageAccount
}

// IsRHEL returns true if the master specified a RHEL distro
func (m *MasterProfile) IsRHEL() bool {
	return m.Distro == RHEL
}

// IsCustomVNET returns true if the customer brought their own VNET
func (a *AgentPoolProfile) IsCustomVNET() bool {
	return len(a.VnetSubnetID) > 0
}

// IsWindows returns true if the agent pool is windows
func (a *AgentPoolProfile) IsWindows() bool {
	return a.OSType == Windows
}

// IsLinux returns true if the agent pool is linux
func (a *AgentPoolProfile) IsLinux() bool {
	return a.OSType == Linux
}

// IsRHEL returns true if the agent pool specified a RHEL distro
func (a *AgentPoolProfile) IsRHEL() bool {
	return a.OSType == Linux && a.Distro == RHEL
}

// IsAvailabilitySets returns true if the customer specified disks
func (a *AgentPoolProfile) IsAvailabilitySets() bool {
	return a.AvailabilityProfile == AvailabilitySet
}

// IsManagedDisks returns true if the customer specified managed disks
func (a *AgentPoolProfile) IsManagedDisks() bool {
	return a.StorageProfile == ManagedDisks
}

// IsStorageAccount returns true if the customer specified storage account
func (a *AgentPoolProfile) IsStorageAccount() bool {
	return a.StorageProfile == StorageAccount
}

// HasDisks returns true if the customer specified disks
func (a *AgentPoolProfile) HasDisks() bool {
	return len(a.DiskSizesGB) > 0
}

// GetSubnet returns the read-only subnet for the agent pool
func (a *AgentPoolProfile) GetSubnet() string {
	return a.subnet
}

// SetSubnet sets the read-only subnet for the agent pool
func (a *AgentPoolProfile) SetSubnet(subnet string) {
	a.subnet = subnet
}

// IsSwarmMode returns true if this template is for Swarm Mode orchestrator
func (o *OrchestratorProfile) IsSwarmMode() bool {
	return o.OrchestratorType == SwarmMode
}<|MERGE_RESOLUTION|>--- conflicted
+++ resolved
@@ -182,7 +182,6 @@
 // KubernetesConfig contains the Kubernetes config structure, containing
 // Kubernetes specific configuration
 type KubernetesConfig struct {
-<<<<<<< HEAD
 	KubernetesImageBase              string         `json:"kubernetesImageBase,omitempty"`
 	ClusterSubnet                    string         `json:"clusterSubnet,omitempty"`
 	DNSServiceIP                     string         `json:"dnsServiceIP,omitempty"`
@@ -211,46 +210,12 @@
 	GCHighThreshold                  int            `json:"gchighthreshold,omitempty"`
 	GCLowThreshold                   int            `json:"gclowthreshold,omitempty"`
 	EtcdVersion                      string         `json:"etcdVersion,omitempty"`
+	EtcdDiskSizeGB                   string         `json:"etcdDiskSizeGB,omitempty"`
 	TillerCPURequests                string         `json:"tillerCPURequests,omitempty"`
 	TillerCPULimit                   string         `json:"tillerCPULimit,omitempty"`
 	TillerMemoryRequests             string         `json:"tillerMemoryRequests,omitempty"`
 	TillerMemoryLimit                string         `json:"tillerMemoryLimit,omitempty"`
 	DisabledAddons                   DisabledAddons `json:"disabledAddons,omitempty"`
-=======
-	KubernetesImageBase              string  `json:"kubernetesImageBase,omitempty"`
-	ClusterSubnet                    string  `json:"clusterSubnet,omitempty"`
-	DNSServiceIP                     string  `json:"dnsServiceIP,omitempty"`
-	ServiceCidr                      string  `json:"serviceCidr,omitempty"`
-	NetworkPolicy                    string  `json:"networkPolicy,omitempty"`
-	NonMasqueradeCidr                string  `json:"nonMasqueradeCidr,omitempty"`
-	MaxPods                          int     `json:"maxPods,omitempty"`
-	DockerBridgeSubnet               string  `json:"dockerBridgeSubnet,omitempty"`
-	NodeStatusUpdateFrequency        string  `json:"nodeStatusUpdateFrequency,omitempty"`
-	CtrlMgrNodeMonitorGracePeriod    string  `json:"ctrlMgrNodeMonitorGracePeriod,omitempty"`
-	CtrlMgrPodEvictionTimeout        string  `json:"ctrlMgrPodEvictionTimeout,omitempty"`
-	CtrlMgrRouteReconciliationPeriod string  `json:"ctrlMgrRouteReconciliationPeriod,omitempty"`
-	CloudProviderBackoff             bool    `json:"cloudProviderBackoff,omitempty"`
-	CloudProviderBackoffRetries      int     `json:"cloudProviderBackoffRetries,omitempty"`
-	CloudProviderBackoffJitter       float64 `json:"cloudProviderBackoffJitter,omitempty"`
-	CloudProviderBackoffDuration     int     `json:"cloudProviderBackoffDuration,omitempty"`
-	CloudProviderBackoffExponent     float64 `json:"cloudProviderBackoffExponent,omitempty"`
-	CloudProviderRateLimit           bool    `json:"cloudProviderRateLimit,omitempty"`
-	CloudProviderRateLimitQPS        float64 `json:"cloudProviderRateLimitQPS,omitempty"`
-	CloudProviderRateLimitBucket     int     `json:"cloudProviderRateLimitBucket,omitempty"`
-	UseManagedIdentity               bool    `json:"useManagedIdentity,omitempty"`
-	CustomHyperkubeImage             string  `json:"customHyperkubeImage,omitempty"`
-	UseInstanceMetadata              bool    `json:"useInstanceMetadata,omitempty"`
-	EnableRbac                       bool    `json:"enableRbac,omitempty"`
-	EnableAggregatedAPIs             bool    `json:"enableAggregatedAPIs,omitempty"`
-	GCHighThreshold                  int     `json:"gchighthreshold,omitempty"`
-	GCLowThreshold                   int     `json:"gclowthreshold,omitempty"`
-	EtcdVersion                      string  `json:"etcdVersion,omitempty"`
-	TillerCPURequests                string  `json:"tillerCPURequests,omitempty"`
-	TillerCPULimit                   string  `json:"tillerCPULimit,omitempty"`
-	TillerMemoryRequests             string  `json:"tillerMemoryRequests,omitempty"`
-	TillerMemoryLimit                string  `json:"tillerMemoryLimit,omitempty"`
-	EtcdDiskSizeGB                   string  `json:"etcdDiskSizeGB,omitempty"`
->>>>>>> b5eb43b4
 }
 
 // DcosConfig Configuration for DC/OS
