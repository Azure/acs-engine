--- conflicted
+++ resolved
@@ -302,27 +302,27 @@
 
 // BootstrapNodeProfile represents the definition of the DCOS bootstrap node used to deploy the cluster
 type BootstrapNodeProfile struct {
-	Count                    int               `json:"count"`
-	VMSize                   string            `json:"vmSize"`
-	OSDiskSizeGB             int               `json:"osDiskSizeGB,omitempty"`
-	OAuthEnabled             bool              `json:"oauthEnabled"`
-	PreprovisionExtension    *Extension        `json:"preProvisionExtension"`
-	FirstConsecutiveStaticIP string            `json:"firstConsecutiveStaticIP,omitempty"`
-	Subnet                   string            `json:"subnet"`
-	StorageProfile           string            `json:"storageProfile,omitempty"`
+	Count                    int        `json:"count"`
+	VMSize                   string     `json:"vmSize"`
+	OSDiskSizeGB             int        `json:"osDiskSizeGB,omitempty"`
+	OAuthEnabled             bool       `json:"oauthEnabled"`
+	PreprovisionExtension    *Extension `json:"preProvisionExtension"`
+	FirstConsecutiveStaticIP string     `json:"firstConsecutiveStaticIP,omitempty"`
+	Subnet                   string     `json:"subnet"`
+	StorageProfile           string     `json:"storageProfile,omitempty"`
 }
 
 // DcosConfig Configuration for DC/OS
 type DcosConfig struct {
-<<<<<<< HEAD
-	DcosBootstrapURL         string `json:"dcosBootstrapURL,omitempty"`
-	DcosWindowsBootstrapURL  string `json:"dcosWindowsBootstrapURL,omitempty"`
-	Registry                 string `json:"registry,omitempty"`
-	RegistryUser             string `json:"registryUser,omitempty"`
-	RegistryPass             string `json:"registryPassword,omitempty"`
-	DcosRepositoryURL        string `json:"dcosRepositoryURL,omitempty"`        // For CI use, you need to specify
-	DcosClusterPackageListID string `json:"dcosClusterPackageListID,omitempty"` // all three of these items
-	DcosProviderPackageID    string `json:"dcosProviderPackageID,omitempty"`    // repo url is the location of the build,
+	DcosBootstrapURL         string                `json:"dcosBootstrapURL,omitempty"`
+	DcosWindowsBootstrapURL  string                `json:"dcosWindowsBootstrapURL,omitempty"`
+	Registry                 string                `json:"registry,omitempty"`
+	RegistryUser             string                `json:"registryUser,omitempty"`
+	RegistryPass             string                `json:"registryPassword,omitempty"`
+	DcosRepositoryURL        string                `json:"dcosRepositoryURL,omitempty"`        // For CI use, you need to specify
+	DcosClusterPackageListID string                `json:"dcosClusterPackageListID,omitempty"` // all three of these items
+	DcosProviderPackageID    string                `json:"dcosProviderPackageID,omitempty"`    // repo url is the location of the build,
+	BootstrapNodeProfile     *BootstrapNodeProfile `json:"bootstrapNodeProfile"`
 }
 
 // OpenShiftConfig holds configuration for OpenShift
@@ -333,13 +333,6 @@
 	// authentication is enabled, and will be removed subsequently.
 	ClusterUsername string `json:"clusterUsername,omitempty"`
 	ClusterPassword string `json:"clusterPassword,omitempty"`
-=======
-	DcosBootstrapURL         string            `json:"dcosBootstrapURL,omitempty"`
-	DcosWindowsBootstrapURL  string            `json:"dcosWindowsBootstrapURL,omitempty"`
-    DcosRepositoryURL        string            `json:"dcosRepositoryURL,omitempty"`
-    DcosClusterPackageListID string            `json:"dcosClusterPackageListID,omitempty"`
-    BootstrapNodeProfile    *BootstrapNodeProfile `json:"bootstrapNodeProfile"`
->>>>>>> f3c558fb
 }
 
 // MasterProfile represents the definition of the master cluster
