package vlabs

const (
	// APIVersion is the version of this API
	APIVersion = "vlabs"
)

// the orchestrators supported by vlabs
const (
	// DCOS is the string constant for DCOS orchestrator type and defaults to DCOS188
	DCOS string = "DCOS"
	// Swarm is the string constant for the Swarm orchestrator type
	Swarm string = "Swarm"
	// Kubernetes is the string constant for the Kubernetes orchestrator type
	Kubernetes string = "Kubernetes"
	// SwarmMode is the string constant for the Swarm Mode orchestrator type
	SwarmMode string = "SwarmMode"
)

// the OSTypes supported by vlabs
const (
	Windows OSType = "Windows"
	Linux   OSType = "Linux"
)

// validation values
const (
	// MinAgentCount are the minimum number of agents per agent pool
	MinAgentCount = 1
	// MaxAgentCount are the maximum number of agents per agent pool
	MaxAgentCount = 100
	// MinPort specifies the minimum tcp port to open
	MinPort = 1
	// MaxPort specifies the maximum tcp port to open
	MaxPort = 65535
	// MaxDisks specifies the maximum attached disks to add to the cluster
	MaxDisks = 4
	// MinDiskSizeGB specifies the minimum attached disk size
	MinDiskSizeGB = 1
	// MaxDiskSizeGB specifies the maximum attached disk size
	MaxDiskSizeGB = 1023
	// MinIPAddressCount specifies the minimum number of IP addresses per network interface
	MinIPAddressCount = 1
	// MaxIPAddressCount specifies the maximum number of IP addresses per network interface
	MaxIPAddressCount = 256
)

// Availability profiles
const (
	// AvailabilitySet means that the vms are in an availability set
	AvailabilitySet = "AvailabilitySet"
	// VirtualMachineScaleSets means that the vms are in a virtual machine scaleset
	VirtualMachineScaleSets = "VirtualMachineScaleSets"
)

// storage profiles
const (
	// StorageAccount means that the nodes use raw storage accounts for their os and attached volumes
	StorageAccount = "StorageAccount"
	// ManagedDisks means that the nodes use managed disks for their os and attached volumes
	ManagedDisks = "ManagedDisks"
)

// Network policy
var (
	NetworkPolicyValues = [...]string{"", "none", "azure", "calico"}
)

const (
	// DCOS190 is the string constant for DCOS 1.9.0
	DCOS190 string = "1.9.0"
	// DCOS188 is the string constant for DCOS 1.8.8
	DCOS188 string = "1.8.8"
	// DCOS187 is the string constant for DCOS 1.8.7
	DCOS187 string = "1.8.7"
	// DCOS184 is the string constant for DCOS 1.8.4
	DCOS184 string = "1.8.4"
	// DCOS173 is the string constant for DCOS 1.7.3
	DCOS173 string = "1.7.3"
	// DCOSLatest is the string constant for latest DCOS version
	DCOSLatest string = DCOS190
)

const (
	// Kubernetes153 is the string constant for Kubernetes 1.5.3
	Kubernetes153 string = "1.5.3"
	// Kubernetes157 is the string constant for Kubernetes 1.5.7
	Kubernetes157 string = "1.5.7"
	// Kubernetes160 is the string constant for Kubernetes 1.6.0
	Kubernetes160 string = "1.6.0"
	// Kubernetes162 is the string constant for Kubernetes 1.6.2
	Kubernetes162 string = "1.6.2"
	// Kubernetes166 is the string constant for Kubernetes 1.6.6
	Kubernetes166 string = "1.6.6"
	// Kubernetes170 is the string constant for Kubernetes 1.7.0
	Kubernetes170 string = "1.7.0"
	// Kubernetes171 is the string constant for Kubernetes 1.7.1
<<<<<<< HEAD
	Kubernetes171 OrchestratorVersion = "1.7.1"
	// Kubernetes172 is the string constant for Kubernetes 1.7.2
	Kubernetes172 OrchestratorVersion = "1.7.2"
=======
	Kubernetes171 string = "1.7.1"
>>>>>>> b3e54fa3
	// KubernetesLatest is the string constant for latest Kubernetes version
	KubernetesLatest string = Kubernetes166
	// KubernetesDefaultVersion is the string constant for current Kubernetes version
	KubernetesDefaultVersion string = Kubernetes166
)<|MERGE_RESOLUTION|>--- conflicted
+++ resolved
@@ -95,13 +95,9 @@
 	// Kubernetes170 is the string constant for Kubernetes 1.7.0
 	Kubernetes170 string = "1.7.0"
 	// Kubernetes171 is the string constant for Kubernetes 1.7.1
-<<<<<<< HEAD
-	Kubernetes171 OrchestratorVersion = "1.7.1"
+	Kubernetes171 string = "1.7.1"
 	// Kubernetes172 is the string constant for Kubernetes 1.7.2
-	Kubernetes172 OrchestratorVersion = "1.7.2"
-=======
-	Kubernetes171 string = "1.7.1"
->>>>>>> b3e54fa3
+	Kubernetes171 string = "1.7.2"
 	// KubernetesLatest is the string constant for latest Kubernetes version
 	KubernetesLatest string = Kubernetes166
 	// KubernetesDefaultVersion is the string constant for current Kubernetes version
