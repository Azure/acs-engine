package vlabs

const (
	// APIVersion is the version of this API
	APIVersion = "vlabs"
)

// the orchestrators supported by vlabs
const (
	// DCOS is the string constant for DCOS orchestrator type and defaults to DCOS188
	DCOS OrchestratorType = "DCOS"
	// Swarm is the string constant for the Swarm orchestrator type
	Swarm OrchestratorType = "Swarm"
	// Kubernetes is the string constant for the Kubernetes orchestrator type
	Kubernetes OrchestratorType = "Kubernetes"
	// SwarmMode is the string constant for the Swarm Mode orchestrator type
	SwarmMode OrchestratorType = "SwarmMode"
)

// the OSTypes supported by vlabs
const (
	Windows OSType = "Windows"
	Linux   OSType = "Linux"
)

// validation values
const (
	// MinAgentCount are the minimum number of agents per agent pool
	MinAgentCount = 1
	// MaxAgentCount are the maximum number of agents per agent pool
	MaxAgentCount = 100
	// MinPort specifies the minimum tcp port to open
	MinPort = 1
	// MaxPort specifies the maximum tcp port to open
	MaxPort = 65535
	// MaxDisks specifies the maximum attached disks to add to the cluster
	MaxDisks = 4
	// MinDiskSizeGB specifies the minimum attached disk size
	MinDiskSizeGB = 1
	// MaxDiskSizeGB specifies the maximum attached disk size
	MaxDiskSizeGB = 1023
	// MinIPAddressCount specifies the minimum number of IP addresses per network interface
	MinIPAddressCount = 1
	// MaxIPAddressCount specifies the maximum number of IP addresses per network interface
	MaxIPAddressCount = 256
)

// Availability profiles
const (
	// AvailabilitySet means that the vms are in an availability set
	AvailabilitySet = "AvailabilitySet"
	// VirtualMachineScaleSets means that the vms are in a virtual machine scaleset
	VirtualMachineScaleSets = "VirtualMachineScaleSets"
)

// storage profiles
const (
	// StorageAccount means that the nodes use raw storage accounts for their os and attached volumes
	StorageAccount = "StorageAccount"
	// ManagedDisks means that the nodes use managed disks for their os and attached volumes
	ManagedDisks = "ManagedDisks"
)

// Network policy
var (
	NetworkPolicyValues = [...]string{"", "none", "azure", "calico"}
)

const (
	// DCOS190 is the string constant for DCOS 1.9.0
	DCOS190 OrchestratorVersion = "1.9.0"
	// DCOS188 is the string constant for DCOS 1.8.8
	DCOS188 OrchestratorVersion = "1.8.8"
	// DCOS187 is the string constant for DCOS 1.8.7
	DCOS187 OrchestratorVersion = "1.8.7"
	// DCOS184 is the string constant for DCOS 1.8.4
	DCOS184 OrchestratorVersion = "1.8.4"
	// DCOS173 is the string constant for DCOS 1.7.3
	DCOS173 OrchestratorVersion = "1.7.3"
	// DCOSLatest is the string constant for latest DCOS version
	DCOSLatest OrchestratorVersion = DCOS190
)

const (
	// Kubernetes153 is the string constant for Kubernetes 1.5.3
	Kubernetes153 OrchestratorVersion = "1.5.3"
	// Kubernetes157 is the string constant for Kubernetes 1.5.7
	Kubernetes157 OrchestratorVersion = "1.5.7"
	// Kubernetes160 is the string constant for Kubernetes 1.6.0
	Kubernetes160 OrchestratorVersion = "1.6.0"
	// Kubernetes162 is the string constant for Kubernetes 1.6.2
	Kubernetes162 OrchestratorVersion = "1.6.2"
	// Kubernetes166 is the string constant for Kubernetes 1.6.6
	Kubernetes166 OrchestratorVersion = "1.6.6"
<<<<<<< HEAD
	// Kubernetes171 is the string constant for Kubernetes 1.7.1
	Kubernetes171 OrchestratorVersion = "1.7.1"
	// KubernetesLatest is the string constant for latest Kubernetes version
	KubernetesLatest OrchestratorVersion = Kubernetes166
=======
	// Kubernetes170 is the string constant for Kubernetes 1.7.0
	Kubernetes170 OrchestratorVersion = "1.7.0"
	// KubernetesDefaultVersion is the string constant for current Kubernetes version
	KubernetesDefaultVersion OrchestratorVersion = Kubernetes166
>>>>>>> 7e448517
)<|MERGE_RESOLUTION|>--- conflicted
+++ resolved
@@ -92,15 +92,12 @@
 	Kubernetes162 OrchestratorVersion = "1.6.2"
 	// Kubernetes166 is the string constant for Kubernetes 1.6.6
 	Kubernetes166 OrchestratorVersion = "1.6.6"
-<<<<<<< HEAD
+	// Kubernetes170 is the string constant for Kubernetes 1.7.0
+	Kubernetes170 OrchestratorVersion = "1.7.0"
 	// Kubernetes171 is the string constant for Kubernetes 1.7.1
 	Kubernetes171 OrchestratorVersion = "1.7.1"
 	// KubernetesLatest is the string constant for latest Kubernetes version
 	KubernetesLatest OrchestratorVersion = Kubernetes166
-=======
-	// Kubernetes170 is the string constant for Kubernetes 1.7.0
-	Kubernetes170 OrchestratorVersion = "1.7.0"
 	// KubernetesDefaultVersion is the string constant for current Kubernetes version
 	KubernetesDefaultVersion OrchestratorVersion = Kubernetes166
->>>>>>> 7e448517
 )