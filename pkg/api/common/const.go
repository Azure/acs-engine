--- conflicted
+++ resolved
@@ -131,27 +131,15 @@
 
 // AllKubernetesWindowsSupportedVersions maintain a set of available k8s Windows versions in acs-engine
 var AllKubernetesWindowsSupportedVersions = map[string]bool{
-<<<<<<< HEAD
-	KubernetesVersion1Dot8Dot0:  true,
-	KubernetesVersion1Dot8Dot1:  true,
-	KubernetesVersion1Dot8Dot2:  true,
-	KubernetesVersion1Dot7Dot1:  true,
 	KubernetesVersion1Dot7Dot2:  true,
 	KubernetesVersion1Dot7Dot4:  true,
 	KubernetesVersion1Dot7Dot5:  true,
 	KubernetesVersion1Dot7Dot7:  true,
 	KubernetesVersion1Dot7Dot9:  true,
 	KubernetesVersion1Dot7Dot10: true,
-=======
-	KubernetesVersion1Dot7Dot2: true,
-	KubernetesVersion1Dot7Dot4: true,
-	KubernetesVersion1Dot7Dot5: true,
-	KubernetesVersion1Dot7Dot7: true,
-	KubernetesVersion1Dot7Dot9: true,
-	KubernetesVersion1Dot8Dot0: true,
-	KubernetesVersion1Dot8Dot1: true,
-	KubernetesVersion1Dot8Dot2: true,
->>>>>>> 26b58e97
+	KubernetesVersion1Dot8Dot0:  true,
+	KubernetesVersion1Dot8Dot1:  true,
+	KubernetesVersion1Dot8Dot2:  true,
 }
 
 const (
