package api

import (
	"encoding/json"
	"io/ioutil"

	"github.com/Azure/acs-engine/pkg/api/v20160330"
	"github.com/Azure/acs-engine/pkg/api/v20160930"
	"github.com/Azure/acs-engine/pkg/api/v20170131"
	"github.com/Azure/acs-engine/pkg/api/v20170701"
	"github.com/Azure/acs-engine/pkg/api/vlabs"
	"github.com/Azure/acs-engine/pkg/i18n"
)

// Apiloader represents the object that loads api model
type Apiloader struct {
	Translator *i18n.Translator
}

// LoadContainerServiceFromFile loads an ACS Cluster API Model from a JSON file
<<<<<<< HEAD
func (a *Apiloader) LoadContainerServiceFromFile(jsonFile string) (*ContainerService, string, error) {
=======
func LoadContainerServiceFromFile(jsonFile string, validate bool) (*ContainerService, string, error) {
>>>>>>> 6a2da10d
	contents, e := ioutil.ReadFile(jsonFile)
	if e != nil {
		return nil, "", a.Translator.Errorf("error reading file %s: %s", jsonFile, e.Error())
	}
<<<<<<< HEAD
	return a.DeserializeContainerService(contents)
}

// DeserializeContainerService loads an ACS Cluster API Model, validates it, and returns the unversioned representation
func (a *Apiloader) DeserializeContainerService(contents []byte) (*ContainerService, string, error) {
=======
	return DeserializeContainerService(contents, validate)
}

// DeserializeContainerService loads an ACS Cluster API Model, validates it, and returns the unversioned representation
func DeserializeContainerService(contents []byte, validate bool) (*ContainerService, string, error) {
>>>>>>> 6a2da10d
	m := &TypeMeta{}
	if err := json.Unmarshal(contents, &m); err != nil {
		return nil, "", err
	}
	version := m.APIVersion
<<<<<<< HEAD
	service, err := a.LoadContainerService(contents, version)
=======
	service, err := LoadContainerService(contents, version, validate)
>>>>>>> 6a2da10d

	return service, version, err
}

// LoadContainerService loads an ACS Cluster API Model, validates it, and returns the unversioned representation
<<<<<<< HEAD
func (a *Apiloader) LoadContainerService(contents []byte, version string) (*ContainerService, error) {
=======
func LoadContainerService(contents []byte, version string, validate bool) (*ContainerService, error) {
>>>>>>> 6a2da10d
	switch version {
	case v20160930.APIVersion:
		containerService := &v20160930.ContainerService{}
		if e := json.Unmarshal(contents, &containerService); e != nil {
			return nil, e
		}
		setContainerServiceDefaultsv20160930(containerService)
		if e := containerService.Properties.Validate(); validate && e != nil {
			return nil, e
		}
		return ConvertV20160930ContainerService(containerService), nil

	case v20160330.APIVersion:
		containerService := &v20160330.ContainerService{}
		if e := json.Unmarshal(contents, &containerService); e != nil {
			return nil, e
		}
		setContainerServiceDefaultsv20160330(containerService)
		if e := containerService.Properties.Validate(); validate && e != nil {
			return nil, e
		}
		return ConvertV20160330ContainerService(containerService), nil

	case v20170131.APIVersion:
		containerService := &v20170131.ContainerService{}
		if e := json.Unmarshal(contents, &containerService); e != nil {
			return nil, e
		}
		setContainerServiceDefaultsv20170131(containerService)
		if e := containerService.Properties.Validate(); validate && e != nil {
			return nil, e
		}
		return ConvertV20170131ContainerService(containerService), nil

	case v20170701.APIVersion:
		containerService := &v20170701.ContainerService{}
		if e := json.Unmarshal(contents, &containerService); e != nil {
			return nil, e
		}
		if e := containerService.Properties.Validate(); validate && e != nil {
			return nil, e
		}
		return ConvertV20170701ContainerService(containerService), nil

	case vlabs.APIVersion:
		containerService := &vlabs.ContainerService{}
		if e := json.Unmarshal(contents, &containerService); e != nil {
			return nil, e
		}
		if e := containerService.Properties.Validate(); validate && e != nil {
			return nil, e
		}
		return ConvertVLabsContainerService(containerService), nil

	default:
		return nil, a.Translator.Errorf("unrecognized APIVersion '%s'", version)
	}
}

// SerializeContainerService takes an unversioned container service and returns the bytes
func (a *Apiloader) SerializeContainerService(containerService *ContainerService, version string) ([]byte, error) {
	switch version {
	case v20160930.APIVersion:
		v20160930ContainerService := ConvertContainerServiceToV20160930(containerService)
		armContainerService := &V20160930ARMContainerService{}
		armContainerService.ContainerService = v20160930ContainerService
		armContainerService.APIVersion = version
		b, err := json.MarshalIndent(armContainerService, "", "  ")
		if err != nil {
			return nil, err
		}
		return b, nil

	case v20160330.APIVersion:
		v20160330ContainerService := ConvertContainerServiceToV20160330(containerService)
		armContainerService := &V20160330ARMContainerService{}
		armContainerService.ContainerService = v20160330ContainerService
		armContainerService.APIVersion = version
		b, err := json.MarshalIndent(armContainerService, "", "  ")
		if err != nil {
			return nil, err
		}
		return b, nil

	case v20170131.APIVersion:
		v20170131ContainerService := ConvertContainerServiceToV20170131(containerService)
		armContainerService := &V20170131ARMContainerService{}
		armContainerService.ContainerService = v20170131ContainerService
		armContainerService.APIVersion = version
		b, err := json.MarshalIndent(armContainerService, "", "  ")
		if err != nil {
			return nil, err
		}
		return b, nil

	case v20170701.APIVersion:
		v20170701ContainerService := ConvertContainerServiceToV20170701(containerService)
		armContainerService := &V20170701ARMContainerService{}
		armContainerService.ContainerService = v20170701ContainerService
		armContainerService.APIVersion = version
		b, err := json.MarshalIndent(armContainerService, "", "  ")
		if err != nil {
			return nil, err
		}
		return b, nil

	case vlabs.APIVersion:
		vlabsContainerService := ConvertContainerServiceToVLabs(containerService)
		armContainerService := &VlabsARMContainerService{}
		armContainerService.ContainerService = vlabsContainerService
		armContainerService.APIVersion = version
		b, err := json.MarshalIndent(armContainerService, "", "  ")
		if err != nil {
			return nil, err
		}
		return b, nil

	default:
		return nil, a.Translator.Errorf("invalid version %s for conversion back from unversioned object", version)
	}
}

// Sets default container service property values for any appropriate zero values
func setContainerServiceDefaultsv20160930(c *v20160930.ContainerService) {
	if c.Properties.OrchestratorProfile == nil {
		c.Properties.OrchestratorProfile = &v20160930.OrchestratorProfile{
			OrchestratorType: v20160930.DCOS,
		}
	}
}

// Sets default container service property values for any appropriate zero values
func setContainerServiceDefaultsv20160330(c *v20160330.ContainerService) {
	if c.Properties.OrchestratorProfile == nil {
		c.Properties.OrchestratorProfile = &v20160330.OrchestratorProfile{
			OrchestratorType: v20160330.DCOS,
		}
	}
}

// Sets default container service property values for any appropriate zero values
func setContainerServiceDefaultsv20170131(c *v20170131.ContainerService) {
	if c.Properties.OrchestratorProfile == nil {
		c.Properties.OrchestratorProfile = &v20170131.OrchestratorProfile{
			OrchestratorType: v20170131.DCOS,
		}
	}
}<|MERGE_RESOLUTION|>--- conflicted
+++ resolved
@@ -18,48 +18,28 @@
 }
 
 // LoadContainerServiceFromFile loads an ACS Cluster API Model from a JSON file
-<<<<<<< HEAD
-func (a *Apiloader) LoadContainerServiceFromFile(jsonFile string) (*ContainerService, string, error) {
-=======
-func LoadContainerServiceFromFile(jsonFile string, validate bool) (*ContainerService, string, error) {
->>>>>>> 6a2da10d
+func (a *Apiloader) LoadContainerServiceFromFile(jsonFile string, validate bool) (*ContainerService, string, error) {
 	contents, e := ioutil.ReadFile(jsonFile)
 	if e != nil {
 		return nil, "", a.Translator.Errorf("error reading file %s: %s", jsonFile, e.Error())
 	}
-<<<<<<< HEAD
-	return a.DeserializeContainerService(contents)
+	return a.DeserializeContainerService(contents, validate)
 }
 
 // DeserializeContainerService loads an ACS Cluster API Model, validates it, and returns the unversioned representation
-func (a *Apiloader) DeserializeContainerService(contents []byte) (*ContainerService, string, error) {
-=======
-	return DeserializeContainerService(contents, validate)
-}
-
-// DeserializeContainerService loads an ACS Cluster API Model, validates it, and returns the unversioned representation
-func DeserializeContainerService(contents []byte, validate bool) (*ContainerService, string, error) {
->>>>>>> 6a2da10d
+func (a *Apiloader) DeserializeContainerService(contents []byte, validate bool) (*ContainerService, string, error) {
 	m := &TypeMeta{}
 	if err := json.Unmarshal(contents, &m); err != nil {
 		return nil, "", err
 	}
 	version := m.APIVersion
-<<<<<<< HEAD
-	service, err := a.LoadContainerService(contents, version)
-=======
-	service, err := LoadContainerService(contents, version, validate)
->>>>>>> 6a2da10d
+	service, err := a.LoadContainerService(contents, version, validate)
 
 	return service, version, err
 }
 
 // LoadContainerService loads an ACS Cluster API Model, validates it, and returns the unversioned representation
-<<<<<<< HEAD
-func (a *Apiloader) LoadContainerService(contents []byte, version string) (*ContainerService, error) {
-=======
-func LoadContainerService(contents []byte, version string, validate bool) (*ContainerService, error) {
->>>>>>> 6a2da10d
+func (a *Apiloader) LoadContainerService(contents []byte, version string, validate bool) (*ContainerService, error) {
 	switch version {
 	case v20160930.APIVersion:
 		containerService := &v20160930.ContainerService{}
