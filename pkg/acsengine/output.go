package acsengine

import (
	"fmt"
	"io/ioutil"
	"os"
	"path"

	"github.com/Azure/acs-engine/pkg/api"
<<<<<<< HEAD
	"github.com/Azure/acs-engine/pkg/i18n"
=======
	log "github.com/Sirupsen/logrus"
>>>>>>> 6a2da10d
)

// ArtifactWriter represents the object that writes artifacts
type ArtifactWriter struct {
	Translator *i18n.Translator
}

func (w *ArtifactWriter) WriteArtifacts(containerService *api.ContainerService, apiVersion, template, parameters, artifactsDir string, certsGenerated bool, parametersOnly bool) error {
	if len(artifactsDir) == 0 {
		artifactsDir = fmt.Sprintf("%s-%s", containerService.Properties.OrchestratorProfile.OrchestratorType, GenerateClusterID(containerService.Properties))
		artifactsDir = path.Join("_output", artifactsDir)
	}

	// convert back the API object, and write it
	var b []byte
	var err error
	if !parametersOnly {
		apiloader := &api.Apiloader{
			Translator: w.Translator,
		}
		b, err = apiloader.SerializeContainerService(containerService, apiVersion)

		if err != nil {
			return err
		}

		if e := w.saveFile(artifactsDir, "apimodel.json", b); e != nil {
			return e
		}

		if e := w.saveFileString(artifactsDir, "azuredeploy.json", template); e != nil {
			return e
		}
	}

	if e := w.saveFileString(artifactsDir, "azuredeploy.parameters.json", parameters); e != nil {
		return e
	}

	if certsGenerated {
		properties := containerService.Properties
		if properties.OrchestratorProfile.OrchestratorType == api.Kubernetes {
			directory := path.Join(artifactsDir, "kubeconfig")
			var locations []string
			if containerService.Location != "" {
				locations = []string{containerService.Location}
			} else {
				locations = AzureLocations
			}

			for _, location := range locations {
				b, gkcerr := GenerateKubeConfig(properties, location)
				if gkcerr != nil {
					return gkcerr
				}
				if e := w.saveFileString(directory, fmt.Sprintf("kubeconfig.%s.json", location), b); e != nil {
					return e
				}
			}

		}

		if e := w.saveFileString(artifactsDir, "ca.key", properties.CertificateProfile.CaPrivateKey); e != nil {
			return e
		}
		if e := w.saveFileString(artifactsDir, "ca.crt", properties.CertificateProfile.CaCertificate); e != nil {
			return e
		}
		if e := w.saveFileString(artifactsDir, "apiserver.key", properties.CertificateProfile.APIServerPrivateKey); e != nil {
			return e
		}
		if e := w.saveFileString(artifactsDir, "apiserver.crt", properties.CertificateProfile.APIServerCertificate); e != nil {
			return e
		}
		if e := w.saveFileString(artifactsDir, "client.key", properties.CertificateProfile.ClientPrivateKey); e != nil {
			return e
		}
		if e := w.saveFileString(artifactsDir, "client.crt", properties.CertificateProfile.ClientCertificate); e != nil {
			return e
		}
		if e := w.saveFileString(artifactsDir, "kubectlClient.key", properties.CertificateProfile.KubeConfigPrivateKey); e != nil {
			return e
		}
		if e := w.saveFileString(artifactsDir, "kubectlClient.crt", properties.CertificateProfile.KubeConfigCertificate); e != nil {
			return e
		}
	}

	return nil
}

func (w *ArtifactWriter) saveFileString(dir string, file string, data string) error {
	return w.saveFile(dir, file, []byte(data))
}

func (w *ArtifactWriter) saveFile(dir string, file string, data []byte) error {
	if _, err := os.Stat(dir); os.IsNotExist(err) {
		if e := os.MkdirAll(dir, 0700); e != nil {
			return w.Translator.Errorf("error creating directory '%s': %s", dir, e.Error())
		}
	}

	path := path.Join(dir, file)
	if err := ioutil.WriteFile(path, []byte(data), 0600); err != nil {
		return err
	}

	log.Debugf("output: wrote %s", path)

	return nil
}<|MERGE_RESOLUTION|>--- conflicted
+++ resolved
@@ -7,11 +7,8 @@
 	"path"
 
 	"github.com/Azure/acs-engine/pkg/api"
-<<<<<<< HEAD
 	"github.com/Azure/acs-engine/pkg/i18n"
-=======
 	log "github.com/Sirupsen/logrus"
->>>>>>> 6a2da10d
 )
 
 // ArtifactWriter represents the object that writes artifacts
