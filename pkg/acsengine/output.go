package acsengine

import (
	"fmt"
	"io/ioutil"
	"os"
	"path"

	"github.com/Azure/acs-engine/pkg/api"
	"github.com/Azure/acs-engine/pkg/i18n"
)

// ArtifactWriter represents the object that writes artifacts
type ArtifactWriter struct {
	Translator *i18n.Translator
}

func (w *ArtifactWriter) WriteArtifacts(containerService *api.ContainerService, apiVersion, template, parameters, artifactsDir string, certsGenerated bool, parametersOnly bool) error {
	if len(artifactsDir) == 0 {
		artifactsDir = fmt.Sprintf("%s-%s", containerService.Properties.OrchestratorProfile.OrchestratorType, GenerateClusterID(containerService.Properties))
		artifactsDir = path.Join("_output", artifactsDir)
	}

	// convert back the API object, and write it
	var b []byte
	var err error
	if !parametersOnly {
		apiloader := &api.Apiloader{
			Translator: w.Translator,
		}
		b, err = apiloader.SerializeContainerService(containerService, apiVersion)

		if err != nil {
			return err
		}

		if e := w.saveFile(artifactsDir, "apimodel.json", b); e != nil {
			return e
		}

		if e := w.saveFileString(artifactsDir, "azuredeploy.json", template); e != nil {
			return e
		}
	}

	if e := w.saveFileString(artifactsDir, "azuredeploy.parameters.json", parameters); e != nil {
		return e
	}

	if certsGenerated {
		properties := containerService.Properties
		if properties.OrchestratorProfile.OrchestratorType == api.Kubernetes {
			directory := path.Join(artifactsDir, "kubeconfig")
			var locations []string
			if containerService.Location != "" {
				locations = []string{containerService.Location}
			} else {
				locations = AzureLocations
			}

			for _, location := range locations {
				b, gkcerr := GenerateKubeConfig(properties, location)
				if gkcerr != nil {
					return gkcerr
				}
				if e := w.saveFileString(directory, fmt.Sprintf("kubeconfig.%s.json", location), b); e != nil {
					return e
				}
			}

		}

<<<<<<< HEAD
		if e := w.saveFileString(artifactsDir, "ca.key", properties.CertificateProfile.GetCAPrivateKey()); e != nil {
=======
		if e := saveFileString(artifactsDir, "ca.key", properties.CertificateProfile.CaPrivateKey); e != nil {
>>>>>>> 8a47cbd8
			return e
		}
		if e := w.saveFileString(artifactsDir, "ca.crt", properties.CertificateProfile.CaCertificate); e != nil {
			return e
		}
		if e := w.saveFileString(artifactsDir, "apiserver.key", properties.CertificateProfile.APIServerPrivateKey); e != nil {
			return e
		}
		if e := w.saveFileString(artifactsDir, "apiserver.crt", properties.CertificateProfile.APIServerCertificate); e != nil {
			return e
		}
		if e := w.saveFileString(artifactsDir, "client.key", properties.CertificateProfile.ClientPrivateKey); e != nil {
			return e
		}
		if e := w.saveFileString(artifactsDir, "client.crt", properties.CertificateProfile.ClientCertificate); e != nil {
			return e
		}
		if e := w.saveFileString(artifactsDir, "kubectlClient.key", properties.CertificateProfile.KubeConfigPrivateKey); e != nil {
			return e
		}
		if e := w.saveFileString(artifactsDir, "kubectlClient.crt", properties.CertificateProfile.KubeConfigCertificate); e != nil {
			return e
		}
	}

	return nil
}

func (w *ArtifactWriter) saveFileString(dir string, file string, data string) error {
	return w.saveFile(dir, file, []byte(data))
}

func (w *ArtifactWriter) saveFile(dir string, file string, data []byte) error {
	if _, err := os.Stat(dir); os.IsNotExist(err) {
		if e := os.MkdirAll(dir, 0700); e != nil {
			return w.Translator.Errorf("error creating directory '%s': %s", dir, e.Error())
		}
	}

	path := path.Join(dir, file)
	if err := ioutil.WriteFile(path, []byte(data), 0600); err != nil {
		return err
	}

	fmt.Fprintf(os.Stderr, "wrote %s\n", path)

	return nil
}<|MERGE_RESOLUTION|>--- conflicted
+++ resolved
@@ -70,11 +70,7 @@
 
 		}
 
-<<<<<<< HEAD
-		if e := w.saveFileString(artifactsDir, "ca.key", properties.CertificateProfile.GetCAPrivateKey()); e != nil {
-=======
-		if e := saveFileString(artifactsDir, "ca.key", properties.CertificateProfile.CaPrivateKey); e != nil {
->>>>>>> 8a47cbd8
+		if e := w.saveFileString(artifactsDir, "ca.key", properties.CertificateProfile.CaPrivateKey); e != nil {
 			return e
 		}
 		if e := w.saveFileString(artifactsDir, "ca.crt", properties.CertificateProfile.CaCertificate); e != nil {
