package acsengine

import (
	"testing"
)

func TestGetK8sVersionComponents(t *testing.T) {

	oneDotElevenDotZero := getK8sVersionComponents("1.11.0-alpha.1", nil)
	if oneDotElevenDotZero == nil {
		t.Fatalf("getK8sVersionComponents() should not return nil for valid version")
	}
	expected := map[string]string{
<<<<<<< HEAD
		"hyperkube":                         "hyperkube-amd64:v1.11.0-alpha.1",
		"ccm":                               "cloud-controller-manager-amd64:v1.11.0-alpha.1",
		"windowszip":                        "v1.11.0-alpha.1-1int.zip",
		"dockerEngineVersion":               k8sComponentVersions["1.11"]["dockerEngine"],
		DefaultDashboardAddonName:           k8sComponentVersions["1.11"]["dashboard"],
		"exechealthz":                       k8sComponentVersions["1.11"]["exechealthz"],
		"addonresizer":                      k8sComponentVersions["1.11"]["addon-resizer"],
		"heapster":                          k8sComponentVersions["1.11"]["heapster"],
		DefaultMetricsServerAddonName:       k8sComponentVersions["1.11"]["metrics-server"],
		DefaultContainerMonitoringAddonName: k8sComponentVersions["1.11"]["container-monitoring"],
		"dns":                        k8sComponentVersions["1.11"]["kube-dns"],
		"addonmanager":               k8sComponentVersions["1.11"]["addon-manager"],
		"dnsmasq":                    k8sComponentVersions["1.11"]["dnsmasq"],
		"pause":                      k8sComponentVersions["1.11"]["pause"],
		DefaultTillerAddonName:       k8sComponentVersions["1.11"]["tiller"],
		DefaultReschedulerAddonName:  k8sComponentVersions["1.11"]["rescheduler"],
		DefaultACIConnectorAddonName: k8sComponentVersions["1.11"]["aci-connector"],
		"nodestatusfreq":             k8sComponentVersions["1.11"]["nodestatusfreq"],
		"nodegraceperiod":            k8sComponentVersions["1.11"]["nodegraceperiod"],
		"podeviction":                k8sComponentVersions["1.11"]["podeviction"],
		"routeperiod":                k8sComponentVersions["1.11"]["routeperiod"],
		"backoffretries":             k8sComponentVersions["1.11"]["backoffretries"],
		"backoffjitter":              k8sComponentVersions["1.11"]["backoffjitter"],
		"backoffduration":            k8sComponentVersions["1.11"]["backoffduration"],
		"backoffexponent":            k8sComponentVersions["1.11"]["backoffexponent"],
		"ratelimitqps":               k8sComponentVersions["1.11"]["ratelimitqps"],
		"ratelimitbucket":            k8sComponentVersions["1.11"]["ratelimitbucket"],
		"gchighthreshold":            k8sComponentVersions["1.11"]["gchighthreshold"],
		"gclowthreshold":             k8sComponentVersions["1.11"]["gclowthreshold"],
=======
		"hyperkube":                   "hyperkube-amd64:v1.11.0-alpha.1",
		"ccm":                         "cloud-controller-manager-amd64:v1.11.0-alpha.1",
		"windowszip":                  "v1.11.0-alpha.1-1int.zip",
		"dockerEngineVersion":         k8sComponentVersions["1.11"]["dockerEngine"],
		DefaultDashboardAddonName:     k8sComponentVersions["1.11"]["dashboard"],
		"exechealthz":                 k8sComponentVersions["1.11"]["exechealthz"],
		"addonresizer":                k8sComponentVersions["1.11"]["addon-resizer"],
		"heapster":                    k8sComponentVersions["1.11"]["heapster"],
		DefaultMetricsServerAddonName: k8sComponentVersions["1.11"]["metrics-server"],
		"dns":                              k8sComponentVersions["1.11"]["kube-dns"],
		"addonmanager":                     k8sComponentVersions["1.11"]["addon-manager"],
		"dnsmasq":                          k8sComponentVersions["1.11"]["dnsmasq"],
		"pause":                            k8sComponentVersions["1.11"]["pause"],
		DefaultTillerAddonName:             k8sComponentVersions["1.11"]["tiller"],
		DefaultReschedulerAddonName:        k8sComponentVersions["1.11"]["rescheduler"],
		DefaultACIConnectorAddonName:       k8sComponentVersions["1.11"]["aci-connector"],
		ContainerMonitoringAddonName:       k8sComponentVersions["1.11"][ContainerMonitoringAddonName],
		AzureCNINetworkMonitoringAddonName: k8sComponentVersions["1.11"][AzureCNINetworkMonitoringAddonName],
		"nodestatusfreq":                   k8sComponentVersions["1.11"]["nodestatusfreq"],
		"nodegraceperiod":                  k8sComponentVersions["1.11"]["nodegraceperiod"],
		"podeviction":                      k8sComponentVersions["1.11"]["podeviction"],
		"routeperiod":                      k8sComponentVersions["1.11"]["routeperiod"],
		"backoffretries":                   k8sComponentVersions["1.11"]["backoffretries"],
		"backoffjitter":                    k8sComponentVersions["1.11"]["backoffjitter"],
		"backoffduration":                  k8sComponentVersions["1.11"]["backoffduration"],
		"backoffexponent":                  k8sComponentVersions["1.11"]["backoffexponent"],
		"ratelimitqps":                     k8sComponentVersions["1.11"]["ratelimitqps"],
		"ratelimitbucket":                  k8sComponentVersions["1.11"]["ratelimitbucket"],
		"gchighthreshold":                  k8sComponentVersions["1.11"]["gchighthreshold"],
		"gclowthreshold":                   k8sComponentVersions["1.11"]["gclowthreshold"],
>>>>>>> 72fb1419
	}

	for k, v := range oneDotElevenDotZero {
		if expected[k] != v {
			t.Fatalf("getK8sVersionComponents() returned an unexpected map[string]string value for k8s 1.11.0-alpha.1: %s = %s", k, oneDotElevenDotZero[k])
		}
	}

	oneDotNineDotThree := getK8sVersionComponents("1.9.3", nil)
	if oneDotNineDotThree == nil {
		t.Fatalf("getK8sVersionComponents() should not return nil for valid version")
	}
	expected = map[string]string{
<<<<<<< HEAD
		"hyperkube":                         "hyperkube-amd64:v1.9.3",
		"ccm":                               "cloud-controller-manager-amd64:v1.9.3",
		"windowszip":                        "v1.9.3-1int.zip",
		"dockerEngineVersion":               k8sComponentVersions["1.9"]["dockerEngine"],
		DefaultDashboardAddonName:           k8sComponentVersions["1.9"]["dashboard"],
		"exechealthz":                       k8sComponentVersions["1.9"]["exechealthz"],
		"addonresizer":                      k8sComponentVersions["1.9"]["addon-resizer"],
		"heapster":                          k8sComponentVersions["1.9"]["heapster"],
		DefaultMetricsServerAddonName:       k8sComponentVersions["1.9"]["metrics-server"],
		DefaultContainerMonitoringAddonName: k8sComponentVersions["1.9"]["container-monitoring"],
		"dns":                             k8sComponentVersions["1.9"]["kube-dns"],
		"addonmanager":                    k8sComponentVersions["1.9"]["addon-manager"],
		"dnsmasq":                         k8sComponentVersions["1.9"]["dnsmasq"],
		"pause":                           k8sComponentVersions["1.9"]["pause"],
		DefaultTillerAddonName:            k8sComponentVersions["1.9"]["tiller"],
		DefaultReschedulerAddonName:       k8sComponentVersions["1.9"]["rescheduler"],
		DefaultACIConnectorAddonName:      k8sComponentVersions["1.9"]["aci-connector"],
		DefaultClusterAutoscalerAddonName: k8sComponentVersions["1.9"]["cluster-autoscaler"],
		"nodestatusfreq":                  k8sComponentVersions["1.9"]["nodestatusfreq"],
		"nodegraceperiod":                 k8sComponentVersions["1.9"]["nodegraceperiod"],
		"podeviction":                     k8sComponentVersions["1.9"]["podeviction"],
		"routeperiod":                     k8sComponentVersions["1.9"]["routeperiod"],
		"backoffretries":                  k8sComponentVersions["1.9"]["backoffretries"],
		"backoffjitter":                   k8sComponentVersions["1.9"]["backoffjitter"],
		"backoffduration":                 k8sComponentVersions["1.9"]["backoffduration"],
		"backoffexponent":                 k8sComponentVersions["1.9"]["backoffexponent"],
		"ratelimitqps":                    k8sComponentVersions["1.9"]["ratelimitqps"],
		"ratelimitbucket":                 k8sComponentVersions["1.9"]["ratelimitbucket"],
		"gchighthreshold":                 k8sComponentVersions["1.9"]["gchighthreshold"],
		"gclowthreshold":                  k8sComponentVersions["1.9"]["gclowthreshold"],
=======
		"hyperkube":                   "hyperkube-amd64:v1.9.3",
		"ccm":                         "cloud-controller-manager-amd64:v1.9.3",
		"windowszip":                  "v1.9.3-1int.zip",
		"dockerEngineVersion":         k8sComponentVersions["1.9"]["dockerEngine"],
		DefaultDashboardAddonName:     k8sComponentVersions["1.9"]["dashboard"],
		"exechealthz":                 k8sComponentVersions["1.9"]["exechealthz"],
		"addonresizer":                k8sComponentVersions["1.9"]["addon-resizer"],
		"heapster":                    k8sComponentVersions["1.9"]["heapster"],
		DefaultMetricsServerAddonName: k8sComponentVersions["1.9"]["metrics-server"],
		"dns":                              k8sComponentVersions["1.9"]["kube-dns"],
		"addonmanager":                     k8sComponentVersions["1.9"]["addon-manager"],
		"dnsmasq":                          k8sComponentVersions["1.9"]["dnsmasq"],
		"pause":                            k8sComponentVersions["1.9"]["pause"],
		DefaultTillerAddonName:             k8sComponentVersions["1.9"]["tiller"],
		DefaultReschedulerAddonName:        k8sComponentVersions["1.9"]["rescheduler"],
		DefaultACIConnectorAddonName:       k8sComponentVersions["1.9"]["aci-connector"],
		ContainerMonitoringAddonName:       k8sComponentVersions["1.11"][ContainerMonitoringAddonName],
		AzureCNINetworkMonitoringAddonName: k8sComponentVersions["1.9"][AzureCNINetworkMonitoringAddonName],
		DefaultClusterAutoscalerAddonName:  k8sComponentVersions["1.9"]["cluster-autoscaler"],
		"nodestatusfreq":                   k8sComponentVersions["1.9"]["nodestatusfreq"],
		"nodegraceperiod":                  k8sComponentVersions["1.9"]["nodegraceperiod"],
		"podeviction":                      k8sComponentVersions["1.9"]["podeviction"],
		"routeperiod":                      k8sComponentVersions["1.9"]["routeperiod"],
		"backoffretries":                   k8sComponentVersions["1.9"]["backoffretries"],
		"backoffjitter":                    k8sComponentVersions["1.9"]["backoffjitter"],
		"backoffduration":                  k8sComponentVersions["1.9"]["backoffduration"],
		"backoffexponent":                  k8sComponentVersions["1.9"]["backoffexponent"],
		"ratelimitqps":                     k8sComponentVersions["1.9"]["ratelimitqps"],
		"ratelimitbucket":                  k8sComponentVersions["1.9"]["ratelimitbucket"],
		"gchighthreshold":                  k8sComponentVersions["1.9"]["gchighthreshold"],
		"gclowthreshold":                   k8sComponentVersions["1.9"]["gclowthreshold"],
>>>>>>> 72fb1419
	}

	for k, v := range oneDotNineDotThree {
		if expected[k] != v {
			t.Fatalf("getK8sVersionComponents() returned an unexpected map[string]string value for k8s 1.9.3: %s = %s", k, oneDotNineDotThree[k])
		}
	}

	oneDotEightDotEight := getK8sVersionComponents("1.8.8", nil)
	if oneDotEightDotEight == nil {
		t.Fatalf("getK8sVersionComponents() should not return nil for valid version")
	}
	expected = map[string]string{
<<<<<<< HEAD
		"hyperkube":                         "hyperkube-amd64:v1.8.8",
		"ccm":                               "cloud-controller-manager-amd64:v1.8.8",
		"windowszip":                        "v1.8.8-1int.zip",
		"dockerEngineVersion":               k8sComponentVersions["1.8"]["dockerEngine"],
		DefaultDashboardAddonName:           k8sComponentVersions["1.8"]["dashboard"],
		"exechealthz":                       k8sComponentVersions["1.8"]["exechealthz"],
		"addonresizer":                      k8sComponentVersions["1.8"]["addon-resizer"],
		"heapster":                          k8sComponentVersions["1.8"]["heapster"],
		DefaultMetricsServerAddonName:       k8sComponentVersions["1.8"]["metrics-server"],
		DefaultContainerMonitoringAddonName: k8sComponentVersions["1.8"]["container-monitoring"],
		"dns":                        k8sComponentVersions["1.8"]["kube-dns"],
		"addonmanager":               k8sComponentVersions["1.8"]["addon-manager"],
		"dnsmasq":                    k8sComponentVersions["1.8"]["dnsmasq"],
		"pause":                      k8sComponentVersions["1.8"]["pause"],
		DefaultTillerAddonName:       k8sComponentVersions["1.8"]["tiller"],
		DefaultReschedulerAddonName:  k8sComponentVersions["1.8"]["rescheduler"],
		DefaultACIConnectorAddonName: k8sComponentVersions["1.8"]["aci-connector"],
		"nodestatusfreq":             k8sComponentVersions["1.8"]["nodestatusfreq"],
		"nodegraceperiod":            k8sComponentVersions["1.8"]["nodegraceperiod"],
		"podeviction":                k8sComponentVersions["1.8"]["podeviction"],
		"routeperiod":                k8sComponentVersions["1.8"]["routeperiod"],
		"backoffretries":             k8sComponentVersions["1.8"]["backoffretries"],
		"backoffjitter":              k8sComponentVersions["1.8"]["backoffjitter"],
		"backoffduration":            k8sComponentVersions["1.8"]["backoffduration"],
		"backoffexponent":            k8sComponentVersions["1.8"]["backoffexponent"],
		"ratelimitqps":               k8sComponentVersions["1.8"]["ratelimitqps"],
		"ratelimitbucket":            k8sComponentVersions["1.8"]["ratelimitbucket"],
		"gchighthreshold":            k8sComponentVersions["1.8"]["gchighthreshold"],
		"gclowthreshold":             k8sComponentVersions["1.8"]["gclowthreshold"],
=======
		"hyperkube":                   "hyperkube-amd64:v1.8.8",
		"ccm":                         "cloud-controller-manager-amd64:v1.8.8",
		"windowszip":                  "v1.8.8-1int.zip",
		"dockerEngineVersion":         k8sComponentVersions["1.8"]["dockerEngine"],
		DefaultDashboardAddonName:     k8sComponentVersions["1.8"]["dashboard"],
		"exechealthz":                 k8sComponentVersions["1.8"]["exechealthz"],
		"addonresizer":                k8sComponentVersions["1.8"]["addon-resizer"],
		"heapster":                    k8sComponentVersions["1.8"]["heapster"],
		DefaultMetricsServerAddonName: k8sComponentVersions["1.8"]["metrics-server"],
		"dns":                              k8sComponentVersions["1.8"]["kube-dns"],
		"addonmanager":                     k8sComponentVersions["1.8"]["addon-manager"],
		"dnsmasq":                          k8sComponentVersions["1.8"]["dnsmasq"],
		"pause":                            k8sComponentVersions["1.8"]["pause"],
		DefaultTillerAddonName:             k8sComponentVersions["1.8"]["tiller"],
		DefaultReschedulerAddonName:        k8sComponentVersions["1.8"]["rescheduler"],
		DefaultACIConnectorAddonName:       k8sComponentVersions["1.8"]["aci-connector"],
		ContainerMonitoringAddonName:       k8sComponentVersions["1.11"][ContainerMonitoringAddonName],
		AzureCNINetworkMonitoringAddonName: k8sComponentVersions["1.8"][AzureCNINetworkMonitoringAddonName],
		"nodestatusfreq":                   k8sComponentVersions["1.8"]["nodestatusfreq"],
		"nodegraceperiod":                  k8sComponentVersions["1.8"]["nodegraceperiod"],
		"podeviction":                      k8sComponentVersions["1.8"]["podeviction"],
		"routeperiod":                      k8sComponentVersions["1.8"]["routeperiod"],
		"backoffretries":                   k8sComponentVersions["1.8"]["backoffretries"],
		"backoffjitter":                    k8sComponentVersions["1.8"]["backoffjitter"],
		"backoffduration":                  k8sComponentVersions["1.8"]["backoffduration"],
		"backoffexponent":                  k8sComponentVersions["1.8"]["backoffexponent"],
		"ratelimitqps":                     k8sComponentVersions["1.8"]["ratelimitqps"],
		"ratelimitbucket":                  k8sComponentVersions["1.8"]["ratelimitbucket"],
		"gchighthreshold":                  k8sComponentVersions["1.8"]["gchighthreshold"],
		"gclowthreshold":                   k8sComponentVersions["1.8"]["gclowthreshold"],
>>>>>>> 72fb1419
	}
	for k, v := range oneDotEightDotEight {
		if expected[k] != v {
			t.Fatalf("getK8sVersionComponents() returned an unexpected map[string]string value for k8s 1.8.8: %s = %s", k, oneDotNineDotThree[k])
		}
	}

	oneDotSevenDotZero := getK8sVersionComponents("1.7.13", nil)
	if oneDotSevenDotZero == nil {
		t.Fatalf("getK8sVersionComponents() should not return nil for valid version")
	}
	expected = map[string]string{
<<<<<<< HEAD
		"hyperkube":                         "hyperkube-amd64:v1.7.13",
		"dockerEngineVersion":               k8sComponentVersions["1.7"]["dockerEngine"],
		DefaultDashboardAddonName:           k8sComponentVersions["1.7"]["dashboard"],
		"exechealthz":                       k8sComponentVersions["1.7"]["exechealthz"],
		"addonresizer":                      k8sComponentVersions["1.7"]["addon-resizer"],
		"heapster":                          k8sComponentVersions["1.7"]["heapster"],
		DefaultMetricsServerAddonName:       k8sComponentVersions["1.7"]["metrics-server"],
		DefaultContainerMonitoringAddonName: k8sComponentVersions["1.7"]["container-monitoring"],
		"dns":                        k8sComponentVersions["1.7"]["kube-dns"],
		"addonmanager":               k8sComponentVersions["1.7"]["addon-manager"],
		"dnsmasq":                    k8sComponentVersions["1.7"]["dnsmasq"],
		"pause":                      k8sComponentVersions["1.7"]["pause"],
		DefaultTillerAddonName:       k8sComponentVersions["1.7"]["tiller"],
		DefaultReschedulerAddonName:  k8sComponentVersions["1.7"]["rescheduler"],
		DefaultACIConnectorAddonName: k8sComponentVersions["1.7"]["aci-connector"],
		"nodestatusfreq":             k8sComponentVersions["1.7"]["nodestatusfreq"],
		"nodegraceperiod":            k8sComponentVersions["1.7"]["nodegraceperiod"],
		"podeviction":                k8sComponentVersions["1.7"]["podeviction"],
		"routeperiod":                k8sComponentVersions["1.7"]["routeperiod"],
		"backoffretries":             k8sComponentVersions["1.7"]["backoffretries"],
		"backoffjitter":              k8sComponentVersions["1.7"]["backoffjitter"],
		"backoffduration":            k8sComponentVersions["1.7"]["backoffduration"],
		"backoffexponent":            k8sComponentVersions["1.7"]["backoffexponent"],
		"ratelimitqps":               k8sComponentVersions["1.7"]["ratelimitqps"],
		"ratelimitbucket":            k8sComponentVersions["1.7"]["ratelimitbucket"],
		"gchighthreshold":            k8sComponentVersions["1.7"]["gchighthreshold"],
		"gclowthreshold":             k8sComponentVersions["1.7"]["gclowthreshold"],
=======
		"hyperkube":                   "hyperkube-amd64:v1.7.13",
		"dockerEngineVersion":         k8sComponentVersions["1.7"]["dockerEngine"],
		DefaultDashboardAddonName:     k8sComponentVersions["1.7"]["dashboard"],
		"exechealthz":                 k8sComponentVersions["1.7"]["exechealthz"],
		"addonresizer":                k8sComponentVersions["1.7"]["addon-resizer"],
		"heapster":                    k8sComponentVersions["1.7"]["heapster"],
		DefaultMetricsServerAddonName: k8sComponentVersions["1.7"]["metrics-server"],
		"dns":                              k8sComponentVersions["1.7"]["kube-dns"],
		"addonmanager":                     k8sComponentVersions["1.7"]["addon-manager"],
		"dnsmasq":                          k8sComponentVersions["1.7"]["dnsmasq"],
		"pause":                            k8sComponentVersions["1.7"]["pause"],
		DefaultTillerAddonName:             k8sComponentVersions["1.7"]["tiller"],
		DefaultReschedulerAddonName:        k8sComponentVersions["1.7"]["rescheduler"],
		DefaultACIConnectorAddonName:       k8sComponentVersions["1.7"]["aci-connector"],
		ContainerMonitoringAddonName:       k8sComponentVersions["1.11"][ContainerMonitoringAddonName],
		AzureCNINetworkMonitoringAddonName: k8sComponentVersions["1.7"][AzureCNINetworkMonitoringAddonName],
		"nodestatusfreq":                   k8sComponentVersions["1.7"]["nodestatusfreq"],
		"nodegraceperiod":                  k8sComponentVersions["1.7"]["nodegraceperiod"],
		"podeviction":                      k8sComponentVersions["1.7"]["podeviction"],
		"routeperiod":                      k8sComponentVersions["1.7"]["routeperiod"],
		"backoffretries":                   k8sComponentVersions["1.7"]["backoffretries"],
		"backoffjitter":                    k8sComponentVersions["1.7"]["backoffjitter"],
		"backoffduration":                  k8sComponentVersions["1.7"]["backoffduration"],
		"backoffexponent":                  k8sComponentVersions["1.7"]["backoffexponent"],
		"ratelimitqps":                     k8sComponentVersions["1.7"]["ratelimitqps"],
		"ratelimitbucket":                  k8sComponentVersions["1.7"]["ratelimitbucket"],
		"gchighthreshold":                  k8sComponentVersions["1.7"]["gchighthreshold"],
		"gclowthreshold":                   k8sComponentVersions["1.7"]["gclowthreshold"],
>>>>>>> 72fb1419
	}
	for k, v := range oneDotSevenDotZero {
		if expected[k] != v {
			t.Fatalf("getK8sVersionComponents() returned an unexpected map[string]string value for k8s 1.7.0: %s = %s", k, oneDotSevenDotZero[k])
		}
	}

	override := getK8sVersionComponents("1.9.3", map[string]string{"windowszip": "v1.9.3-2int.zip", "dockerEngineVersion": "1.99.*"})
	if override == nil {
		t.Fatalf("getK8sVersionComponents() should not return nil for valid version")
	}
	expected = map[string]string{
<<<<<<< HEAD
		"hyperkube":                         "hyperkube-amd64:v1.9.3",
		"ccm":                               "cloud-controller-manager-amd64:v1.9.3",
		"windowszip":                        "v1.9.3-2int.zip",
		"dockerEngineVersion":               "1.99.*",
		DefaultDashboardAddonName:           k8sComponentVersions["1.9"]["dashboard"],
		"exechealthz":                       k8sComponentVersions["1.9"]["exechealthz"],
		"addonresizer":                      k8sComponentVersions["1.9"]["addon-resizer"],
		"heapster":                          k8sComponentVersions["1.9"]["heapster"],
		DefaultMetricsServerAddonName:       k8sComponentVersions["1.9"]["metrics-server"],
		DefaultContainerMonitoringAddonName: k8sComponentVersions["1.9"]["container-monitoring"],
		"dns":                             k8sComponentVersions["1.9"]["kube-dns"],
		"addonmanager":                    k8sComponentVersions["1.9"]["addon-manager"],
		"dnsmasq":                         k8sComponentVersions["1.9"]["dnsmasq"],
		"pause":                           k8sComponentVersions["1.9"]["pause"],
		DefaultTillerAddonName:            k8sComponentVersions["1.9"]["tiller"],
		DefaultReschedulerAddonName:       k8sComponentVersions["1.9"]["rescheduler"],
		DefaultACIConnectorAddonName:      k8sComponentVersions["1.9"]["aci-connector"],
		DefaultClusterAutoscalerAddonName: k8sComponentVersions["1.9"]["cluster-autoscaler"],
		"nodestatusfreq":                  k8sComponentVersions["1.9"]["nodestatusfreq"],
		"nodegraceperiod":                 k8sComponentVersions["1.9"]["nodegraceperiod"],
		"podeviction":                     k8sComponentVersions["1.9"]["podeviction"],
		"routeperiod":                     k8sComponentVersions["1.9"]["routeperiod"],
		"backoffretries":                  k8sComponentVersions["1.9"]["backoffretries"],
		"backoffjitter":                   k8sComponentVersions["1.9"]["backoffjitter"],
		"backoffduration":                 k8sComponentVersions["1.9"]["backoffduration"],
		"backoffexponent":                 k8sComponentVersions["1.9"]["backoffexponent"],
		"ratelimitqps":                    k8sComponentVersions["1.9"]["ratelimitqps"],
		"ratelimitbucket":                 k8sComponentVersions["1.9"]["ratelimitbucket"],
		"gchighthreshold":                 k8sComponentVersions["1.9"]["gchighthreshold"],
		"gclowthreshold":                  k8sComponentVersions["1.9"]["gclowthreshold"],
=======
		"hyperkube":                   "hyperkube-amd64:v1.9.3",
		"ccm":                         "cloud-controller-manager-amd64:v1.9.3",
		"windowszip":                  "v1.9.3-2int.zip",
		"dockerEngineVersion":         "1.99.*",
		DefaultDashboardAddonName:     k8sComponentVersions["1.9"]["dashboard"],
		"exechealthz":                 k8sComponentVersions["1.9"]["exechealthz"],
		"addonresizer":                k8sComponentVersions["1.9"]["addon-resizer"],
		"heapster":                    k8sComponentVersions["1.9"]["heapster"],
		DefaultMetricsServerAddonName: k8sComponentVersions["1.9"]["metrics-server"],
		"dns":                              k8sComponentVersions["1.9"]["kube-dns"],
		"addonmanager":                     k8sComponentVersions["1.9"]["addon-manager"],
		"dnsmasq":                          k8sComponentVersions["1.9"]["dnsmasq"],
		"pause":                            k8sComponentVersions["1.9"]["pause"],
		DefaultTillerAddonName:             k8sComponentVersions["1.9"]["tiller"],
		DefaultReschedulerAddonName:        k8sComponentVersions["1.9"]["rescheduler"],
		DefaultACIConnectorAddonName:       k8sComponentVersions["1.9"]["aci-connector"],
		ContainerMonitoringAddonName:       k8sComponentVersions["1.11"][ContainerMonitoringAddonName],
		AzureCNINetworkMonitoringAddonName: k8sComponentVersions["1.9"][AzureCNINetworkMonitoringAddonName],
		DefaultClusterAutoscalerAddonName:  k8sComponentVersions["1.9"]["cluster-autoscaler"],
		"nodestatusfreq":                   k8sComponentVersions["1.9"]["nodestatusfreq"],
		"nodegraceperiod":                  k8sComponentVersions["1.9"]["nodegraceperiod"],
		"podeviction":                      k8sComponentVersions["1.9"]["podeviction"],
		"routeperiod":                      k8sComponentVersions["1.9"]["routeperiod"],
		"backoffretries":                   k8sComponentVersions["1.9"]["backoffretries"],
		"backoffjitter":                    k8sComponentVersions["1.9"]["backoffjitter"],
		"backoffduration":                  k8sComponentVersions["1.9"]["backoffduration"],
		"backoffexponent":                  k8sComponentVersions["1.9"]["backoffexponent"],
		"ratelimitqps":                     k8sComponentVersions["1.9"]["ratelimitqps"],
		"ratelimitbucket":                  k8sComponentVersions["1.9"]["ratelimitbucket"],
		"gchighthreshold":                  k8sComponentVersions["1.9"]["gchighthreshold"],
		"gclowthreshold":                   k8sComponentVersions["1.9"]["gclowthreshold"],
>>>>>>> 72fb1419
	}
	for k, v := range override {
		if expected[k] != v {
			t.Fatalf("getK8sVersionComponents() returned an unexpected map[string]string value for k8s 1.9.3 w/ overrides: %s = %s", k, override[k])
		}
	}

	unknown := getK8sVersionComponents("1.0.0", nil)
	if unknown != nil {
		t.Fatalf("getK8sVersionComponents() should return nil for unknown k8s version")
	}
}<|MERGE_RESOLUTION|>--- conflicted
+++ resolved
@@ -11,37 +11,6 @@
 		t.Fatalf("getK8sVersionComponents() should not return nil for valid version")
 	}
 	expected := map[string]string{
-<<<<<<< HEAD
-		"hyperkube":                         "hyperkube-amd64:v1.11.0-alpha.1",
-		"ccm":                               "cloud-controller-manager-amd64:v1.11.0-alpha.1",
-		"windowszip":                        "v1.11.0-alpha.1-1int.zip",
-		"dockerEngineVersion":               k8sComponentVersions["1.11"]["dockerEngine"],
-		DefaultDashboardAddonName:           k8sComponentVersions["1.11"]["dashboard"],
-		"exechealthz":                       k8sComponentVersions["1.11"]["exechealthz"],
-		"addonresizer":                      k8sComponentVersions["1.11"]["addon-resizer"],
-		"heapster":                          k8sComponentVersions["1.11"]["heapster"],
-		DefaultMetricsServerAddonName:       k8sComponentVersions["1.11"]["metrics-server"],
-		DefaultContainerMonitoringAddonName: k8sComponentVersions["1.11"]["container-monitoring"],
-		"dns":                        k8sComponentVersions["1.11"]["kube-dns"],
-		"addonmanager":               k8sComponentVersions["1.11"]["addon-manager"],
-		"dnsmasq":                    k8sComponentVersions["1.11"]["dnsmasq"],
-		"pause":                      k8sComponentVersions["1.11"]["pause"],
-		DefaultTillerAddonName:       k8sComponentVersions["1.11"]["tiller"],
-		DefaultReschedulerAddonName:  k8sComponentVersions["1.11"]["rescheduler"],
-		DefaultACIConnectorAddonName: k8sComponentVersions["1.11"]["aci-connector"],
-		"nodestatusfreq":             k8sComponentVersions["1.11"]["nodestatusfreq"],
-		"nodegraceperiod":            k8sComponentVersions["1.11"]["nodegraceperiod"],
-		"podeviction":                k8sComponentVersions["1.11"]["podeviction"],
-		"routeperiod":                k8sComponentVersions["1.11"]["routeperiod"],
-		"backoffretries":             k8sComponentVersions["1.11"]["backoffretries"],
-		"backoffjitter":              k8sComponentVersions["1.11"]["backoffjitter"],
-		"backoffduration":            k8sComponentVersions["1.11"]["backoffduration"],
-		"backoffexponent":            k8sComponentVersions["1.11"]["backoffexponent"],
-		"ratelimitqps":               k8sComponentVersions["1.11"]["ratelimitqps"],
-		"ratelimitbucket":            k8sComponentVersions["1.11"]["ratelimitbucket"],
-		"gchighthreshold":            k8sComponentVersions["1.11"]["gchighthreshold"],
-		"gclowthreshold":             k8sComponentVersions["1.11"]["gclowthreshold"],
-=======
 		"hyperkube":                   "hyperkube-amd64:v1.11.0-alpha.1",
 		"ccm":                         "cloud-controller-manager-amd64:v1.11.0-alpha.1",
 		"windowszip":                  "v1.11.0-alpha.1-1int.zip",
@@ -72,7 +41,6 @@
 		"ratelimitbucket":                  k8sComponentVersions["1.11"]["ratelimitbucket"],
 		"gchighthreshold":                  k8sComponentVersions["1.11"]["gchighthreshold"],
 		"gclowthreshold":                   k8sComponentVersions["1.11"]["gclowthreshold"],
->>>>>>> 72fb1419
 	}
 
 	for k, v := range oneDotElevenDotZero {
@@ -86,38 +54,6 @@
 		t.Fatalf("getK8sVersionComponents() should not return nil for valid version")
 	}
 	expected = map[string]string{
-<<<<<<< HEAD
-		"hyperkube":                         "hyperkube-amd64:v1.9.3",
-		"ccm":                               "cloud-controller-manager-amd64:v1.9.3",
-		"windowszip":                        "v1.9.3-1int.zip",
-		"dockerEngineVersion":               k8sComponentVersions["1.9"]["dockerEngine"],
-		DefaultDashboardAddonName:           k8sComponentVersions["1.9"]["dashboard"],
-		"exechealthz":                       k8sComponentVersions["1.9"]["exechealthz"],
-		"addonresizer":                      k8sComponentVersions["1.9"]["addon-resizer"],
-		"heapster":                          k8sComponentVersions["1.9"]["heapster"],
-		DefaultMetricsServerAddonName:       k8sComponentVersions["1.9"]["metrics-server"],
-		DefaultContainerMonitoringAddonName: k8sComponentVersions["1.9"]["container-monitoring"],
-		"dns":                             k8sComponentVersions["1.9"]["kube-dns"],
-		"addonmanager":                    k8sComponentVersions["1.9"]["addon-manager"],
-		"dnsmasq":                         k8sComponentVersions["1.9"]["dnsmasq"],
-		"pause":                           k8sComponentVersions["1.9"]["pause"],
-		DefaultTillerAddonName:            k8sComponentVersions["1.9"]["tiller"],
-		DefaultReschedulerAddonName:       k8sComponentVersions["1.9"]["rescheduler"],
-		DefaultACIConnectorAddonName:      k8sComponentVersions["1.9"]["aci-connector"],
-		DefaultClusterAutoscalerAddonName: k8sComponentVersions["1.9"]["cluster-autoscaler"],
-		"nodestatusfreq":                  k8sComponentVersions["1.9"]["nodestatusfreq"],
-		"nodegraceperiod":                 k8sComponentVersions["1.9"]["nodegraceperiod"],
-		"podeviction":                     k8sComponentVersions["1.9"]["podeviction"],
-		"routeperiod":                     k8sComponentVersions["1.9"]["routeperiod"],
-		"backoffretries":                  k8sComponentVersions["1.9"]["backoffretries"],
-		"backoffjitter":                   k8sComponentVersions["1.9"]["backoffjitter"],
-		"backoffduration":                 k8sComponentVersions["1.9"]["backoffduration"],
-		"backoffexponent":                 k8sComponentVersions["1.9"]["backoffexponent"],
-		"ratelimitqps":                    k8sComponentVersions["1.9"]["ratelimitqps"],
-		"ratelimitbucket":                 k8sComponentVersions["1.9"]["ratelimitbucket"],
-		"gchighthreshold":                 k8sComponentVersions["1.9"]["gchighthreshold"],
-		"gclowthreshold":                  k8sComponentVersions["1.9"]["gclowthreshold"],
-=======
 		"hyperkube":                   "hyperkube-amd64:v1.9.3",
 		"ccm":                         "cloud-controller-manager-amd64:v1.9.3",
 		"windowszip":                  "v1.9.3-1int.zip",
@@ -149,7 +85,6 @@
 		"ratelimitbucket":                  k8sComponentVersions["1.9"]["ratelimitbucket"],
 		"gchighthreshold":                  k8sComponentVersions["1.9"]["gchighthreshold"],
 		"gclowthreshold":                   k8sComponentVersions["1.9"]["gclowthreshold"],
->>>>>>> 72fb1419
 	}
 
 	for k, v := range oneDotNineDotThree {
@@ -163,37 +98,6 @@
 		t.Fatalf("getK8sVersionComponents() should not return nil for valid version")
 	}
 	expected = map[string]string{
-<<<<<<< HEAD
-		"hyperkube":                         "hyperkube-amd64:v1.8.8",
-		"ccm":                               "cloud-controller-manager-amd64:v1.8.8",
-		"windowszip":                        "v1.8.8-1int.zip",
-		"dockerEngineVersion":               k8sComponentVersions["1.8"]["dockerEngine"],
-		DefaultDashboardAddonName:           k8sComponentVersions["1.8"]["dashboard"],
-		"exechealthz":                       k8sComponentVersions["1.8"]["exechealthz"],
-		"addonresizer":                      k8sComponentVersions["1.8"]["addon-resizer"],
-		"heapster":                          k8sComponentVersions["1.8"]["heapster"],
-		DefaultMetricsServerAddonName:       k8sComponentVersions["1.8"]["metrics-server"],
-		DefaultContainerMonitoringAddonName: k8sComponentVersions["1.8"]["container-monitoring"],
-		"dns":                        k8sComponentVersions["1.8"]["kube-dns"],
-		"addonmanager":               k8sComponentVersions["1.8"]["addon-manager"],
-		"dnsmasq":                    k8sComponentVersions["1.8"]["dnsmasq"],
-		"pause":                      k8sComponentVersions["1.8"]["pause"],
-		DefaultTillerAddonName:       k8sComponentVersions["1.8"]["tiller"],
-		DefaultReschedulerAddonName:  k8sComponentVersions["1.8"]["rescheduler"],
-		DefaultACIConnectorAddonName: k8sComponentVersions["1.8"]["aci-connector"],
-		"nodestatusfreq":             k8sComponentVersions["1.8"]["nodestatusfreq"],
-		"nodegraceperiod":            k8sComponentVersions["1.8"]["nodegraceperiod"],
-		"podeviction":                k8sComponentVersions["1.8"]["podeviction"],
-		"routeperiod":                k8sComponentVersions["1.8"]["routeperiod"],
-		"backoffretries":             k8sComponentVersions["1.8"]["backoffretries"],
-		"backoffjitter":              k8sComponentVersions["1.8"]["backoffjitter"],
-		"backoffduration":            k8sComponentVersions["1.8"]["backoffduration"],
-		"backoffexponent":            k8sComponentVersions["1.8"]["backoffexponent"],
-		"ratelimitqps":               k8sComponentVersions["1.8"]["ratelimitqps"],
-		"ratelimitbucket":            k8sComponentVersions["1.8"]["ratelimitbucket"],
-		"gchighthreshold":            k8sComponentVersions["1.8"]["gchighthreshold"],
-		"gclowthreshold":             k8sComponentVersions["1.8"]["gclowthreshold"],
-=======
 		"hyperkube":                   "hyperkube-amd64:v1.8.8",
 		"ccm":                         "cloud-controller-manager-amd64:v1.8.8",
 		"windowszip":                  "v1.8.8-1int.zip",
@@ -224,7 +128,6 @@
 		"ratelimitbucket":                  k8sComponentVersions["1.8"]["ratelimitbucket"],
 		"gchighthreshold":                  k8sComponentVersions["1.8"]["gchighthreshold"],
 		"gclowthreshold":                   k8sComponentVersions["1.8"]["gclowthreshold"],
->>>>>>> 72fb1419
 	}
 	for k, v := range oneDotEightDotEight {
 		if expected[k] != v {
@@ -237,35 +140,6 @@
 		t.Fatalf("getK8sVersionComponents() should not return nil for valid version")
 	}
 	expected = map[string]string{
-<<<<<<< HEAD
-		"hyperkube":                         "hyperkube-amd64:v1.7.13",
-		"dockerEngineVersion":               k8sComponentVersions["1.7"]["dockerEngine"],
-		DefaultDashboardAddonName:           k8sComponentVersions["1.7"]["dashboard"],
-		"exechealthz":                       k8sComponentVersions["1.7"]["exechealthz"],
-		"addonresizer":                      k8sComponentVersions["1.7"]["addon-resizer"],
-		"heapster":                          k8sComponentVersions["1.7"]["heapster"],
-		DefaultMetricsServerAddonName:       k8sComponentVersions["1.7"]["metrics-server"],
-		DefaultContainerMonitoringAddonName: k8sComponentVersions["1.7"]["container-monitoring"],
-		"dns":                        k8sComponentVersions["1.7"]["kube-dns"],
-		"addonmanager":               k8sComponentVersions["1.7"]["addon-manager"],
-		"dnsmasq":                    k8sComponentVersions["1.7"]["dnsmasq"],
-		"pause":                      k8sComponentVersions["1.7"]["pause"],
-		DefaultTillerAddonName:       k8sComponentVersions["1.7"]["tiller"],
-		DefaultReschedulerAddonName:  k8sComponentVersions["1.7"]["rescheduler"],
-		DefaultACIConnectorAddonName: k8sComponentVersions["1.7"]["aci-connector"],
-		"nodestatusfreq":             k8sComponentVersions["1.7"]["nodestatusfreq"],
-		"nodegraceperiod":            k8sComponentVersions["1.7"]["nodegraceperiod"],
-		"podeviction":                k8sComponentVersions["1.7"]["podeviction"],
-		"routeperiod":                k8sComponentVersions["1.7"]["routeperiod"],
-		"backoffretries":             k8sComponentVersions["1.7"]["backoffretries"],
-		"backoffjitter":              k8sComponentVersions["1.7"]["backoffjitter"],
-		"backoffduration":            k8sComponentVersions["1.7"]["backoffduration"],
-		"backoffexponent":            k8sComponentVersions["1.7"]["backoffexponent"],
-		"ratelimitqps":               k8sComponentVersions["1.7"]["ratelimitqps"],
-		"ratelimitbucket":            k8sComponentVersions["1.7"]["ratelimitbucket"],
-		"gchighthreshold":            k8sComponentVersions["1.7"]["gchighthreshold"],
-		"gclowthreshold":             k8sComponentVersions["1.7"]["gclowthreshold"],
-=======
 		"hyperkube":                   "hyperkube-amd64:v1.7.13",
 		"dockerEngineVersion":         k8sComponentVersions["1.7"]["dockerEngine"],
 		DefaultDashboardAddonName:     k8sComponentVersions["1.7"]["dashboard"],
@@ -294,7 +168,6 @@
 		"ratelimitbucket":                  k8sComponentVersions["1.7"]["ratelimitbucket"],
 		"gchighthreshold":                  k8sComponentVersions["1.7"]["gchighthreshold"],
 		"gclowthreshold":                   k8sComponentVersions["1.7"]["gclowthreshold"],
->>>>>>> 72fb1419
 	}
 	for k, v := range oneDotSevenDotZero {
 		if expected[k] != v {
@@ -307,38 +180,6 @@
 		t.Fatalf("getK8sVersionComponents() should not return nil for valid version")
 	}
 	expected = map[string]string{
-<<<<<<< HEAD
-		"hyperkube":                         "hyperkube-amd64:v1.9.3",
-		"ccm":                               "cloud-controller-manager-amd64:v1.9.3",
-		"windowszip":                        "v1.9.3-2int.zip",
-		"dockerEngineVersion":               "1.99.*",
-		DefaultDashboardAddonName:           k8sComponentVersions["1.9"]["dashboard"],
-		"exechealthz":                       k8sComponentVersions["1.9"]["exechealthz"],
-		"addonresizer":                      k8sComponentVersions["1.9"]["addon-resizer"],
-		"heapster":                          k8sComponentVersions["1.9"]["heapster"],
-		DefaultMetricsServerAddonName:       k8sComponentVersions["1.9"]["metrics-server"],
-		DefaultContainerMonitoringAddonName: k8sComponentVersions["1.9"]["container-monitoring"],
-		"dns":                             k8sComponentVersions["1.9"]["kube-dns"],
-		"addonmanager":                    k8sComponentVersions["1.9"]["addon-manager"],
-		"dnsmasq":                         k8sComponentVersions["1.9"]["dnsmasq"],
-		"pause":                           k8sComponentVersions["1.9"]["pause"],
-		DefaultTillerAddonName:            k8sComponentVersions["1.9"]["tiller"],
-		DefaultReschedulerAddonName:       k8sComponentVersions["1.9"]["rescheduler"],
-		DefaultACIConnectorAddonName:      k8sComponentVersions["1.9"]["aci-connector"],
-		DefaultClusterAutoscalerAddonName: k8sComponentVersions["1.9"]["cluster-autoscaler"],
-		"nodestatusfreq":                  k8sComponentVersions["1.9"]["nodestatusfreq"],
-		"nodegraceperiod":                 k8sComponentVersions["1.9"]["nodegraceperiod"],
-		"podeviction":                     k8sComponentVersions["1.9"]["podeviction"],
-		"routeperiod":                     k8sComponentVersions["1.9"]["routeperiod"],
-		"backoffretries":                  k8sComponentVersions["1.9"]["backoffretries"],
-		"backoffjitter":                   k8sComponentVersions["1.9"]["backoffjitter"],
-		"backoffduration":                 k8sComponentVersions["1.9"]["backoffduration"],
-		"backoffexponent":                 k8sComponentVersions["1.9"]["backoffexponent"],
-		"ratelimitqps":                    k8sComponentVersions["1.9"]["ratelimitqps"],
-		"ratelimitbucket":                 k8sComponentVersions["1.9"]["ratelimitbucket"],
-		"gchighthreshold":                 k8sComponentVersions["1.9"]["gchighthreshold"],
-		"gclowthreshold":                  k8sComponentVersions["1.9"]["gclowthreshold"],
-=======
 		"hyperkube":                   "hyperkube-amd64:v1.9.3",
 		"ccm":                         "cloud-controller-manager-amd64:v1.9.3",
 		"windowszip":                  "v1.9.3-2int.zip",
@@ -370,7 +211,6 @@
 		"ratelimitbucket":                  k8sComponentVersions["1.9"]["ratelimitbucket"],
 		"gchighthreshold":                  k8sComponentVersions["1.9"]["gchighthreshold"],
 		"gclowthreshold":                   k8sComponentVersions["1.9"]["gclowthreshold"],
->>>>>>> 72fb1419
 	}
 	for k, v := range override {
 		if expected[k] != v {
