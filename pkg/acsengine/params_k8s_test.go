--- conflicted
+++ resolved
@@ -44,12 +44,9 @@
 			}
 		}
 	}
-<<<<<<< HEAD
-=======
 }
 
 func isKeyPresent(key string, paramMap map[string]interface{}) bool {
 	_, ok := paramMap[key]
 	return ok
->>>>>>> a64f5770
 }