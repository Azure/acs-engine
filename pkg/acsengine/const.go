package acsengine

const (
	// DefaultOpenShiftMasterSubnet is the default value for master subnet for Openshift.
	DefaultOpenShiftMasterSubnet = "10.0.0.0/24"
	// DefaultOpenShiftFirstConsecutiveStaticIP is the default static ip address for master 0 for Openshift.
	DefaultOpenShiftFirstConsecutiveStaticIP = "10.0.0.11"
	// DefaultMasterSubnet specifies the default master subnet for DCOS or Swarm
	DefaultMasterSubnet = "172.16.0.0/24"
	// DefaultFirstConsecutiveStaticIP specifies the static IP address on master 0 for DCOS or Swarm
	DefaultFirstConsecutiveStaticIP = "172.16.0.5"
	// DefaultSwarmWindowsMasterSubnet specifies the default master subnet for a Swarm Windows cluster
	DefaultSwarmWindowsMasterSubnet = "192.168.255.0/24"
	// DefaultSwarmWindowsFirstConsecutiveStaticIP specifies the static IP address on master 0 for a Swarm WIndows cluster
	DefaultSwarmWindowsFirstConsecutiveStaticIP = "192.168.255.5"
	// DefaultDCOSMasterSubnet specifies the default master subnet for a DCOS cluster
	DefaultDCOSMasterSubnet = "192.168.255.0/24"
	// DefaultDCOSFirstConsecutiveStaticIP  specifies the static IP address on master 0 for a DCOS cluster
	DefaultDCOSFirstConsecutiveStaticIP = "192.168.255.5"
	// DefaultDCOSBootstrapStaticIP specifies the static IP address on bootstrap for a DCOS cluster
	DefaultDCOSBootstrapStaticIP = "192.168.255.240"
	// DefaultKubernetesMasterSubnet specifies the default subnet for masters and agents.
	DefaultKubernetesMasterSubnet = "10.240.0.0/16"
	// DefaultKubernetesClusterSubnet specifies the default subnet for pods.
	DefaultKubernetesClusterSubnet = "10.244.0.0/16"
	// DefaultDockerBridgeSubnet specifies the default subnet for the docker bridge network for masters and agents.
	DefaultDockerBridgeSubnet = "172.17.0.1/16"
	// DefaultFirstConsecutiveKubernetesStaticIP specifies the static IP address on Kubernetes master 0
	DefaultFirstConsecutiveKubernetesStaticIP = "10.240.255.5"
	// DefaultAgentSubnetTemplate specifies a default agent subnet
	DefaultAgentSubnetTemplate = "10.%d.0.0/16"
	// DefaultKubernetesSubnet specifies the default subnet used for all masters, agents and pods
	// when VNET integration is enabled.
	DefaultKubernetesSubnet = "10.240.0.0/12"
	// DefaultKubernetesFirstConsecutiveStaticIPOffset specifies the IP address offset of master 0
	// when VNET integration is enabled.
	DefaultKubernetesFirstConsecutiveStaticIPOffset = 5
	// DefaultKubernetesMaxPods is the maximum number of pods to run on a node.
	DefaultKubernetesMaxPods = 110
	// DefaultKubernetesMaxPodsVNETIntegrated is the maximum number of pods to run on a node when VNET integration is enabled.
	DefaultKubernetesMaxPodsVNETIntegrated = 30
	// DefaultKubernetesClusterDomain is the dns suffix used in the cluster (used as a SAN in the PKI generation)
	DefaultKubernetesClusterDomain = "cluster.local"
	// DefaultInternalLbStaticIPOffset specifies the offset of the internal LoadBalancer's IP
	// address relative to the first consecutive Kubernetes static IP
	DefaultInternalLbStaticIPOffset = 10
	// NetworkPolicyNone is the string expression for the deprecated NetworkPolicy usage pattern "none"
	NetworkPolicyNone = "none"
	// NetworkPolicyCalico is the string expression for calico network policy config option
	NetworkPolicyCalico = "calico"
	// NetworkPolicyCilium is the string expression for cilium network policy config option
	NetworkPolicyCilium = "cilium"
	// NetworkPluginAzure is the string expression for Azure CNI network policy
	NetworkPluginAzure = "azure"
	// NetworkPluginKubenet is the string expression for kubenet network plugin
	NetworkPluginKubenet = "kubenet"
	// NetworkPluginFlannel is the string expression for flannel network policy config option
	NetworkPluginFlannel = "flannel"
	// DefaultNetworkPlugin defines the network plugin to use by default
	DefaultNetworkPlugin = NetworkPluginKubenet
	// DefaultNetworkPolicy defines the network policy implementation to use by default
	DefaultNetworkPolicy = ""
	// DefaultNetworkPluginWindows defines the network plugin implementation to use by default for clusters with Windows agent pools
	DefaultNetworkPluginWindows = NetworkPluginKubenet
	// DefaultNetworkPolicyWindows defines the network policy implementation to use by default for clusters with Windows agent pools
	DefaultNetworkPolicyWindows = ""
	// DefaultContainerRuntime is docker
	DefaultContainerRuntime = "docker"
	// DefaultKubernetesNodeStatusUpdateFrequency is 10s, see --node-status-update-frequency at https://kubernetes.io/docs/admin/kubelet/
	DefaultKubernetesNodeStatusUpdateFrequency = "10s"
	// DefaultKubernetesHardEvictionThreshold is memory.available<100Mi,nodefs.available<10%,nodefs.inodesFree<5%, see --eviction-hard at https://kubernetes.io/docs/admin/kubelet/
	DefaultKubernetesHardEvictionThreshold = "memory.available<100Mi,nodefs.available<10%,nodefs.inodesFree<5%"
	// DefaultKubernetesCtrlMgrNodeMonitorGracePeriod is 40s, see --node-monitor-grace-period at https://kubernetes.io/docs/admin/kube-controller-manager/
	DefaultKubernetesCtrlMgrNodeMonitorGracePeriod = "40s"
	// DefaultKubernetesCtrlMgrPodEvictionTimeout is 5m0s, see --pod-eviction-timeout at https://kubernetes.io/docs/admin/kube-controller-manager/
	DefaultKubernetesCtrlMgrPodEvictionTimeout = "5m0s"
	// DefaultKubernetesCtrlMgrRouteReconciliationPeriod is 10s, see --route-reconciliation-period at https://kubernetes.io/docs/admin/kube-controller-manager/
	DefaultKubernetesCtrlMgrRouteReconciliationPeriod = "10s"
	// DefaultKubernetesCtrlMgrTerminatedPodGcThreshold is set to 5000, see --terminated-pod-gc-threshold at https://kubernetes.io/docs/admin/kube-controller-manager/ and https://github.com/kubernetes/kubernetes/issues/22680
	DefaultKubernetesCtrlMgrTerminatedPodGcThreshold = "5000"
	// DefaultKubernetesCtrlMgrUseSvcAccountCreds is "true", see --use-service-account-credentials at https://kubernetes.io/docs/admin/kube-controller-manager/
	DefaultKubernetesCtrlMgrUseSvcAccountCreds = "false"
	// DefaultKubernetesCloudProviderBackoff is false to disable cloudprovider backoff implementation for API calls
	DefaultKubernetesCloudProviderBackoff = false
	// DefaultKubernetesCloudProviderBackoffRetries is 6, takes effect if DefaultKubernetesCloudProviderBackoff is true
	DefaultKubernetesCloudProviderBackoffRetries = 6
	// DefaultKubernetesCloudProviderBackoffJitter is 1, takes effect if DefaultKubernetesCloudProviderBackoff is true
	DefaultKubernetesCloudProviderBackoffJitter = 1.0
	// DefaultKubernetesCloudProviderBackoffDuration is 5, takes effect if DefaultKubernetesCloudProviderBackoff is true
	DefaultKubernetesCloudProviderBackoffDuration = 5
	// DefaultKubernetesCloudProviderBackoffExponent is 1.5, takes effect if DefaultKubernetesCloudProviderBackoff is true
	DefaultKubernetesCloudProviderBackoffExponent = 1.5
	// DefaultKubernetesCloudProviderRateLimit is false to disable cloudprovider rate limiting implementation for API calls
	DefaultKubernetesCloudProviderRateLimit = false
	// DefaultKubernetesCloudProviderRateLimitQPS is 3, takes effect if DefaultKubernetesCloudProviderRateLimit is true
	DefaultKubernetesCloudProviderRateLimitQPS = 3.0
	// DefaultKubernetesCloudProviderRateLimitBucket is 10, takes effect if DefaultKubernetesCloudProviderRateLimit is true
	DefaultKubernetesCloudProviderRateLimitBucket = 10
	// DefaultTillerAddonName is the name of the tiller addon deployment
	DefaultTillerAddonName = "tiller"
	// DefaultTillerMaxHistory limits the maximum number of revisions saved per release. Use 0 for no limit.
	DefaultTillerMaxHistory = 0
	// DefaultACIConnectorAddonName is the name of the tiller addon deployment
	DefaultACIConnectorAddonName = "aci-connector"
	// DefaultDashboardAddonName is the name of the kubernetes-dashboard addon deployment
	DefaultDashboardAddonName = "kubernetes-dashboard"
	// DefaultClusterAutoscalerAddonName is the name of the autoscaler addon deployment
	DefaultClusterAutoscalerAddonName = "cluster-autoscaler"
	// DefaultKubernetesDNSServiceIP specifies the IP address that kube-dns
	// listens on by default. must by in the default Service CIDR range.
	DefaultKubernetesDNSServiceIP = "10.0.0.10"
	// DefaultKubernetesServiceCIDR specifies the IP subnet that kubernetes will
	// create Service IPs within.
	DefaultKubernetesServiceCIDR = "10.0.0.0/16"
	//DefaultKubernetesGCHighThreshold specifies the value for  for the image-gc-high-threshold kubelet flag
	DefaultKubernetesGCHighThreshold = 85
	//DefaultKubernetesGCLowThreshold specifies the value for the image-gc-low-threshold kubelet flag
	DefaultKubernetesGCLowThreshold = 80
	// DefaultGeneratorCode specifies the source generator of the cluster template.
	DefaultGeneratorCode = "acsengine"
	// DefaultOrchestratorName specifies the 3 character orchestrator code of the cluster template and affects resource naming.
	DefaultOrchestratorName = "k8s"
	// DefaultOpenshiftOrchestratorName specifies the 3 character orchestrator code of the cluster template and affects resource naming.
	DefaultOpenshiftOrchestratorName = "ocp"
	// DefaultEtcdVersion specifies the default etcd version to install
	DefaultEtcdVersion = "3.2.16"
	// DefaultEtcdDiskSize specifies the default size for Kubernetes master etcd disk volumes in GB
	DefaultEtcdDiskSize = "256"
	// DefaultEtcdDiskSizeGT3Nodes = size for Kubernetes master etcd disk volumes in GB if > 3 nodes
	DefaultEtcdDiskSizeGT3Nodes = "512"
	// DefaultEtcdDiskSizeGT10Nodes = size for Kubernetes master etcd disk volumes in GB if > 10 nodes
	DefaultEtcdDiskSizeGT10Nodes = "1024"
	// DefaultEtcdDiskSizeGT20Nodes = size for Kubernetes master etcd disk volumes in GB if > 20 nodes
	DefaultEtcdDiskSizeGT20Nodes = "2048"
	// DefaultReschedulerAddonName is the name of the rescheduler addon deployment
	DefaultReschedulerAddonName = "rescheduler"
	// DefaultMetricsServerAddonName is the name of the kubernetes Metrics server addon deployment
	DefaultMetricsServerAddonName = "metrics-server"
<<<<<<< HEAD
	// DefaultContainerMonitoringAddonName is the name of the kubernetes Container Monitoring addon deployment
	DefaultContainerMonitoringAddonName = "container-monitoring"
=======
	// DefaultNVIDIADevicePluginAddonName is the name of the kubernetes NVIDIA Device Plugin daemon set
	DefaultNVIDIADevicePluginAddonName = "nvidia-device-plugin"
	// ContainerMonitoringAddonName is the name of the kubernetes Container Monitoring addon deployment
	ContainerMonitoringAddonName = "container-monitoring"
	// AzureCNINetworkMonitoringAddonName is the name of the Azure CNI networkmonitor addon
	AzureCNINetworkMonitoringAddonName = "azure-cni-networkmonitor"
>>>>>>> 72fb1419
	// DefaultKubernetesKubeletMaxPods is the max pods per kubelet
	DefaultKubernetesKubeletMaxPods = 110
	// DefaultMasterEtcdServerPort is the default etcd server port for Kubernetes master nodes
	DefaultMasterEtcdServerPort = 2380
	// DefaultMasterEtcdClientPort is the default etcd client port for Kubernetes master nodes
	DefaultMasterEtcdClientPort = 2379
	// DefaultKubeletEventQPS is 0, see --event-qps at https://kubernetes.io/docs/reference/generated/kubelet/
	DefaultKubeletEventQPS = "0"
	// DefaultKubeletCadvisorPort is 0, see --cadvisor-port at https://kubernetes.io/docs/reference/generated/kubelet/
	DefaultKubeletCadvisorPort = "0"
	// DefaultJumpboxDiskSize specifies the default size for private cluster jumpbox OS disk in GB
	DefaultJumpboxDiskSize = 30
	// DefaultJumpboxUsername specifies the default admin username for the private cluster jumpbox
	DefaultJumpboxUsername = "azureuser"
	// DefaultKubeletPodMaxPIDs specifies the default max pid authorized by pods
	DefaultKubeletPodMaxPIDs = 100
)

const (
	// DCOSMaster represents the master node type
	DCOSMaster DCOSNodeType = "DCOSMaster"
	// DCOSPrivateAgent represents the private agent node type
	DCOSPrivateAgent DCOSNodeType = "DCOSPrivateAgent"
	// DCOSPublicAgent represents the public agent node type
	DCOSPublicAgent DCOSNodeType = "DCOSPublicAgent"
)

const (
	//DefaultExtensionsRootURL  Root URL for extensions
	DefaultExtensionsRootURL = "https://raw.githubusercontent.com/Azure/acs-engine/master/"
	// DefaultDockerEngineRepo for grabbing docker engine packages
	DefaultDockerEngineRepo = "https://download.docker.com/linux/ubuntu"
	// DefaultDockerComposeURL for grabbing docker images
	DefaultDockerComposeURL = "https://github.com/docker/compose/releases/download"

	//AzureEdgeDCOSBootstrapDownloadURL is the azure edge CDN download url
	AzureEdgeDCOSBootstrapDownloadURL = "https://dcosio.azureedge.net/dcos/%s/bootstrap/%s.bootstrap.tar.xz"
	//AzureChinaCloudDCOSBootstrapDownloadURL is the China specific DCOS package download url.
	AzureChinaCloudDCOSBootstrapDownloadURL = "https://acsengine.blob.core.chinacloudapi.cn/dcos/%s.bootstrap.tar.xz"
	//AzureEdgeDCOSWindowsBootstrapDownloadURL
)

const (
	//DefaultConfigurationScriptRootURL  Root URL for configuration script (used for script extension on RHEL)
	DefaultConfigurationScriptRootURL = "https://raw.githubusercontent.com/Azure/acs-engine/master/parts/"
)

const (
	kubernetesMasterCustomDataYaml           = "k8s/kubernetesmastercustomdata.yml"
	kubernetesCustomScript                   = "k8s/kubernetescustomscript.sh"
	kubernetesProvisionSourceScript          = "k8s/kubernetesprovisionsource.sh"
	kubernetesMountetcd                      = "k8s/kubernetes_mountetcd.sh"
	kubernetesCustomSearchDomainsScript      = "k8s/setup-custom-search-domains.sh"
	kubernetesMasterGenerateProxyCertsScript = "k8s/kubernetesmastergenerateproxycertscript.sh"
	kubernetesAgentCustomDataYaml            = "k8s/kubernetesagentcustomdata.yml"
	kubernetesJumpboxCustomDataYaml          = "k8s/kubernetesjumpboxcustomdata.yml"
	kubeConfigJSON                           = "k8s/kubeconfig.json"
	kubernetesWindowsAgentCustomDataPS1      = "k8s/kuberneteswindowssetup.ps1"
	// OpenShift custom scripts
	openshiftNodeScript     = "openshift/unstable/openshiftnodescript.sh"
	openshiftMasterScript   = "openshift/unstable/openshiftmasterscript.sh"
	openshift39NodeScript   = "openshift/release-3.9/openshiftnodescript.sh"
	openshift39MasterScript = "openshift/release-3.9/openshiftmasterscript.sh"
)

const (
	dcosCustomData188       = "dcos/dcoscustomdata188.t"
	dcosCustomData190       = "dcos/dcoscustomdata190.t"
	dcosCustomData198       = "dcos/dcoscustomdata198.t"
	dcosCustomData110       = "dcos/dcoscustomdata110.t"
	dcosProvision           = "dcos/dcosprovision.sh"
	dcosWindowsProvision    = "dcos/dcosWindowsProvision.ps1"
	dcosProvisionSource     = "dcos/dcosprovisionsource.sh"
	dcos2Provision          = "dcos/bstrap/dcosprovision.sh"
	dcos2BootstrapProvision = "dcos/bstrap/bootstrapprovision.sh"
	dcos2CustomData1110     = "dcos/bstrap/dcos1.11.0.customdata.t"
	dcos2CustomData1112     = "dcos/bstrap/dcos1.11.2.customdata.t"
)

const (
	swarmProvision            = "swarm/configure-swarm-cluster.sh"
	swarmWindowsProvision     = "swarm/Install-ContainerHost-And-Join-Swarm.ps1"
	swarmModeProvision        = "swarm/configure-swarmmode-cluster.sh"
	swarmModeWindowsProvision = "swarm/Join-SwarmMode-cluster.ps1"
)

const (
	agentOutputs                  = "agentoutputs.t"
	agentParams                   = "agentparams.t"
	classicParams                 = "classicparams.t"
	dcosAgentResourcesVMAS        = "dcos/dcosagentresourcesvmas.t"
	dcosWindowsAgentResourcesVMAS = "dcos/dcosWindowsAgentResourcesVmas.t"
	dcosAgentResourcesVMSS        = "dcos/dcosagentresourcesvmss.t"
	dcosWindowsAgentResourcesVMSS = "dcos/dcosWindowsAgentResourcesVmss.t"
	dcosAgentVars                 = "dcos/dcosagentvars.t"
	dcosBaseFile                  = "dcos/dcosbase.t"
	dcosParams                    = "dcos/dcosparams.t"
	dcosMasterResources           = "dcos/dcosmasterresources.t"
	dcosMasterVars                = "dcos/dcosmastervars.t"
	dcos2BaseFile                 = "dcos/bstrap/dcosbase.t"
	dcos2BootstrapVars            = "dcos/bstrap/bootstrapvars.t"
	dcos2BootstrapParams          = "dcos/bstrap/bootstrapparams.t"
	dcos2BootstrapResources       = "dcos/bstrap/bootstrapresources.t"
	dcos2BootstrapCustomdata      = "dcos/bstrap/bootstrapcustomdata.yml"
	dcos2MasterVars               = "dcos/bstrap/dcosmastervars.t"
	dcos2MasterResources          = "dcos/bstrap/dcosmasterresources.t"
	iaasOutputs                   = "iaasoutputs.t"
	kubernetesBaseFile            = "k8s/kubernetesbase.t"
	kubernetesAgentResourcesVMAS  = "k8s/kubernetesagentresourcesvmas.t"
	kubernetesAgentResourcesVMSS  = "k8s/kubernetesagentresourcesvmss.t"
	kubernetesAgentVars           = "k8s/kubernetesagentvars.t"
	kubernetesMasterResources     = "k8s/kubernetesmasterresources.t"
	kubernetesMasterVars          = "k8s/kubernetesmastervars.t"
	kubernetesParams              = "k8s/kubernetesparams.t"
	kubernetesWinAgentVars        = "k8s/kuberneteswinagentresourcesvmas.t"
	kubernetesWinAgentVarsVMSS    = "k8s/kuberneteswinagentresourcesvmss.t"
	masterOutputs                 = "masteroutputs.t"
	masterParams                  = "masterparams.t"
	swarmBaseFile                 = "swarm/swarmbase.t"
	swarmParams                   = "swarm/swarmparams.t"
	swarmAgentResourcesVMAS       = "swarm/swarmagentresourcesvmas.t"
	swarmAgentResourcesVMSS       = "swarm/swarmagentresourcesvmss.t"
	swarmAgentResourcesClassic    = "swarm/swarmagentresourcesclassic.t"
	swarmAgentVars                = "swarm/swarmagentvars.t"
	swarmMasterResources          = "swarm/swarmmasterresources.t"
	swarmMasterVars               = "swarm/swarmmastervars.t"
	swarmWinAgentResourcesVMAS    = "swarm/swarmwinagentresourcesvmas.t"
	swarmWinAgentResourcesVMSS    = "swarm/swarmwinagentresourcesvmss.t"
	windowsParams                 = "windowsparams.t"
)

const (
	azurePublicCloud       = "AzurePublicCloud"
	azureChinaCloud        = "AzureChinaCloud"
	azureGermanCloud       = "AzureGermanCloud"
	azureUSGovernmentCloud = "AzureUSGovernmentCloud"
)<|MERGE_RESOLUTION|>--- conflicted
+++ resolved
@@ -136,17 +136,12 @@
 	DefaultReschedulerAddonName = "rescheduler"
 	// DefaultMetricsServerAddonName is the name of the kubernetes Metrics server addon deployment
 	DefaultMetricsServerAddonName = "metrics-server"
-<<<<<<< HEAD
-	// DefaultContainerMonitoringAddonName is the name of the kubernetes Container Monitoring addon deployment
-	DefaultContainerMonitoringAddonName = "container-monitoring"
-=======
 	// DefaultNVIDIADevicePluginAddonName is the name of the kubernetes NVIDIA Device Plugin daemon set
 	DefaultNVIDIADevicePluginAddonName = "nvidia-device-plugin"
 	// ContainerMonitoringAddonName is the name of the kubernetes Container Monitoring addon deployment
 	ContainerMonitoringAddonName = "container-monitoring"
 	// AzureCNINetworkMonitoringAddonName is the name of the Azure CNI networkmonitor addon
 	AzureCNINetworkMonitoringAddonName = "azure-cni-networkmonitor"
->>>>>>> 72fb1419
 	// DefaultKubernetesKubeletMaxPods is the max pods per kubelet
 	DefaultKubernetesKubeletMaxPods = 110
 	// DefaultMasterEtcdServerPort is the default etcd server port for Kubernetes master nodes
