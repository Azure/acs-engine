package acsengine

const (
	// DefaultOpenShiftMasterSubnet is the default value for master subnet for Openshift.
	DefaultOpenShiftMasterSubnet = "10.0.0.0/24"
	// DefaultOpenShiftFirstConsecutiveStaticIP is the default static ip address for master 0 for Openshift.
	DefaultOpenShiftFirstConsecutiveStaticIP = "10.0.0.11"
	// DefaultMasterSubnet specifies the default master subnet for DCOS or Swarm
	DefaultMasterSubnet = "172.16.0.0/24"
	// DefaultFirstConsecutiveStaticIP specifies the static IP address on master 0 for DCOS or Swarm
	DefaultFirstConsecutiveStaticIP = "172.16.0.5"
	// DefaultSwarmWindowsMasterSubnet specifies the default master subnet for a Swarm Windows cluster
	DefaultSwarmWindowsMasterSubnet = "192.168.255.0/24"
	// DefaultSwarmWindowsFirstConsecutiveStaticIP specifies the static IP address on master 0 for a Swarm WIndows cluster
	DefaultSwarmWindowsFirstConsecutiveStaticIP = "192.168.255.5"
	// DefaultDCOSMasterSubnet specifies the default master subnet for a DCOS cluster
	DefaultDCOSMasterSubnet = "192.168.255.0/24"
	// DefaultDCOSFirstConsecutiveStaticIP  specifies the static IP address on master 0 for a DCOS cluster
	DefaultDCOSFirstConsecutiveStaticIP = "192.168.255.5"
	// DefaultDCOSBootstrapStaticIP specifies the static IP address on bootstrap for a DCOS cluster
	DefaultDCOSBootstrapStaticIP = "192.168.255.240"
	// DefaultKubernetesMasterSubnet specifies the default subnet for masters and agents.
	DefaultKubernetesMasterSubnet = "10.240.0.0/16"
	// DefaultKubernetesClusterSubnet specifies the default subnet for pods.
	DefaultKubernetesClusterSubnet = "10.244.0.0/16"
	// DefaultDockerBridgeSubnet specifies the default subnet for the docker bridge network for masters and agents.
	DefaultDockerBridgeSubnet = "172.17.0.1/16"
	// DefaultFirstConsecutiveKubernetesStaticIP specifies the static IP address on Kubernetes master 0
	DefaultFirstConsecutiveKubernetesStaticIP = "10.240.255.5"
	// DefaultAgentSubnetTemplate specifies a default agent subnet
	DefaultAgentSubnetTemplate = "10.%d.0.0/16"
	// DefaultKubernetesSubnet specifies the default subnet used for all masters, agents and pods
	// when VNET integration is enabled.
	DefaultKubernetesSubnet = "10.240.0.0/12"
	// DefaultKubernetesFirstConsecutiveStaticIPOffset specifies the IP address offset of master 0
	// when VNET integration is enabled.
	DefaultKubernetesFirstConsecutiveStaticIPOffset = 5
	// DefaultKubernetesMaxPods is the maximum number of pods to run on a node.
	DefaultKubernetesMaxPods = 110
	// DefaultKubernetesMaxPodsVNETIntegrated is the maximum number of pods to run on a node when VNET integration is enabled.
	DefaultKubernetesMaxPodsVNETIntegrated = 30
	// DefaultKubernetesClusterDomain is the dns suffix used in the cluster (used as a SAN in the PKI generation)
	DefaultKubernetesClusterDomain = "cluster.local"
	// DefaultInternalLbStaticIPOffset specifies the offset of the internal LoadBalancer's IP
	// address relative to the first consecutive Kubernetes static IP
	DefaultInternalLbStaticIPOffset = 10
	// NetworkPolicyNone is the string expression for the deprecated NetworkPolicy usage pattern "none"
	NetworkPolicyNone = "none"
	// NetworkPolicyCalico is the string expression for calico network policy config option
	NetworkPolicyCalico = "calico"
	// NetworkPolicyCilium is the string expression for cilium network policy config option
	NetworkPolicyCilium = "cilium"
	// NetworkPluginAzure is the string expression for Azure CNI network policy
	NetworkPluginAzure = "azure"
	// NetworkPluginKubenet is the string expression for kubenet network plugin
	NetworkPluginKubenet = "kubenet"
	// NetworkPluginFlannel is the string expression for flannel network policy config option
	NetworkPluginFlannel = "flannel"
	// DefaultNetworkPlugin defines the network plugin to use by default
	DefaultNetworkPlugin = NetworkPluginKubenet
	// DefaultNetworkPolicy defines the network policy implementation to use by default
	DefaultNetworkPolicy = ""
	// DefaultNetworkPluginWindows defines the network plugin implementation to use by default for clusters with Windows agent pools
	DefaultNetworkPluginWindows = NetworkPluginKubenet
	// DefaultNetworkPolicyWindows defines the network policy implementation to use by default for clusters with Windows agent pools
	DefaultNetworkPolicyWindows = ""
	// DefaultContainerRuntime is docker
	DefaultContainerRuntime = "docker"
	// DefaultKubernetesNodeStatusUpdateFrequency is 10s, see --node-status-update-frequency at https://kubernetes.io/docs/admin/kubelet/
	DefaultKubernetesNodeStatusUpdateFrequency = "10s"
	// DefaultKubernetesHardEvictionThreshold is memory.available<100Mi,nodefs.available<10%,nodefs.inodesFree<5%, see --eviction-hard at https://kubernetes.io/docs/admin/kubelet/
	DefaultKubernetesHardEvictionThreshold = "memory.available<100Mi,nodefs.available<10%,nodefs.inodesFree<5%"
	// DefaultKubernetesCtrlMgrNodeMonitorGracePeriod is 40s, see --node-monitor-grace-period at https://kubernetes.io/docs/admin/kube-controller-manager/
	DefaultKubernetesCtrlMgrNodeMonitorGracePeriod = "40s"
	// DefaultKubernetesCtrlMgrPodEvictionTimeout is 5m0s, see --pod-eviction-timeout at https://kubernetes.io/docs/admin/kube-controller-manager/
	DefaultKubernetesCtrlMgrPodEvictionTimeout = "5m0s"
	// DefaultKubernetesCtrlMgrRouteReconciliationPeriod is 10s, see --route-reconciliation-period at https://kubernetes.io/docs/admin/kube-controller-manager/
	DefaultKubernetesCtrlMgrRouteReconciliationPeriod = "10s"
	// DefaultKubernetesCtrlMgrTerminatedPodGcThreshold is set to 5000, see --terminated-pod-gc-threshold at https://kubernetes.io/docs/admin/kube-controller-manager/ and https://github.com/kubernetes/kubernetes/issues/22680
	DefaultKubernetesCtrlMgrTerminatedPodGcThreshold = "5000"
	// DefaultKubernetesCtrlMgrUseSvcAccountCreds is "true", see --use-service-account-credentials at https://kubernetes.io/docs/admin/kube-controller-manager/
	DefaultKubernetesCtrlMgrUseSvcAccountCreds = "false"
	// DefaultKubernetesCloudProviderBackoff is false to disable cloudprovider backoff implementation for API calls
	DefaultKubernetesCloudProviderBackoff = false
	// DefaultKubernetesCloudProviderBackoffRetries is 6, takes effect if DefaultKubernetesCloudProviderBackoff is true
	DefaultKubernetesCloudProviderBackoffRetries = 6
	// DefaultKubernetesCloudProviderBackoffJitter is 1, takes effect if DefaultKubernetesCloudProviderBackoff is true
	DefaultKubernetesCloudProviderBackoffJitter = 1.0
	// DefaultKubernetesCloudProviderBackoffDuration is 5, takes effect if DefaultKubernetesCloudProviderBackoff is true
	DefaultKubernetesCloudProviderBackoffDuration = 5
	// DefaultKubernetesCloudProviderBackoffExponent is 1.5, takes effect if DefaultKubernetesCloudProviderBackoff is true
	DefaultKubernetesCloudProviderBackoffExponent = 1.5
	// DefaultKubernetesCloudProviderRateLimit is false to disable cloudprovider rate limiting implementation for API calls
	DefaultKubernetesCloudProviderRateLimit = false
	// DefaultKubernetesCloudProviderRateLimitQPS is 3, takes effect if DefaultKubernetesCloudProviderRateLimit is true
	DefaultKubernetesCloudProviderRateLimitQPS = 3.0
	// DefaultKubernetesCloudProviderRateLimitBucket is 10, takes effect if DefaultKubernetesCloudProviderRateLimit is true
	DefaultKubernetesCloudProviderRateLimitBucket = 10
	// DefaultTillerAddonName is the name of the tiller addon deployment
	DefaultTillerAddonName = "tiller"
	// DefaultTillerMaxHistory limits the maximum number of revisions saved per release. Use 0 for no limit.
	DefaultTillerMaxHistory = 0
	// DefaultACIConnectorAddonName is the name of the tiller addon deployment
	DefaultACIConnectorAddonName = "aci-connector"
	// DefaultDashboardAddonName is the name of the kubernetes-dashboard addon deployment
	DefaultDashboardAddonName = "kubernetes-dashboard"
	// DefaultClusterAutoscalerAddonName is the name of the autoscaler addon deployment
	DefaultClusterAutoscalerAddonName = "cluster-autoscaler"
	// DefaultKubernetesDNSServiceIP specifies the IP address that kube-dns
	// listens on by default. must by in the default Service CIDR range.
	DefaultKubernetesDNSServiceIP = "10.0.0.10"
	// DefaultKubernetesServiceCIDR specifies the IP subnet that kubernetes will
	// create Service IPs within.
	DefaultKubernetesServiceCIDR = "10.0.0.0/16"
	//DefaultKubernetesGCHighThreshold specifies the value for  for the image-gc-high-threshold kubelet flag
	DefaultKubernetesGCHighThreshold = 85
	//DefaultKubernetesGCLowThreshold specifies the value for the image-gc-low-threshold kubelet flag
	DefaultKubernetesGCLowThreshold = 80
	// DefaultGeneratorCode specifies the source generator of the cluster template.
	DefaultGeneratorCode = "acsengine"
	// DefaultOrchestratorName specifies the 3 character orchestrator code of the cluster template and affects resource naming.
	DefaultOrchestratorName = "k8s"
	// DefaultOpenshiftOrchestratorName specifies the 3 character orchestrator code of the cluster template and affects resource naming.
	DefaultOpenshiftOrchestratorName = "ocp"
	// DefaultEtcdVersion specifies the default etcd version to install
	DefaultEtcdVersion = "3.2.23"
	// DefaultEtcdDiskSize specifies the default size for Kubernetes master etcd disk volumes in GB
	DefaultEtcdDiskSize = "256"
	// DefaultEtcdDiskSizeGT3Nodes = size for Kubernetes master etcd disk volumes in GB if > 3 nodes
	DefaultEtcdDiskSizeGT3Nodes = "512"
	// DefaultEtcdDiskSizeGT10Nodes = size for Kubernetes master etcd disk volumes in GB if > 10 nodes
	DefaultEtcdDiskSizeGT10Nodes = "1024"
	// DefaultEtcdDiskSizeGT20Nodes = size for Kubernetes master etcd disk volumes in GB if > 20 nodes
	DefaultEtcdDiskSizeGT20Nodes = "2048"
	// DefaultReschedulerAddonName is the name of the rescheduler addon deployment
	DefaultReschedulerAddonName = "rescheduler"
	// DefaultMetricsServerAddonName is the name of the kubernetes Metrics server addon deployment
	DefaultMetricsServerAddonName = "metrics-server"
<<<<<<< HEAD
	// NVIDIADevicePluginAddonName is the name of the kubernetes NVIDIA Device Plugin daemon set
	NVIDIADevicePluginAddonName = "nvidia-device-plugin"
=======
	// DefaultNVIDIADevicePluginAddonName is the name of the kubernetes NVIDIA Device Plugin daemon set
	DefaultNVIDIADevicePluginAddonName = "nvidia-device-plugin"
	// ContainerMonitoringAddonName is the name of the kubernetes Container Monitoring addon deployment
	ContainerMonitoringAddonName = "container-monitoring"
	// AzureCNINetworkMonitoringAddonName is the name of the Azure CNI networkmonitor addon
	AzureCNINetworkMonitoringAddonName = "azure-cni-networkmonitor"
>>>>>>> 9e49acf7
	// DefaultKubernetesKubeletMaxPods is the max pods per kubelet
	DefaultKubernetesKubeletMaxPods = 110
	// DefaultMasterEtcdServerPort is the default etcd server port for Kubernetes master nodes
	DefaultMasterEtcdServerPort = 2380
	// DefaultMasterEtcdClientPort is the default etcd client port for Kubernetes master nodes
	DefaultMasterEtcdClientPort = 2379
	// DefaultKubeletEventQPS is 0, see --event-qps at https://kubernetes.io/docs/reference/generated/kubelet/
	DefaultKubeletEventQPS = "0"
	// DefaultKubeletCadvisorPort is 0, see --cadvisor-port at https://kubernetes.io/docs/reference/generated/kubelet/
	DefaultKubeletCadvisorPort = "0"
	// DefaultJumpboxDiskSize specifies the default size for private cluster jumpbox OS disk in GB
	DefaultJumpboxDiskSize = 30
	// DefaultJumpboxUsername specifies the default admin username for the private cluster jumpbox
	DefaultJumpboxUsername = "azureuser"
	// DefaultKubeletPodMaxPIDs specifies the default max pid authorized by pods
	DefaultKubeletPodMaxPIDs = 100
)

const (
	// DCOSMaster represents the master node type
	DCOSMaster DCOSNodeType = "DCOSMaster"
	// DCOSPrivateAgent represents the private agent node type
	DCOSPrivateAgent DCOSNodeType = "DCOSPrivateAgent"
	// DCOSPublicAgent represents the public agent node type
	DCOSPublicAgent DCOSNodeType = "DCOSPublicAgent"
)

const (
	//DefaultExtensionsRootURL  Root URL for extensions
	DefaultExtensionsRootURL = "https://raw.githubusercontent.com/Azure/acs-engine/master/"
	// DefaultDockerEngineRepo for grabbing docker engine packages
	DefaultDockerEngineRepo = "https://download.docker.com/linux/ubuntu"
	// DefaultDockerComposeURL for grabbing docker images
	DefaultDockerComposeURL = "https://github.com/docker/compose/releases/download"

	//AzureEdgeDCOSBootstrapDownloadURL is the azure edge CDN download url
	AzureEdgeDCOSBootstrapDownloadURL = "https://dcosio.azureedge.net/dcos/%s/bootstrap/%s.bootstrap.tar.xz"
	//AzureChinaCloudDCOSBootstrapDownloadURL is the China specific DCOS package download url.
	AzureChinaCloudDCOSBootstrapDownloadURL = "https://acsengine.blob.core.chinacloudapi.cn/dcos/%s.bootstrap.tar.xz"
	//AzureEdgeDCOSWindowsBootstrapDownloadURL
)

const (
	//DefaultConfigurationScriptRootURL  Root URL for configuration script (used for script extension on RHEL)
	DefaultConfigurationScriptRootURL = "https://raw.githubusercontent.com/Azure/acs-engine/master/parts/"
)

const (
	kubernetesMasterCustomDataYaml           = "k8s/kubernetesmastercustomdata.yml"
	kubernetesCustomScript                   = "k8s/kubernetescustomscript.sh"
	kubernetesProvisionSourceScript          = "k8s/kubernetesprovisionsource.sh"
	kubernetesMountetcd                      = "k8s/kubernetes_mountetcd.sh"
	kubernetesCustomSearchDomainsScript      = "k8s/setup-custom-search-domains.sh"
	kubernetesMasterGenerateProxyCertsScript = "k8s/kubernetesmastergenerateproxycertscript.sh"
	kubernetesAgentCustomDataYaml            = "k8s/kubernetesagentcustomdata.yml"
	kubernetesJumpboxCustomDataYaml          = "k8s/kubernetesjumpboxcustomdata.yml"
	kubeConfigJSON                           = "k8s/kubeconfig.json"
	kubernetesWindowsAgentCustomDataPS1      = "k8s/kuberneteswindowssetup.ps1"
	// OpenShift custom scripts
	openshiftNodeScript     = "openshift/unstable/openshiftnodescript.sh"
	openshiftMasterScript   = "openshift/unstable/openshiftmasterscript.sh"
	openshift39NodeScript   = "openshift/release-3.9/openshiftnodescript.sh"
	openshift39MasterScript = "openshift/release-3.9/openshiftmasterscript.sh"
)

const (
	dcosCustomData188       = "dcos/dcoscustomdata188.t"
	dcosCustomData190       = "dcos/dcoscustomdata190.t"
	dcosCustomData198       = "dcos/dcoscustomdata198.t"
	dcosCustomData110       = "dcos/dcoscustomdata110.t"
	dcosProvision           = "dcos/dcosprovision.sh"
	dcosWindowsProvision    = "dcos/dcosWindowsProvision.ps1"
	dcosProvisionSource     = "dcos/dcosprovisionsource.sh"
	dcos2Provision          = "dcos/bstrap/dcosprovision.sh"
	dcos2BootstrapProvision = "dcos/bstrap/bootstrapprovision.sh"
	dcos2CustomData1110     = "dcos/bstrap/dcos1.11.0.customdata.t"
	dcos2CustomData1112     = "dcos/bstrap/dcos1.11.2.customdata.t"
)

const (
	swarmProvision            = "swarm/configure-swarm-cluster.sh"
	swarmWindowsProvision     = "swarm/Install-ContainerHost-And-Join-Swarm.ps1"
	swarmModeProvision        = "swarm/configure-swarmmode-cluster.sh"
	swarmModeWindowsProvision = "swarm/Join-SwarmMode-cluster.ps1"
)

const (
	agentOutputs                  = "agentoutputs.t"
	agentParams                   = "agentparams.t"
	classicParams                 = "classicparams.t"
	dcosAgentResourcesVMAS        = "dcos/dcosagentresourcesvmas.t"
	dcosWindowsAgentResourcesVMAS = "dcos/dcosWindowsAgentResourcesVmas.t"
	dcosAgentResourcesVMSS        = "dcos/dcosagentresourcesvmss.t"
	dcosWindowsAgentResourcesVMSS = "dcos/dcosWindowsAgentResourcesVmss.t"
	dcosAgentVars                 = "dcos/dcosagentvars.t"
	dcosBaseFile                  = "dcos/dcosbase.t"
	dcosParams                    = "dcos/dcosparams.t"
	dcosMasterResources           = "dcos/dcosmasterresources.t"
	dcosMasterVars                = "dcos/dcosmastervars.t"
	dcos2BaseFile                 = "dcos/bstrap/dcosbase.t"
	dcos2BootstrapVars            = "dcos/bstrap/bootstrapvars.t"
	dcos2BootstrapParams          = "dcos/bstrap/bootstrapparams.t"
	dcos2BootstrapResources       = "dcos/bstrap/bootstrapresources.t"
	dcos2BootstrapCustomdata      = "dcos/bstrap/bootstrapcustomdata.yml"
	dcos2MasterVars               = "dcos/bstrap/dcosmastervars.t"
	dcos2MasterResources          = "dcos/bstrap/dcosmasterresources.t"
	iaasOutputs                   = "iaasoutputs.t"
	kubernetesBaseFile            = "k8s/kubernetesbase.t"
	kubernetesAgentResourcesVMAS  = "k8s/kubernetesagentresourcesvmas.t"
	kubernetesAgentResourcesVMSS  = "k8s/kubernetesagentresourcesvmss.t"
	kubernetesAgentVars           = "k8s/kubernetesagentvars.t"
	kubernetesMasterResources     = "k8s/kubernetesmasterresources.t"
	kubernetesMasterVars          = "k8s/kubernetesmastervars.t"
	kubernetesParams              = "k8s/kubernetesparams.t"
	kubernetesWinAgentVars        = "k8s/kuberneteswinagentresourcesvmas.t"
	kubernetesWinAgentVarsVMSS    = "k8s/kuberneteswinagentresourcesvmss.t"
	masterOutputs                 = "masteroutputs.t"
	masterParams                  = "masterparams.t"
	openshiftInfraResources       = "openshift/infraresources.t"
	swarmBaseFile                 = "swarm/swarmbase.t"
	swarmParams                   = "swarm/swarmparams.t"
	swarmAgentResourcesVMAS       = "swarm/swarmagentresourcesvmas.t"
	swarmAgentResourcesVMSS       = "swarm/swarmagentresourcesvmss.t"
	swarmAgentResourcesClassic    = "swarm/swarmagentresourcesclassic.t"
	swarmAgentVars                = "swarm/swarmagentvars.t"
	swarmMasterResources          = "swarm/swarmmasterresources.t"
	swarmMasterVars               = "swarm/swarmmastervars.t"
	swarmWinAgentResourcesVMAS    = "swarm/swarmwinagentresourcesvmas.t"
	swarmWinAgentResourcesVMSS    = "swarm/swarmwinagentresourcesvmss.t"
	windowsParams                 = "windowsparams.t"
)

const (
	azurePublicCloud       = "AzurePublicCloud"
	azureChinaCloud        = "AzureChinaCloud"
	azureGermanCloud       = "AzureGermanCloud"
	azureUSGovernmentCloud = "AzureUSGovernmentCloud"
)<|MERGE_RESOLUTION|>--- conflicted
+++ resolved
@@ -136,17 +136,12 @@
 	DefaultReschedulerAddonName = "rescheduler"
 	// DefaultMetricsServerAddonName is the name of the kubernetes Metrics server addon deployment
 	DefaultMetricsServerAddonName = "metrics-server"
-<<<<<<< HEAD
 	// NVIDIADevicePluginAddonName is the name of the kubernetes NVIDIA Device Plugin daemon set
 	NVIDIADevicePluginAddonName = "nvidia-device-plugin"
-=======
-	// DefaultNVIDIADevicePluginAddonName is the name of the kubernetes NVIDIA Device Plugin daemon set
-	DefaultNVIDIADevicePluginAddonName = "nvidia-device-plugin"
 	// ContainerMonitoringAddonName is the name of the kubernetes Container Monitoring addon deployment
 	ContainerMonitoringAddonName = "container-monitoring"
 	// AzureCNINetworkMonitoringAddonName is the name of the Azure CNI networkmonitor addon
 	AzureCNINetworkMonitoringAddonName = "azure-cni-networkmonitor"
->>>>>>> 9e49acf7
 	// DefaultKubernetesKubeletMaxPods is the max pods per kubelet
 	DefaultKubernetesKubeletMaxPods = 110
 	// DefaultMasterEtcdServerPort is the default etcd server port for Kubernetes master nodes
