package acsengine

import (
	"strconv"

	"github.com/Azure/acs-engine/pkg/api"
)

const (
	// DefaultMasterSubnet specifies the default master subnet for DCOS or Swarm
	DefaultMasterSubnet = "172.16.0.0/24"
	// DefaultFirstConsecutiveStaticIP specifies the static IP address on master 0 for DCOS or Swarm
	DefaultFirstConsecutiveStaticIP = "172.16.0.5"
	// DefaultSwarmWindowsMasterSubnet specifies the default master subnet for a Swarm Windows cluster
	DefaultSwarmWindowsMasterSubnet = "192.168.255.0/24"
	// DefaultSwarmWindowsFirstConsecutiveStaticIP specifies the static IP address on master 0 for a Swarm WIndows cluster
	DefaultSwarmWindowsFirstConsecutiveStaticIP = "192.168.255.5"
	// DefaultKubernetesMasterSubnet specifies the default subnet for masters and agents.
	DefaultKubernetesMasterSubnet = "10.240.0.0/16"
	// DefaultKubernetesClusterSubnet specifies the default subnet for pods.
	DefaultKubernetesClusterSubnet = "10.244.0.0/16"
	// DefaultDockerBridgeSubnet specifies the default subnet for the docker bridge network for masters and agents.
	DefaultDockerBridgeSubnet = "172.17.0.1/16"
	// DefaultFirstConsecutiveKubernetesStaticIP specifies the static IP address on Kubernetes master 0
	DefaultFirstConsecutiveKubernetesStaticIP = "10.240.255.5"
	// DefaultAgentSubnetTemplate specifies a default agent subnet
	DefaultAgentSubnetTemplate = "10.%d.0.0/16"
	// DefaultKubernetesSubnet specifies the default subnet used for all masters, agents and pods
	// when VNET integration is enabled.
	DefaultKubernetesSubnet = "10.240.0.0/12"
	// DefaultKubernetesFirstConsecutiveStaticIPOffset specifies the IP address offset of master 0
	// when VNET integration is enabled.
	DefaultKubernetesFirstConsecutiveStaticIPOffset = 5
	// DefaultKubernetesMaxPods is the maximum number of pods to run on a node.
	DefaultKubernetesMaxPods = 110
	// DefaultKubernetesMaxPodsVNETIntegrated is the maximum number of pods to run on a node when VNET integration is enabled.
	DefaultKubernetesMaxPodsVNETIntegrated = 30
	// DefaultKubernetesClusterDomain is the dns suffix used in the cluster (used as a SAN in the PKI generation)
	DefaultKubernetesClusterDomain = "cluster.local"
	// DefaultInternalLbStaticIPOffset specifies the offset of the internal LoadBalancer's IP
	// address relative to the first consecutive Kubernetes static IP
	DefaultInternalLbStaticIPOffset = 10
	// DefaultNetworkPolicy is disabling network policy enforcement
	DefaultNetworkPolicy = "none"
	// DefaultKubernetesNodeStatusUpdateFrequency is 10s, see --node-status-update-frequency at https://kubernetes.io/docs/admin/kubelet/
	DefaultKubernetesNodeStatusUpdateFrequency = "10s"
	// DefaultKubernetesCtrlMgrNodeMonitorGracePeriod is 40s, see --node-monitor-grace-period at https://kubernetes.io/docs/admin/kube-controller-manager/
	DefaultKubernetesCtrlMgrNodeMonitorGracePeriod = "40s"
	// DefaultKubernetesCtrlMgrPodEvictionTimeout is 5m0s, see --pod-eviction-timeout at https://kubernetes.io/docs/admin/kube-controller-manager/
	DefaultKubernetesCtrlMgrPodEvictionTimeout = "5m0s"
	// DefaultKubernetesCtrlMgrRouteReconciliationPeriod is 10s, see --route-reconciliation-period at https://kubernetes.io/docs/admin/kube-controller-manager/
	DefaultKubernetesCtrlMgrRouteReconciliationPeriod = "10s"
	// DefaultKubernetesCloudProviderBackoff is false to disable cloudprovider backoff implementation for API calls
	DefaultKubernetesCloudProviderBackoff = false
	// DefaultKubernetesCloudProviderBackoffRetries is 6, takes effect if DefaultKubernetesCloudProviderBackoff is true
	DefaultKubernetesCloudProviderBackoffRetries = 6
	// DefaultKubernetesCloudProviderBackoffJitter is 1, takes effect if DefaultKubernetesCloudProviderBackoff is true
	DefaultKubernetesCloudProviderBackoffJitter = 1.0
	// DefaultKubernetesCloudProviderBackoffDuration is 5, takes effect if DefaultKubernetesCloudProviderBackoff is true
	DefaultKubernetesCloudProviderBackoffDuration = 5
	// DefaultKubernetesCloudProviderBackoffExponent is 1.5, takes effect if DefaultKubernetesCloudProviderBackoff is true
	DefaultKubernetesCloudProviderBackoffExponent = 1.5
	// DefaultKubernetesCloudProviderRateLimit is false to disable cloudprovider rate limiting implementation for API calls
	DefaultKubernetesCloudProviderRateLimit = false
	// DefaultKubernetesCloudProviderRateLimitQPS is 3, takes effect if DefaultKubernetesCloudProviderRateLimit is true
	DefaultKubernetesCloudProviderRateLimitQPS = 3.0
	// DefaultKubernetesCloudProviderRateLimitBucket is 10, takes effect if DefaultKubernetesCloudProviderRateLimit is true
	DefaultKubernetesCloudProviderRateLimitBucket = 10
	// DefaultTillerImage defines the Helm Tiller deployment version on Kubernetes Clusters
	DefaultTillerImage = "tiller:v2.6.0"
	// DefaultKubernetesDnsServiceIP specifies the IP address that kube-dns
	// listens on by default. must by in the default Service CIDR range.
	DefaultKubernetesDnsServiceIP = "10.0.0.10"
	// DefaultKubernetesServiceCIDR specifies the IP subnet that kubernetes will
	// create Service IPs within.
	DefaultKubernetesServiceCIDR = "10.0.0.0/16"
)

const (
	// DCOSMaster represents the master node type
	DCOSMaster DCOSNodeType = "DCOSMaster"
	// DCOSPrivateAgent represents the private agent node type
	DCOSPrivateAgent DCOSNodeType = "DCOSPrivateAgent"
	// DCOSPublicAgent represents the public agent node type
	DCOSPublicAgent DCOSNodeType = "DCOSPublicAgent"
)

const (
	// Swarm orchestrator and docker compose versions
	SwarmVersion              = "swarm:1.1.0"
	SwarmDockerComposeVersion = "1.6.2"
	// DockerCE orchestrator and docker compose versions
	DockerCEVersion              = "17.03.*"
	DockerCEDockerComposeVersion = "1.14.0"
)

// KubeConfigs represents Docker images used for Kubernetes components based on Kubernetes releases (major.minor)
// For instance, Kubernetes release "1.7" would contain the version "1.7.2"
var KubeConfigs = map[string]map[string]string{
	api.KubernetesRelease1Dot7: {
		"hyperkube":       "hyperkube-amd64:v1.7.4",
		"dashboard":       "kubernetes-dashboard-amd64:v1.6.3",
		"exechealthz":     "exechealthz-amd64:1.2",
		"addonresizer":    "addon-resizer:1.7",
<<<<<<< HEAD
		"heapster":        "heapster-amd64:v1.4.0",
=======
		"heapster":        "heapster-amd64:v1.4.1",
>>>>>>> f7a8edda
		"dns":             "k8s-dns-kube-dns-amd64:1.14.4",
		"addonmanager":    "kube-addon-manager-amd64:v6.4-beta.2",
		"dnsmasq":         "k8s-dns-dnsmasq-amd64:1.14.4",
		"pause":           "pause-amd64:3.0",
		"tiller":          DefaultTillerImage,
		"windowszip":      "v1.7.2intwinnat.zip",
		"nodestatusfreq":  DefaultKubernetesNodeStatusUpdateFrequency,
		"nodegraceperiod": DefaultKubernetesCtrlMgrNodeMonitorGracePeriod,
		"podeviction":     DefaultKubernetesCtrlMgrPodEvictionTimeout,
		"routeperiod":     DefaultKubernetesCtrlMgrRouteReconciliationPeriod,
		"backoffretries":  strconv.Itoa(DefaultKubernetesCloudProviderBackoffRetries),
		"backoffjitter":   strconv.FormatFloat(DefaultKubernetesCloudProviderBackoffJitter, 'f', -1, 64),
		"backoffduration": strconv.Itoa(DefaultKubernetesCloudProviderBackoffDuration),
		"backoffexponent": strconv.FormatFloat(DefaultKubernetesCloudProviderBackoffExponent, 'f', -1, 64),
		"ratelimitqps":    strconv.FormatFloat(DefaultKubernetesCloudProviderRateLimitQPS, 'f', -1, 64),
		"ratelimitbucket": strconv.Itoa(DefaultKubernetesCloudProviderRateLimitBucket),
	},
	api.KubernetesRelease1Dot6: {
		"hyperkube":       "hyperkube-amd64:v1.6.6",
		"dashboard":       "kubernetes-dashboard-amd64:v1.6.3",
		"exechealthz":     "exechealthz-amd64:1.2",
		"addonresizer":    "addon-resizer:1.7",
		"heapster":        "heapster-amd64:v1.3.0",
		"dns":             "k8s-dns-kube-dns-amd64:1.14.4",
		"addonmanager":    "kube-addon-manager-amd64:v6.4-beta.2",
		"dnsmasq":         "k8s-dns-dnsmasq-amd64:1.13.0",
		"pause":           "pause-amd64:3.0",
		"tiller":          DefaultTillerImage,
		"windowszip":      "v1.6.6intwinnat.zip",
		"nodestatusfreq":  DefaultKubernetesNodeStatusUpdateFrequency,
		"nodegraceperiod": DefaultKubernetesCtrlMgrNodeMonitorGracePeriod,
		"podeviction":     DefaultKubernetesCtrlMgrPodEvictionTimeout,
		"routeperiod":     DefaultKubernetesCtrlMgrRouteReconciliationPeriod,
		"backoffretries":  strconv.Itoa(DefaultKubernetesCloudProviderBackoffRetries),
		"backoffjitter":   strconv.FormatFloat(DefaultKubernetesCloudProviderBackoffJitter, 'f', -1, 64),
		"backoffduration": strconv.Itoa(DefaultKubernetesCloudProviderBackoffDuration),
		"backoffexponent": strconv.FormatFloat(DefaultKubernetesCloudProviderBackoffExponent, 'f', -1, 64),
		"ratelimitqps":    strconv.FormatFloat(DefaultKubernetesCloudProviderRateLimitQPS, 'f', -1, 64),
		"ratelimitbucket": strconv.Itoa(DefaultKubernetesCloudProviderRateLimitBucket),
	},
	api.KubernetesRelease1Dot5: {
		"hyperkube":       "hyperkube-amd64:v1.5.7",
		"dashboard":       "kubernetes-dashboard-amd64:v1.5.1",
		"exechealthz":     "exechealthz-amd64:1.2",
		"addonresizer":    "addon-resizer:1.6",
		"heapster":        "heapster:v1.2.0",
		"dns":             "kubedns-amd64:1.7",
		"addonmanager":    "kube-addon-manager-amd64:v6.4-beta.2",
		"dnsmasq":         "kube-dnsmasq-amd64:1.3",
		"pause":           "pause-amd64:3.0",
		"tiller":          "tiller:v2.5.1",
		"windowszip":      "v1.5.7intwinnat.zip",
		"nodestatusfreq":  DefaultKubernetesNodeStatusUpdateFrequency,
		"nodegraceperiod": DefaultKubernetesCtrlMgrNodeMonitorGracePeriod,
		"podeviction":     DefaultKubernetesCtrlMgrPodEvictionTimeout,
		"routeperiod":     DefaultKubernetesCtrlMgrRouteReconciliationPeriod,
	},
}

const (
	//MsecndDCOSBootstrapDownloadURL Azure CDN to download DCOS1.7.3
	MsecndDCOSBootstrapDownloadURL = "https://az837203.vo.msecnd.net/dcos/%s/bootstrap/%s.bootstrap.tar.xz"
	//AzureEdgeDCOSBootstrapDownloadURL is the azure edge CDN download url
	AzureEdgeDCOSBootstrapDownloadURL = "https://dcosio.azureedge.net/dcos/%s/bootstrap/%s.bootstrap.tar.xz"
	//AzureChinaCloudDCOSBootstrapDownloadURL is the China specific DCOS package download url.
	AzureChinaCloudDCOSBootstrapDownloadURL = "https://acsengine.blob.core.chinacloudapi.cn/dcos/%s.bootstrap.tar.xz"
	//AzureEdgeDCOSWindowsBootstrapDownloadURL
)<|MERGE_RESOLUTION|>--- conflicted
+++ resolved
@@ -102,11 +102,7 @@
 		"dashboard":       "kubernetes-dashboard-amd64:v1.6.3",
 		"exechealthz":     "exechealthz-amd64:1.2",
 		"addonresizer":    "addon-resizer:1.7",
-<<<<<<< HEAD
-		"heapster":        "heapster-amd64:v1.4.0",
-=======
 		"heapster":        "heapster-amd64:v1.4.1",
->>>>>>> f7a8edda
 		"dns":             "k8s-dns-kube-dns-amd64:1.14.4",
 		"addonmanager":    "kube-addon-manager-amd64:v6.4-beta.2",
 		"dnsmasq":         "k8s-dns-dnsmasq-amd64:1.14.4",
