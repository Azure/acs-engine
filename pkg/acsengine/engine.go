--- conflicted
+++ resolved
@@ -47,39 +47,6 @@
 )
 
 const (
-<<<<<<< HEAD
-	agentOutputs                 = "agentoutputs.t"
-	agentParams                  = "agentparams.t"
-	classicParams                = "classicparams.t"
-	dcosAgentResourcesVMAS       = "dcosagentresourcesvmas.t"
-	dcosAgentResourcesVMSS       = "dcosagentresourcesvmss.t"
-	dcosAgentVars                = "dcosagentvars.t"
-	dcosBaseFile                 = "dcosbase.t"
-	dcosParams                   = "dcosparams.t"
-	dcosMasterResources          = "dcosmasterresources.t"
-	dcosMasterVars               = "dcosmastervars.t"
-	kubernetesBaseFile           = "kubernetesbase.t"
-	kubernetesAgentResourcesVMAS = "kubernetesagentresourcesvmas.t"
-	kubernetesAgentVars          = "kubernetesagentvars.t"
-	kubernetesMasterResources    = "kubernetesmasterresources.t"
-	kubernetesMasterVars         = "kubernetesmastervars.t"
-	kubernetesParams             = "kubernetesparams.t"
-	kubernetesWinAgentVars       = "kuberneteswinagentresourcesvmas.t"
-	kubernetesKubeletService     = "kuberneteskubelet.service"
-	masterOutputs                = "masteroutputs.t"
-	masterParams                 = "masterparams.t"
-	swarmBaseFile                = "swarmbase.t"
-	swarmParams                  = "swarmparams.t"
-	swarmAgentResourcesVMAS      = "swarmagentresourcesvmas.t"
-	swarmAgentResourcesVMSS      = "swarmagentresourcesvmss.t"
-	swarmAgentResourcesClassic   = "swarmagentresourcesclassic.t"
-	swarmAgentVars               = "swarmagentvars.t"
-	swarmMasterResources         = "swarmmasterresources.t"
-	swarmMasterVars              = "swarmmastervars.t"
-	swarmWinAgentResourcesVMAS   = "swarmwinagentresourcesvmas.t"
-	swarmWinAgentResourcesVMSS   = "swarmwinagentresourcesvmss.t"
-	windowsParams                = "windowsparams.t"
-=======
 	agentOutputs                  = "agentoutputs.t"
 	agentParams                   = "agentparams.t"
 	classicParams                 = "classicparams.t"
@@ -104,6 +71,7 @@
 	masterOutputs                 = "masteroutputs.t"
 	masterParams                  = "masterparams.t"
 	swarmBaseFile                 = "swarmbase.t"
+	swarmParams                  = "swarmparams.t"
 	swarmAgentResourcesVMAS       = "swarmagentresourcesvmas.t"
 	swarmAgentResourcesVMSS       = "swarmagentresourcesvmss.t"
 	swarmAgentResourcesClassic    = "swarmagentresourcesclassic.t"
@@ -113,7 +81,6 @@
 	swarmWinAgentResourcesVMAS    = "swarmwinagentresourcesvmas.t"
 	swarmWinAgentResourcesVMSS    = "swarmwinagentresourcesvmss.t"
 	windowsParams                 = "windowsparams.t"
->>>>>>> e5883fed
 )
 
 const (
@@ -453,12 +420,8 @@
 func getParameters(cs *api.ContainerService, isClassicMode bool) (paramsMap, error) {
 	properties := cs.Properties
 	location := cs.Location
-<<<<<<< HEAD
-	parametersMap := map[string]interface{}{}
+	parametersMap := paramsMap{}
 	cloudSpecConfig := GetCloudSpecConfig(location)
-=======
-	parametersMap := paramsMap{}
->>>>>>> e5883fed
 
 	// Master Parameters
 	addValue(parametersMap, "location", location)
@@ -556,16 +519,12 @@
 		addValue(parametersMap, "kubeClusterCidr", properties.OrchestratorProfile.KubernetesConfig.ClusterSubnet)
 		addValue(parametersMap, "dockerBridgeCidr", properties.OrchestratorProfile.KubernetesConfig.DockerBridgeSubnet)
 		addValue(parametersMap, "networkPolicy", properties.OrchestratorProfile.KubernetesConfig.NetworkPolicy)
-<<<<<<< HEAD
 		addValue(parametersMap, "azureVnetCniURL", cloudSpecConfig.KubernetesSpecConfig.AzureVnetCNIDownloadURL)
 		addValue(parametersMap, "azureCniURL", cloudSpecConfig.KubernetesSpecConfig.AzureCNIDownloadURL)
 		addValue(parametersMap, "calicoConfigURL", cloudSpecConfig.KubernetesSpecConfig.CalicoConfigDownloadURL)
-		if properties.OrchestratorProfile.KubernetesConfig != nil &&
-=======
 		addValue(parametersMap, "maxPods", properties.OrchestratorProfile.KubernetesConfig.MaxPods)
 
 		if properties.OrchestratorProfile.KubernetesConfig == nil ||
->>>>>>> e5883fed
 			!properties.OrchestratorProfile.KubernetesConfig.UseManagedIdentity {
 
 			addValue(parametersMap, "servicePrincipalClientId", properties.ServicePrincipalProfile.ClientID)
