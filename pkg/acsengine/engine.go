--- conflicted
+++ resolved
@@ -857,11 +857,7 @@
 				case "cloudProviderBackoffRetries":
 					val = strconv.Itoa(cs.Properties.OrchestratorProfile.KubernetesConfig.CloudProviderBackoffRetries)
 				case "cloudProviderBackoffExponent":
-<<<<<<< HEAD
-					val = KubeImages[kubernetesVersion]["backoffexponent"]
-=======
 					val = strconv.FormatFloat(cs.Properties.OrchestratorProfile.KubernetesConfig.CloudProviderBackoffExponent, 'f', -1, 64)
->>>>>>> 12c7a22d
 				case "cloudProviderBackoffDuration":
 					val = strconv.Itoa(cs.Properties.OrchestratorProfile.KubernetesConfig.CloudProviderBackoffDuration)
 				case "cloudProviderBackoffJitter":
