package acsengine

import (
	"bytes"
	"compress/gzip"
	"encoding/base64"
	"encoding/json"
	"errors"
	"fmt"
	"hash/fnv"
	"io/ioutil"
	"log"
	"math/rand"
	"net"
	"net/http"
	"regexp"
	"runtime/debug"
	"sort"
	"strconv"
	"strings"
	"text/template"

	//log "github.com/sirupsen/logrus"
	"github.com/Azure/acs-engine/pkg/api"
	"github.com/Azure/acs-engine/pkg/api/common"
	"github.com/Azure/acs-engine/pkg/helpers"
	"github.com/Azure/acs-engine/pkg/i18n"
	"github.com/Masterminds/semver"
	"github.com/ghodss/yaml"
)

const (
	kubernetesMasterCustomDataYaml           = "k8s/kubernetesmastercustomdata.yml"
	kubernetesCustomScript                   = "k8s/kubernetescustomscript.sh"
	kubernetesProvisionSourceScript          = "k8s/kubernetesprovisionsource.sh"
	kubernetesMountetcd                      = "k8s/kubernetes_mountetcd.sh"
	kubernetesMasterGenerateProxyCertsScript = "k8s/kubernetesmastergenerateproxycertscript.sh"
	kubernetesAgentCustomDataYaml            = "k8s/kubernetesagentcustomdata.yml"
	kubernetesJumpboxCustomDataYaml          = "k8s/kubernetesjumpboxcustomdata.yml"
	kubeConfigJSON                           = "k8s/kubeconfig.json"
	kubernetesWindowsAgentCustomDataPS1      = "k8s/kuberneteswindowssetup.ps1"
	// OpenShift custom scripts
	openshiftNodeScript   = "openshift/openshiftnodescript.sh"
	openshiftMasterScript = "openshift/openshiftmasterscript.sh"
)

const (
	dcosCustomData188    = "dcos/dcoscustomdata188.t"
	dcosCustomData190    = "dcos/dcoscustomdata190.t"
	dcosCustomData198    = "dcos/dcoscustomdata198.t"
	dcosCustomData110    = "dcos/dcoscustomdata110.t"
	dcosProvision        = "dcos/dcosprovision.sh"
	dcosWindowsProvision = "dcos/dcosWindowsProvision.ps1"

	dcos2Provision          = "dcos/bstrap/dcosprovision.sh"
	dcos2BootstrapProvision = "dcos/bstrap/bootstrapprovision.sh"
	dcos2CustomData111      = "dcos/bstrap/dcoscustomdata111.t"
)

const (
	swarmProvision        = "swarm/configure-swarm-cluster.sh"
	swarmWindowsProvision = "swarm/Install-ContainerHost-And-Join-Swarm.ps1"

	swarmModeProvision        = "swarm/configure-swarmmode-cluster.sh"
	swarmModeWindowsProvision = "swarm/Join-SwarmMode-cluster.ps1"
)

const (
	agentOutputs                  = "agentoutputs.t"
	agentParams                   = "agentparams.t"
	classicParams                 = "classicparams.t"
	dcosAgentResourcesVMAS        = "dcos/dcosagentresourcesvmas.t"
	dcosWindowsAgentResourcesVMAS = "dcos/dcosWindowsAgentResourcesVmas.t"
	dcosAgentResourcesVMSS        = "dcos/dcosagentresourcesvmss.t"
	dcosWindowsAgentResourcesVMSS = "dcos/dcosWindowsAgentResourcesVmss.t"
	dcosAgentVars                 = "dcos/dcosagentvars.t"
	dcosBaseFile                  = "dcos/dcosbase.t"
	dcosParams                    = "dcos/dcosparams.t"
	dcosMasterResources           = "dcos/dcosmasterresources.t"
	dcosMasterVars                = "dcos/dcosmastervars.t"
	dcos2BaseFile                 = "dcos/bstrap/dcosbase.t"
	dcos2BootstrapVars            = "dcos/bstrap/bootstrapvars.t"
	dcos2BootstrapParams          = "dcos/bstrap/bootstrapparams.t"
	dcos2BootstrapResources       = "dcos/bstrap/bootstrapresources.t"
	dcos2BootstrapCustomdata      = "dcos/bstrap/bootstrapcustomdata.yml"
	dcos2MasterVars               = "dcos/bstrap/dcosmastervars.t"
	dcos2MasterResources          = "dcos/bstrap/dcosmasterresources.t"
	iaasOutputs                   = "iaasoutputs.t"
	kubernetesBaseFile            = "k8s/kubernetesbase.t"
	kubernetesAgentResourcesVMAS  = "k8s/kubernetesagentresourcesvmas.t"
	kubernetesAgentResourcesVMSS  = "k8s/kubernetesagentresourcesvmss.t"
	kubernetesAgentVars           = "k8s/kubernetesagentvars.t"
	kubernetesMasterResources     = "k8s/kubernetesmasterresources.t"
	kubernetesMasterVars          = "k8s/kubernetesmastervars.t"
	kubernetesParams              = "k8s/kubernetesparams.t"
	kubernetesWinAgentVars        = "k8s/kuberneteswinagentresourcesvmas.t"
	kubernetesWinAgentVarsVMSS    = "k8s/kuberneteswinagentresourcesvmss.t"
	masterOutputs                 = "masteroutputs.t"
	masterParams                  = "masterparams.t"
	swarmBaseFile                 = "swarm/swarmbase.t"
	swarmParams                   = "swarm/swarmparams.t"
	swarmAgentResourcesVMAS       = "swarm/swarmagentresourcesvmas.t"
	swarmAgentResourcesVMSS       = "swarm/swarmagentresourcesvmss.t"
	swarmAgentResourcesClassic    = "swarm/swarmagentresourcesclassic.t"
	swarmAgentVars                = "swarm/swarmagentvars.t"
	swarmMasterResources          = "swarm/swarmmasterresources.t"
	swarmMasterVars               = "swarm/swarmmastervars.t"
	swarmWinAgentResourcesVMAS    = "swarm/swarmwinagentresourcesvmas.t"
	swarmWinAgentResourcesVMSS    = "swarm/swarmwinagentresourcesvmss.t"
	windowsParams                 = "windowsparams.t"
)

const (
	azurePublicCloud       = "AzurePublicCloud"
	azureChinaCloud        = "AzureChinaCloud"
	azureGermanCloud       = "AzureGermanCloud"
	azureUSGovernmentCloud = "AzureUSGovernmentCloud"
)

var commonTemplateFiles = []string{agentOutputs, agentParams, classicParams, masterOutputs, iaasOutputs, masterParams, windowsParams}
var dcosTemplateFiles = []string{dcosBaseFile, dcosAgentResourcesVMAS, dcosAgentResourcesVMSS, dcosAgentVars, dcosMasterResources, dcosMasterVars, dcosParams, dcosWindowsAgentResourcesVMAS, dcosWindowsAgentResourcesVMSS}
var dcos2TemplateFiles = []string{dcos2BaseFile, dcosAgentResourcesVMAS, dcosAgentResourcesVMSS, dcosAgentVars, dcos2MasterResources, dcos2BootstrapResources, dcos2MasterVars, dcosParams, dcosWindowsAgentResourcesVMAS, dcosWindowsAgentResourcesVMSS, dcos2BootstrapVars, dcos2BootstrapParams}
var kubernetesTemplateFiles = []string{kubernetesBaseFile, kubernetesAgentResourcesVMAS, kubernetesAgentResourcesVMSS, kubernetesAgentVars, kubernetesMasterResources, kubernetesMasterVars, kubernetesParams, kubernetesWinAgentVars, kubernetesWinAgentVarsVMSS}
var swarmTemplateFiles = []string{swarmBaseFile, swarmParams, swarmAgentResourcesVMAS, swarmAgentVars, swarmAgentResourcesVMSS, swarmAgentResourcesClassic, swarmBaseFile, swarmMasterResources, swarmMasterVars, swarmWinAgentResourcesVMAS, swarmWinAgentResourcesVMSS}
var swarmModeTemplateFiles = []string{swarmBaseFile, swarmParams, swarmAgentResourcesVMAS, swarmAgentVars, swarmAgentResourcesVMSS, swarmAgentResourcesClassic, swarmBaseFile, swarmMasterResources, swarmMasterVars, swarmWinAgentResourcesVMAS, swarmWinAgentResourcesVMSS}
var openshiftTemplateFiles = append(kubernetesTemplateFiles, openshiftNodeScript, openshiftMasterScript)

/**
 The following parameters could be either a plain text, or referenced to a secret in a keyvault:
 - apiServerCertificate
 - apiServerPrivateKey
 - caCertificate
 - clientCertificate
 - clientPrivateKey
 - kubeConfigCertificate
 - kubeConfigPrivateKey
 - servicePrincipalClientSecret
 - etcdClientCertificate
 - etcdClientPrivateKey
 - etcdServerCertificate
 - etcdServerPrivateKey
 - etcdPeerCertificates
 - etcdPeerPrivateKeys

 To refer to a keyvault secret, the value of the parameter in the api model file should be formatted as:

 "<PARAMETER>": "/subscriptions/<SUB_ID>/resourceGroups/<RG_NAME>/providers/Microsoft.KeyVault/vaults/<KV_NAME>/secrets/<NAME>[/<VERSION>]"
 where:
   <SUB_ID> is the subscription ID of the keyvault
   <RG_NAME> is the resource group of the keyvault
   <KV_NAME> is the name of the keyvault
   <NAME> is the name of the secret.
   <VERSION> (optional) is the version of the secret (default: the latest version)

 This will generate a reference block in the parameters file:

 "reference": {
   "keyVault": {
     "id": "/subscriptions/<SUB_ID>/resourceGroups/<RG_NAME>/providers/Microsoft.KeyVault/vaults/<KV_NAME>"
   },
   "secretName": "<NAME>"
   "secretVersion": "<VERSION>"
}
**/

// KeyVaultID represents a KeyVault instance on Azure
type KeyVaultID struct {
	ID string `json:"id"`
}

// KeyVaultRef represents a reference to KeyVault instance on Azure
type KeyVaultRef struct {
	KeyVault      KeyVaultID `json:"keyVault"`
	SecretName    string     `json:"secretName"`
	SecretVersion string     `json:"secretVersion,omitempty"`
}

type paramsMap map[string]interface{}

var keyvaultSecretPathRe *regexp.Regexp

func init() {
	keyvaultSecretPathRe = regexp.MustCompile(`^(/subscriptions/\S+/resourceGroups/\S+/providers/Microsoft.KeyVault/vaults/\S+)/secrets/([^/\s]+)(/(\S+))?$`)
}

func (t *TemplateGenerator) verifyFiles() error {
	allFiles := commonTemplateFiles
	allFiles = append(allFiles, dcosTemplateFiles...)
	allFiles = append(allFiles, dcos2TemplateFiles...)
	allFiles = append(allFiles, kubernetesTemplateFiles...)
	allFiles = append(allFiles, openshiftTemplateFiles...)
	allFiles = append(allFiles, swarmTemplateFiles...)
	for _, file := range allFiles {
		if _, err := Asset(file); err != nil {
			return t.Translator.Errorf("template file %s does not exist", file)
		}
	}
	return nil
}

// TemplateGenerator represents the object that performs the template generation.
type TemplateGenerator struct {
	ClassicMode bool
	Translator  *i18n.Translator
}

// InitializeTemplateGenerator creates a new template generator object
func InitializeTemplateGenerator(ctx Context, classicMode bool) (*TemplateGenerator, error) {
	t := &TemplateGenerator{
		ClassicMode: classicMode,
		Translator:  ctx.Translator,
	}

	if err := t.verifyFiles(); err != nil {
		return nil, err
	}

	return t, nil
}

// GenerateTemplate generates the template from the API Model
func (t *TemplateGenerator) GenerateTemplate(containerService *api.ContainerService, generatorCode string, isUpgrade bool, acsengineVersion string) (templateRaw string, parametersRaw string, certsGenerated bool, err error) {
	// named return values are used in order to set err in case of a panic
	templateRaw = ""
	parametersRaw = ""
	err = nil

	var templ *template.Template

	properties := containerService.Properties
	// save the current orchestrator version and restore it after deploying.
	// this allows us to deploy agents on the most recent patch without updating the orchestator version in the object
	orchVersion := properties.OrchestratorProfile.OrchestratorVersion
	defer func() {
		properties.OrchestratorProfile.OrchestratorVersion = orchVersion
	}()
	if certsGenerated, err = SetPropertiesDefaults(containerService, isUpgrade); err != nil {
		return templateRaw, parametersRaw, certsGenerated, err
	}

	templ = template.New("acs template").Funcs(t.getTemplateFuncMap(containerService))

	files, baseFile, e := t.prepareTemplateFiles(properties)
	if e != nil {
		return "", "", false, e
	}

	for _, file := range files {
		bytes, e := Asset(file)
		if e != nil {
			err = t.Translator.Errorf("Error reading file %s, Error: %s", file, e.Error())
			return templateRaw, parametersRaw, certsGenerated, err
		}
		if _, err = templ.New(file).Parse(string(bytes)); err != nil {
			return templateRaw, parametersRaw, certsGenerated, err
		}
	}
	// template generation may have panics in the called functions.  This catches those panics
	// and ensures the panic is returned as an error
	defer func() {
		if r := recover(); r != nil {
			s := debug.Stack()
			err = fmt.Errorf("%v - %s", r, s)

			// invalidate the template and the parameters
			templateRaw = ""
			parametersRaw = ""
		}
	}()

	if !ValidateDistro(containerService) {
		return templateRaw, parametersRaw, certsGenerated, fmt.Errorf("Invalid distro")
	}

	var b bytes.Buffer
	if err = templ.ExecuteTemplate(&b, baseFile, properties); err != nil {
		return templateRaw, parametersRaw, certsGenerated, err
	}
	templateRaw = b.String()

	var parametersMap paramsMap
	if parametersMap, err = getParameters(containerService, t.ClassicMode, generatorCode, acsengineVersion); err != nil {
		return templateRaw, parametersRaw, certsGenerated, err
	}

	var parameterBytes []byte
	if parameterBytes, err = helpers.JSONMarshal(parametersMap, false); err != nil {
		return templateRaw, parametersRaw, certsGenerated, err
	}
	parametersRaw = string(parameterBytes)

	return templateRaw, parametersRaw, certsGenerated, err
}

// GenerateClusterID creates a unique 8 string cluster ID
func GenerateClusterID(properties *api.Properties) string {
	uniqueNameSuffixSize := 8
	// the name suffix uniquely identifies the cluster and is generated off a hash
	// from the master dns name
	h := fnv.New64a()
	if properties.MasterProfile != nil {
		h.Write([]byte(properties.MasterProfile.DNSPrefix))
	} else if properties.HostedMasterProfile != nil {
		h.Write([]byte(properties.HostedMasterProfile.DNSPrefix))
	} else {
		h.Write([]byte(properties.AgentPoolProfiles[0].Name))
	}
	rand.Seed(int64(h.Sum64()))
	return fmt.Sprintf("%08d", rand.Uint32())[:uniqueNameSuffixSize]
}

// GenerateKubeConfig returns a JSON string representing the KubeConfig
func GenerateKubeConfig(properties *api.Properties, location string) (string, error) {
	b, err := Asset(kubeConfigJSON)
	if err != nil {
		return "", fmt.Errorf("error reading kube config template file %s: %s", kubeConfigJSON, err.Error())
	}
	kubeconfig := string(b)
	// variable replacement
	kubeconfig = strings.Replace(kubeconfig, "{{WrapAsVerbatim \"variables('caCertificate')\"}}", base64.StdEncoding.EncodeToString([]byte(properties.CertificateProfile.CaCertificate)), -1)
	if properties.OrchestratorProfile.KubernetesConfig.PrivateCluster != nil && helpers.IsTrueBoolPointer(properties.OrchestratorProfile.KubernetesConfig.PrivateCluster.Enabled) {
		if properties.MasterProfile.Count > 1 {
			// more than 1 master, use the internal lb IP
			firstMasterIP := net.ParseIP(properties.MasterProfile.FirstConsecutiveStaticIP).To4()
			if firstMasterIP == nil {
				return "", fmt.Errorf("MasterProfile.FirstConsecutiveStaticIP '%s' is an invalid IP address", properties.MasterProfile.FirstConsecutiveStaticIP)
			}
			lbIP := net.IP{firstMasterIP[0], firstMasterIP[1], firstMasterIP[2], firstMasterIP[3] + byte(DefaultInternalLbStaticIPOffset)}
			kubeconfig = strings.Replace(kubeconfig, "{{WrapAsVerbatim \"reference(concat('Microsoft.Network/publicIPAddresses/', variables('masterPublicIPAddressName'))).dnsSettings.fqdn\"}}", lbIP.String(), -1)
		} else {
			// Master count is 1, use the master IP
			kubeconfig = strings.Replace(kubeconfig, "{{WrapAsVerbatim \"reference(concat('Microsoft.Network/publicIPAddresses/', variables('masterPublicIPAddressName'))).dnsSettings.fqdn\"}}", properties.MasterProfile.FirstConsecutiveStaticIP, -1)
		}
	} else {
		kubeconfig = strings.Replace(kubeconfig, "{{WrapAsVerbatim \"reference(concat('Microsoft.Network/publicIPAddresses/', variables('masterPublicIPAddressName'))).dnsSettings.fqdn\"}}", FormatAzureProdFQDN(properties.MasterProfile.DNSPrefix, location), -1)
	}
	kubeconfig = strings.Replace(kubeconfig, "{{WrapAsVariable \"resourceGroup\"}}", properties.MasterProfile.DNSPrefix, -1)

	var authInfo string
	if properties.AADProfile == nil {
		authInfo = fmt.Sprintf("{\"client-certificate-data\":\"%v\",\"client-key-data\":\"%v\"}",
			base64.StdEncoding.EncodeToString([]byte(properties.CertificateProfile.KubeConfigCertificate)),
			base64.StdEncoding.EncodeToString([]byte(properties.CertificateProfile.KubeConfigPrivateKey)))
	} else {
		tenantID := properties.AADProfile.TenantID
		if len(tenantID) == 0 {
			tenantID = "common"
		}

		authInfo = fmt.Sprintf("{\"auth-provider\":{\"name\":\"azure\",\"config\":{\"environment\":\"%v\",\"tenant-id\":\"%v\",\"apiserver-id\":\"%v\",\"client-id\":\"%v\"}}}",
			GetCloudTargetEnv(location),
			tenantID,
			properties.AADProfile.ServerAppID,
			properties.AADProfile.ClientAppID)
	}
	kubeconfig = strings.Replace(kubeconfig, "{{authInfo}}", authInfo, -1)

	return kubeconfig, nil
}

func generateIPList(count int, firstAddr string) []string {
	ipaddr := net.ParseIP(firstAddr).To4()
	if ipaddr == nil {
		panic(fmt.Sprintf("IPAddr '%s' is an invalid IP address", firstAddr))
	}
	ret := make([]string, count)
	for i := 0; i < count; i++ {
		ret[i] = fmt.Sprintf("%d.%d.%d.%d", ipaddr[0], ipaddr[1], ipaddr[2], ipaddr[3]+byte(i))
	}
	return ret
}

func (t *TemplateGenerator) prepareTemplateFiles(properties *api.Properties) ([]string, string, error) {
	var files []string
	var baseFile string
	switch properties.OrchestratorProfile.OrchestratorType {
	case api.DCOS:
		switch properties.OrchestratorProfile.OrchestratorVersion {
		case api.DCOSVersion1Dot11Dot0:
			files = append(commonTemplateFiles, dcos2TemplateFiles...)
			baseFile = dcos2BaseFile
		default:
			files = append(commonTemplateFiles, dcosTemplateFiles...)
			baseFile = dcosBaseFile
		}
	case api.Swarm:
		files = append(commonTemplateFiles, swarmTemplateFiles...)
		baseFile = swarmBaseFile
	case api.Kubernetes:
		files = append(commonTemplateFiles, kubernetesTemplateFiles...)
		baseFile = kubernetesBaseFile
	case api.SwarmMode:
		files = append(commonTemplateFiles, swarmModeTemplateFiles...)
		baseFile = swarmBaseFile
	case api.OpenShift:
		files = append(commonTemplateFiles, openshiftTemplateFiles...)
		baseFile = kubernetesBaseFile
	default:
		return nil, "", t.Translator.Errorf("orchestrator '%s' is unsupported", properties.OrchestratorProfile.OrchestratorType)
	}

	return files, baseFile, nil
}

// FormatAzureProdFQDNs constructs all possible Azure prod fqdn
func FormatAzureProdFQDNs(fqdnPrefix string) []string {
	var fqdns []string
	for _, location := range AzureLocations {
		fqdns = append(fqdns, FormatAzureProdFQDN(fqdnPrefix, location))
	}
	return fqdns
}

// FormatAzureProdFQDN constructs an Azure prod fqdn
func FormatAzureProdFQDN(fqdnPrefix string, location string) string {
	var FQDNFormat string
	switch GetCloudTargetEnv(location) {
	case azureChinaCloud:
		FQDNFormat = AzureChinaCloudSpec.EndpointConfig.ResourceManagerVMDNSSuffix
	case azureGermanCloud:
		FQDNFormat = AzureGermanCloudSpec.EndpointConfig.ResourceManagerVMDNSSuffix
	case azureUSGovernmentCloud:
		FQDNFormat = AzureUSGovernmentCloud.EndpointConfig.ResourceManagerVMDNSSuffix
	default:
		FQDNFormat = AzureCloudSpec.EndpointConfig.ResourceManagerVMDNSSuffix
	}
	return fmt.Sprintf("%s.%s."+FQDNFormat, fqdnPrefix, location)
}

//GetCloudSpecConfig returns the kubenernetes container images url configurations based on the deploy target environment
//for example: if the target is the public azure, then the default container image url should be k8s-gcrio.azureedge.net/...
//if the target is azure china, then the default container image should be mirror.azure.cn:5000/google_container/...
func GetCloudSpecConfig(location string) AzureEnvironmentSpecConfig {
	switch GetCloudTargetEnv(location) {
	case azureChinaCloud:
		return AzureChinaCloudSpec
	case azureGermanCloud:
		return AzureGermanCloudSpec
	case azureUSGovernmentCloud:
		return AzureUSGovernmentCloud
	default:
		return AzureCloudSpec
	}
}

// ValidateDistro checks if the requested orchestrator type is supported on the requested Linux distro.
func ValidateDistro(cs *api.ContainerService) bool {
	// Check Master distro
	if cs.Properties.MasterProfile != nil && cs.Properties.MasterProfile.Distro == api.RHEL &&
		(cs.Properties.OrchestratorProfile.OrchestratorType != api.SwarmMode && cs.Properties.OrchestratorProfile.OrchestratorType != api.OpenShift) {
		log.Fatalf("Orchestrator type %s not suported on RHEL Master", cs.Properties.OrchestratorProfile.OrchestratorType)
		return false
	}
	// Check Agent distros
	for _, agentProfile := range cs.Properties.AgentPoolProfiles {
		if agentProfile.Distro == api.RHEL &&
			(cs.Properties.OrchestratorProfile.OrchestratorType != api.SwarmMode && cs.Properties.OrchestratorProfile.OrchestratorType != api.OpenShift) {
			log.Fatalf("Orchestrator type %s not suported on RHEL Agent", cs.Properties.OrchestratorProfile.OrchestratorType)
			return false
		}
	}
	return true
}

// GetCloudTargetEnv determines and returns whether the region is a sovereign cloud which
// have their own data compliance regulations (China/Germany/USGov) or standard
//  Azure public cloud
func GetCloudTargetEnv(location string) string {
	loc := strings.ToLower(strings.Join(strings.Fields(location), ""))
	switch {
	case loc == "chinaeast" || loc == "chinanorth":
		return azureChinaCloud
	case loc == "germanynortheast" || loc == "germanycentral":
		return azureGermanCloud
	case strings.HasPrefix(loc, "usgov") || strings.HasPrefix(loc, "usdod"):
		return azureUSGovernmentCloud
	default:
		return azurePublicCloud
	}
}

<<<<<<< HEAD
func getDCOSBootstrapURL(cs *api.ContainerService) string {
	properties := cs.Properties
	cloudSpecConfig := GetCloudSpecConfig(cs.Location)
	dcosBootstrapURL := cloudSpecConfig.DCOSSpecConfig.DCOS188BootstrapDownloadURL
	switch properties.OrchestratorProfile.OrchestratorType {
	case api.DCOS:
		switch properties.OrchestratorProfile.OrchestratorVersion {
		case api.DCOSVersion1Dot8Dot8:
			dcosBootstrapURL = cloudSpecConfig.DCOSSpecConfig.DCOS188BootstrapDownloadURL
		case api.DCOSVersion1Dot9Dot0:
			dcosBootstrapURL = cloudSpecConfig.DCOSSpecConfig.DCOS190BootstrapDownloadURL
		case api.DCOSVersion1Dot10Dot0:
			dcosBootstrapURL = cloudSpecConfig.DCOSSpecConfig.DCOS110BootstrapDownloadURL
		case api.DCOSVersion1Dot11Dot0:
			dcosBootstrapURL = cloudSpecConfig.DCOSSpecConfig.DCOS111BootstrapDownloadURL
		}
	}

	if properties.OrchestratorProfile.DcosConfig != nil {
		if properties.OrchestratorProfile.DcosConfig.DcosBootstrapURL != "" {
			dcosBootstrapURL = properties.OrchestratorProfile.DcosConfig.DcosBootstrapURL
		}
	}
	return dcosBootstrapURL
}

func getDCOSClusterPackageList(cs *api.ContainerService) string {
	properties := cs.Properties
	if properties.OrchestratorProfile.DcosConfig != nil {
		if properties.OrchestratorProfile.DcosConfig.DcosClusterPackageListID != "" {
			return properties.OrchestratorProfile.DcosConfig.DcosClusterPackageListID
		}
	}
	return ""
}

func getParameters(cs *api.ContainerService, isClassicMode bool, generatorCode string) (paramsMap, error) {
=======
func getParameters(cs *api.ContainerService, isClassicMode bool, generatorCode string, acsengineVersion string) (paramsMap, error) {
>>>>>>> 81232378
	properties := cs.Properties
	location := cs.Location
	parametersMap := paramsMap{}
	cloudSpecConfig := GetCloudSpecConfig(location)

	// acsengine Parameters
	addValue(parametersMap, "acsengineVersion", acsengineVersion)

	// Master Parameters
	addValue(parametersMap, "location", location)

	// Identify Master distro
	masterDistro := getMasterDistro(properties.MasterProfile)
	if properties.MasterProfile != nil && properties.MasterProfile.ImageRef != nil {
		addValue(parametersMap, "osImageName", properties.MasterProfile.ImageRef.Name)
		addValue(parametersMap, "osImageResourceGroup", properties.MasterProfile.ImageRef.ResourceGroup)
	}
	// TODO: Choose the correct image config based on the version
	// for the openshift orchestrator
	addValue(parametersMap, "osImageOffer", cloudSpecConfig.OSImageConfig[masterDistro].ImageOffer)
	addValue(parametersMap, "osImageSKU", cloudSpecConfig.OSImageConfig[masterDistro].ImageSku)
	addValue(parametersMap, "osImagePublisher", cloudSpecConfig.OSImageConfig[masterDistro].ImagePublisher)
	addValue(parametersMap, "osImageVersion", cloudSpecConfig.OSImageConfig[masterDistro].ImageVersion)

	addValue(parametersMap, "fqdnEndpointSuffix", cloudSpecConfig.EndpointConfig.ResourceManagerVMDNSSuffix)
	addValue(parametersMap, "targetEnvironment", GetCloudTargetEnv(location))
	addValue(parametersMap, "linuxAdminUsername", properties.LinuxProfile.AdminUsername)
	// masterEndpointDNSNamePrefix is the basis for storage account creation across dcos, swarm, and k8s
	if properties.MasterProfile != nil {
		// MasterProfile exists, uses master DNS prefix
		addValue(parametersMap, "masterEndpointDNSNamePrefix", properties.MasterProfile.DNSPrefix)
	} else if properties.HostedMasterProfile != nil {
		// Agents only, use cluster DNS prefix
		addValue(parametersMap, "masterEndpointDNSNamePrefix", properties.HostedMasterProfile.DNSPrefix)
	}
	if properties.MasterProfile != nil {
		if properties.MasterProfile.IsCustomVNET() {
			addValue(parametersMap, "masterVnetSubnetID", properties.MasterProfile.VnetSubnetID)
			if properties.OrchestratorProfile.IsKubernetes() || properties.OrchestratorProfile.IsOpenShift() {
				addValue(parametersMap, "vnetCidr", properties.MasterProfile.VnetCidr)
			}
		} else {
			addValue(parametersMap, "masterSubnet", properties.MasterProfile.Subnet)
		}
		addValue(parametersMap, "firstConsecutiveStaticIP", properties.MasterProfile.FirstConsecutiveStaticIP)
		addValue(parametersMap, "masterVMSize", properties.MasterProfile.VMSize)
		if isClassicMode {
			addValue(parametersMap, "masterCount", properties.MasterProfile.Count)
		}
	}
	if properties.HostedMasterProfile != nil {
		addValue(parametersMap, "masterSubnet", properties.HostedMasterProfile.Subnet)
	}
	addValue(parametersMap, "sshRSAPublicKey", properties.LinuxProfile.SSH.PublicKeys[0].KeyData)
	for i, s := range properties.LinuxProfile.Secrets {
		addValue(parametersMap, fmt.Sprintf("linuxKeyVaultID%d", i), s.SourceVault.ID)
		for j, c := range s.VaultCertificates {
			addValue(parametersMap, fmt.Sprintf("linuxKeyVaultID%dCertificateURL%d", i, j), c.CertificateURL)
		}
	}

	//Swarm and SwarmMode Parameters
	if properties.OrchestratorProfile.OrchestratorType == api.Swarm || properties.OrchestratorProfile.OrchestratorType == api.SwarmMode {
		var dockerEngineRepo, dockerComposeDownloadURL string
		if cloudSpecConfig.DockerSpecConfig.DockerEngineRepo == "" {
			dockerEngineRepo = DefaultDockerEngineRepo
		} else {
			dockerEngineRepo = cloudSpecConfig.DockerSpecConfig.DockerEngineRepo
		}
		if cloudSpecConfig.DockerSpecConfig.DockerComposeDownloadURL == "" {
			dockerComposeDownloadURL = DefaultDockerComposeURL
		} else {
			dockerComposeDownloadURL = cloudSpecConfig.DockerSpecConfig.DockerComposeDownloadURL
		}
		addValue(parametersMap, "dockerEngineDownloadRepo", dockerEngineRepo)
		addValue(parametersMap, "dockerComposeDownloadURL", dockerComposeDownloadURL)
	}

	// Kubernetes Parameters
	if properties.OrchestratorProfile.IsKubernetes() ||
		properties.OrchestratorProfile.IsOpenShift() {
		k8sVersion := properties.OrchestratorProfile.OrchestratorVersion

		kubernetesHyperkubeSpec := properties.OrchestratorProfile.KubernetesConfig.KubernetesImageBase + KubeConfigs[k8sVersion]["hyperkube"]
		if properties.OrchestratorProfile.KubernetesConfig.CustomHyperkubeImage != "" {
			kubernetesHyperkubeSpec = properties.OrchestratorProfile.KubernetesConfig.CustomHyperkubeImage
		}

		dockerEngineVersion := KubeConfigs[k8sVersion]["dockerEngineVersion"]
		if properties.OrchestratorProfile.KubernetesConfig.DockerEngineVersion != "" {
			dockerEngineVersion = properties.OrchestratorProfile.KubernetesConfig.DockerEngineVersion
		}

		if properties.CertificateProfile != nil {
			addSecret(parametersMap, "apiServerCertificate", properties.CertificateProfile.APIServerCertificate, true)
			addSecret(parametersMap, "apiServerPrivateKey", properties.CertificateProfile.APIServerPrivateKey, true)
			addSecret(parametersMap, "caCertificate", properties.CertificateProfile.CaCertificate, true)
			addSecret(parametersMap, "caPrivateKey", properties.CertificateProfile.CaPrivateKey, true)
			addSecret(parametersMap, "clientCertificate", properties.CertificateProfile.ClientCertificate, true)
			addSecret(parametersMap, "clientPrivateKey", properties.CertificateProfile.ClientPrivateKey, true)
			addSecret(parametersMap, "kubeConfigCertificate", properties.CertificateProfile.KubeConfigCertificate, true)
			addSecret(parametersMap, "kubeConfigPrivateKey", properties.CertificateProfile.KubeConfigPrivateKey, true)
			if properties.MasterProfile != nil {
				addSecret(parametersMap, "etcdServerCertificate", properties.CertificateProfile.EtcdServerCertificate, true)
				addSecret(parametersMap, "etcdServerPrivateKey", properties.CertificateProfile.EtcdServerPrivateKey, true)
				addSecret(parametersMap, "etcdClientCertificate", properties.CertificateProfile.EtcdClientCertificate, true)
				addSecret(parametersMap, "etcdClientPrivateKey", properties.CertificateProfile.EtcdClientPrivateKey, true)
				for i, pc := range properties.CertificateProfile.EtcdPeerCertificates {
					addSecret(parametersMap, "etcdPeerCertificate"+strconv.Itoa(i), pc, true)
				}
				for i, pk := range properties.CertificateProfile.EtcdPeerPrivateKeys {
					addSecret(parametersMap, "etcdPeerPrivateKey"+strconv.Itoa(i), pk, true)
				}
			}
		}

		if properties.HostedMasterProfile != nil && properties.HostedMasterProfile.FQDN != "" {
			addValue(parametersMap, "kubernetesEndpoint", properties.HostedMasterProfile.FQDN)
		}

		if helpers.IsTrueBoolPointer(properties.OrchestratorProfile.KubernetesConfig.UseCloudControllerManager) {
			kubernetesCcmSpec := properties.OrchestratorProfile.KubernetesConfig.KubernetesImageBase + KubeConfigs[k8sVersion]["ccm"]
			if properties.OrchestratorProfile.KubernetesConfig.CustomCcmImage != "" {
				kubernetesCcmSpec = properties.OrchestratorProfile.KubernetesConfig.CustomCcmImage
			}

			addValue(parametersMap, "kubernetesCcmImageSpec", kubernetesCcmSpec)
		}

		if !properties.OrchestratorProfile.IsOpenShift() {
			addValue(parametersMap, "dockerEngineDownloadRepo", cloudSpecConfig.DockerSpecConfig.DockerEngineRepo)
			addValue(parametersMap, "dockerEngineVersion", dockerEngineVersion)
		}

		addValue(parametersMap, "kubeDNSServiceIP", properties.OrchestratorProfile.KubernetesConfig.DNSServiceIP)
		addValue(parametersMap, "kubeServiceCidr", properties.OrchestratorProfile.KubernetesConfig.ServiceCIDR)
		addValue(parametersMap, "kubernetesHyperkubeSpec", kubernetesHyperkubeSpec)
		addValue(parametersMap, "kubernetesAddonManagerSpec", cloudSpecConfig.KubernetesSpecConfig.KubernetesImageBase+KubeConfigs[k8sVersion]["addonmanager"])
		addValue(parametersMap, "kubernetesAddonResizerSpec", cloudSpecConfig.KubernetesSpecConfig.KubernetesImageBase+KubeConfigs[k8sVersion]["addonresizer"])
		addValue(parametersMap, "kubernetesDNSMasqSpec", cloudSpecConfig.KubernetesSpecConfig.KubernetesImageBase+KubeConfigs[k8sVersion]["dnsmasq"])
		addValue(parametersMap, "kubernetesExecHealthzSpec", cloudSpecConfig.KubernetesSpecConfig.KubernetesImageBase+KubeConfigs[k8sVersion]["exechealthz"])
		addValue(parametersMap, "kubernetesHeapsterSpec", cloudSpecConfig.KubernetesSpecConfig.KubernetesImageBase+KubeConfigs[k8sVersion]["heapster"])
		tillerAddon := getAddonByName(properties.OrchestratorProfile.KubernetesConfig.Addons, DefaultTillerAddonName)
		c := getAddonContainersIndexByName(tillerAddon.Containers, DefaultTillerAddonName)
		if c > -1 {
			addValue(parametersMap, "kubernetesTillerCPURequests", tillerAddon.Containers[c].CPURequests)
			addValue(parametersMap, "kubernetesTillerCPULimit", tillerAddon.Containers[c].CPULimits)
			addValue(parametersMap, "kubernetesTillerMemoryRequests", tillerAddon.Containers[c].MemoryRequests)
			addValue(parametersMap, "kubernetesTillerMemoryLimit", tillerAddon.Containers[c].MemoryLimits)
			addValue(parametersMap, "kubernetesTillerMaxHistory", tillerAddon.Config["max-history"])
			if tillerAddon.Containers[c].Image != "" {
				addValue(parametersMap, "kubernetesTillerSpec", tillerAddon.Containers[c].Image)
			} else {
				addValue(parametersMap, "kubernetesTillerSpec", cloudSpecConfig.KubernetesSpecConfig.TillerImageBase+KubeConfigs[k8sVersion][DefaultTillerAddonName])
			}
		}
		aciConnectorAddon := getAddonByName(properties.OrchestratorProfile.KubernetesConfig.Addons, DefaultACIConnectorAddonName)
		c = getAddonContainersIndexByName(aciConnectorAddon.Containers, DefaultACIConnectorAddonName)
		if c > -1 {
			addValue(parametersMap, "kubernetesACIConnectorClientId", aciConnectorAddon.Config["clientId"])
			addSecret(parametersMap, "kubernetesACIConnectorClientKey", aciConnectorAddon.Config["clientKey"], false)
			addValue(parametersMap, "kubernetesACIConnectorTenantId", aciConnectorAddon.Config["tenantId"])
			addValue(parametersMap, "kubernetesACIConnectorSubscriptionId", aciConnectorAddon.Config["subscriptionId"])
			addValue(parametersMap, "kubernetesACIConnectorResourceGroup", aciConnectorAddon.Config["resourceGroup"])
			addValue(parametersMap, "kubernetesACIConnectorNodeName", aciConnectorAddon.Config["nodeName"])
			addValue(parametersMap, "kubernetesACIConnectorOS", aciConnectorAddon.Config["os"])
			addValue(parametersMap, "kubernetesACIConnectorTaint", aciConnectorAddon.Config["taint"])
			addValue(parametersMap, "kubernetesACIConnectorRegion", aciConnectorAddon.Config["region"])
			addValue(parametersMap, "kubernetesACIConnectorCPURequests", aciConnectorAddon.Containers[c].CPURequests)
			addValue(parametersMap, "kubernetesACIConnectorCPULimit", aciConnectorAddon.Containers[c].CPULimits)
			addValue(parametersMap, "kubernetesACIConnectorMemoryRequests", aciConnectorAddon.Containers[c].MemoryRequests)
			addValue(parametersMap, "kubernetesACIConnectorMemoryLimit", aciConnectorAddon.Containers[c].MemoryLimits)
			if aciConnectorAddon.Containers[c].Image != "" {
				addValue(parametersMap, "kubernetesACIConnectorSpec", aciConnectorAddon.Containers[c].Image)
			} else {
				addValue(parametersMap, "kubernetesACIConnectorSpec", cloudSpecConfig.KubernetesSpecConfig.ACIConnectorImageBase+KubeConfigs[k8sVersion][DefaultACIConnectorAddonName])
			}
		}
		dashboardAddon := getAddonByName(properties.OrchestratorProfile.KubernetesConfig.Addons, DefaultDashboardAddonName)
		c = getAddonContainersIndexByName(dashboardAddon.Containers, DefaultDashboardAddonName)
		if c > -1 {
			addValue(parametersMap, "kubernetesDashboardCPURequests", dashboardAddon.Containers[c].CPURequests)
			addValue(parametersMap, "kubernetesDashboardCPULimit", dashboardAddon.Containers[c].CPULimits)
			addValue(parametersMap, "kubernetesDashboardMemoryRequests", dashboardAddon.Containers[c].MemoryRequests)
			addValue(parametersMap, "kubernetesDashboardMemoryLimit", dashboardAddon.Containers[c].MemoryLimits)
			if dashboardAddon.Containers[c].Image != "" {
				addValue(parametersMap, "kubernetesDashboardSpec", dashboardAddon.Containers[c].Image)
			} else {
				addValue(parametersMap, "kubernetesDashboardSpec", cloudSpecConfig.KubernetesSpecConfig.KubernetesImageBase+KubeConfigs[k8sVersion][DefaultDashboardAddonName])
			}
		}
		reschedulerAddon := getAddonByName(properties.OrchestratorProfile.KubernetesConfig.Addons, DefaultReschedulerAddonName)
		c = getAddonContainersIndexByName(reschedulerAddon.Containers, DefaultReschedulerAddonName)
		if c > -1 {
			addValue(parametersMap, "kubernetesReschedulerCPURequests", reschedulerAddon.Containers[c].CPURequests)
			addValue(parametersMap, "kubernetesReschedulerCPULimit", reschedulerAddon.Containers[c].CPULimits)
			addValue(parametersMap, "kubernetesReschedulerMemoryRequests", reschedulerAddon.Containers[c].MemoryRequests)
			addValue(parametersMap, "kubernetesReschedulerMemoryLimit", reschedulerAddon.Containers[c].MemoryLimits)
			if reschedulerAddon.Containers[c].Image != "" {
				addValue(parametersMap, "kubernetesReschedulerSpec", dashboardAddon.Containers[c].Image)
			} else {
				addValue(parametersMap, "kubernetesReschedulerSpec", cloudSpecConfig.KubernetesSpecConfig.KubernetesImageBase+KubeConfigs[k8sVersion][DefaultReschedulerAddonName])
			}
		}
		metricsServerAddon := getAddonByName(properties.OrchestratorProfile.KubernetesConfig.Addons, DefaultMetricsServerAddonName)
		c = getAddonContainersIndexByName(metricsServerAddon.Containers, DefaultMetricsServerAddonName)
		if c > -1 {
			if metricsServerAddon.Containers[c].Image != "" {
				addValue(parametersMap, "kubernetesMetricsServerSpec", metricsServerAddon.Containers[c].Image)
			} else {
				addValue(parametersMap, "kubernetesMetricsServerSpec", cloudSpecConfig.KubernetesSpecConfig.KubernetesImageBase+KubeConfigs[k8sVersion][DefaultMetricsServerAddonName])
			}
		}
		addValue(parametersMap, "kubernetesKubeDNSSpec", cloudSpecConfig.KubernetesSpecConfig.KubernetesImageBase+KubeConfigs[k8sVersion]["dns"])
		addValue(parametersMap, "kubernetesPodInfraContainerSpec", cloudSpecConfig.KubernetesSpecConfig.KubernetesImageBase+KubeConfigs[k8sVersion]["pause"])
		addValue(parametersMap, "cloudProviderBackoff", strconv.FormatBool(properties.OrchestratorProfile.KubernetesConfig.CloudProviderBackoff))
		addValue(parametersMap, "cloudProviderBackoffRetries", strconv.Itoa(properties.OrchestratorProfile.KubernetesConfig.CloudProviderBackoffRetries))
		addValue(parametersMap, "cloudProviderBackoffExponent", strconv.FormatFloat(properties.OrchestratorProfile.KubernetesConfig.CloudProviderBackoffExponent, 'f', -1, 64))
		addValue(parametersMap, "cloudProviderBackoffDuration", strconv.Itoa(properties.OrchestratorProfile.KubernetesConfig.CloudProviderBackoffDuration))
		addValue(parametersMap, "cloudProviderBackoffJitter", strconv.FormatFloat(properties.OrchestratorProfile.KubernetesConfig.CloudProviderBackoffJitter, 'f', -1, 64))
		addValue(parametersMap, "cloudProviderRatelimit", strconv.FormatBool(properties.OrchestratorProfile.KubernetesConfig.CloudProviderRateLimit))
		addValue(parametersMap, "cloudProviderRatelimitQPS", strconv.FormatFloat(properties.OrchestratorProfile.KubernetesConfig.CloudProviderRateLimitQPS, 'f', -1, 64))
		addValue(parametersMap, "cloudProviderRatelimitBucket", strconv.Itoa(properties.OrchestratorProfile.KubernetesConfig.CloudProviderRateLimitBucket))
		addValue(parametersMap, "kubeClusterCidr", properties.OrchestratorProfile.KubernetesConfig.ClusterSubnet)
		addValue(parametersMap, "kubernetesNonMasqueradeCidr", properties.OrchestratorProfile.KubernetesConfig.KubeletConfig["--non-masquerade-cidr"])
		addValue(parametersMap, "kubernetesKubeletClusterDomain", properties.OrchestratorProfile.KubernetesConfig.KubeletConfig["--cluster-domain"])
		addValue(parametersMap, "generatorCode", generatorCode)
		if properties.HostedMasterProfile != nil {
			addValue(parametersMap, "orchestratorName", "aks")
		} else if properties.OrchestratorProfile.IsOpenShift() {
			addValue(parametersMap, "orchestratorName", DefaultOpenshiftOrchestratorName)
		} else {
			addValue(parametersMap, "orchestratorName", DefaultOrchestratorName)
		}
		addValue(parametersMap, "dockerBridgeCidr", properties.OrchestratorProfile.KubernetesConfig.DockerBridgeSubnet)
		addValue(parametersMap, "networkPolicy", properties.OrchestratorProfile.KubernetesConfig.NetworkPolicy)
		addValue(parametersMap, "containerRuntime", properties.OrchestratorProfile.KubernetesConfig.ContainerRuntime)
		addValue(parametersMap, "cniPluginsURL", cloudSpecConfig.KubernetesSpecConfig.CNIPluginsDownloadURL)
		addValue(parametersMap, "vnetCniLinuxPluginsURL", cloudSpecConfig.KubernetesSpecConfig.VnetCNILinuxPluginsDownloadURL)
		addValue(parametersMap, "vnetCniWindowsPluginsURL", cloudSpecConfig.KubernetesSpecConfig.VnetCNIWindowsPluginsDownloadURL)
		addValue(parametersMap, "gchighthreshold", properties.OrchestratorProfile.KubernetesConfig.GCHighThreshold)
		addValue(parametersMap, "gclowthreshold", properties.OrchestratorProfile.KubernetesConfig.GCLowThreshold)
		addValue(parametersMap, "etcdDownloadURLBase", cloudSpecConfig.KubernetesSpecConfig.EtcdDownloadURLBase)
		addValue(parametersMap, "etcdVersion", cs.Properties.OrchestratorProfile.KubernetesConfig.EtcdVersion)
		addValue(parametersMap, "etcdDiskSizeGB", cs.Properties.OrchestratorProfile.KubernetesConfig.EtcdDiskSizeGB)
		addValue(parametersMap, "etcdEncryptionKey", cs.Properties.OrchestratorProfile.KubernetesConfig.EtcdEncryptionKey)
		if cs.Properties.OrchestratorProfile.KubernetesConfig.PrivateJumpboxProvision() {
			addValue(parametersMap, "jumpboxVMName", cs.Properties.OrchestratorProfile.KubernetesConfig.PrivateCluster.JumpboxProfile.Name)
			addValue(parametersMap, "jumpboxVMSize", cs.Properties.OrchestratorProfile.KubernetesConfig.PrivateCluster.JumpboxProfile.VMSize)
			addValue(parametersMap, "jumpboxUsername", cs.Properties.OrchestratorProfile.KubernetesConfig.PrivateCluster.JumpboxProfile.Username)
			addValue(parametersMap, "jumpboxOSDiskSizeGB", cs.Properties.OrchestratorProfile.KubernetesConfig.PrivateCluster.JumpboxProfile.OSDiskSizeGB)
			addValue(parametersMap, "jumpboxPublicKey", cs.Properties.OrchestratorProfile.KubernetesConfig.PrivateCluster.JumpboxProfile.PublicKey)
			addValue(parametersMap, "jumpboxStorageProfile", cs.Properties.OrchestratorProfile.KubernetesConfig.PrivateCluster.JumpboxProfile.StorageProfile)
		}

		if properties.OrchestratorProfile.KubernetesConfig == nil ||
			!properties.OrchestratorProfile.KubernetesConfig.UseManagedIdentity {

			addValue(parametersMap, "servicePrincipalClientId", properties.ServicePrincipalProfile.ClientID)
			if properties.ServicePrincipalProfile.KeyvaultSecretRef != nil {
				addKeyvaultReference(parametersMap, "servicePrincipalClientSecret",
					properties.ServicePrincipalProfile.KeyvaultSecretRef.VaultID,
					properties.ServicePrincipalProfile.KeyvaultSecretRef.SecretName,
					properties.ServicePrincipalProfile.KeyvaultSecretRef.SecretVersion)
			} else {
				addValue(parametersMap, "servicePrincipalClientSecret", properties.ServicePrincipalProfile.Secret)
			}

			if properties.OrchestratorProfile.KubernetesConfig != nil && helpers.IsTrueBoolPointer(properties.OrchestratorProfile.KubernetesConfig.EnableEncryptionWithExternalKms) && !properties.OrchestratorProfile.KubernetesConfig.UseManagedIdentity && properties.ServicePrincipalProfile.ObjectID != "" {
				addValue(parametersMap, "servicePrincipalObjectId", properties.ServicePrincipalProfile.ObjectID)
			}
		}

		if properties.AADProfile != nil {
			addValue(parametersMap, "aadTenantId", properties.AADProfile.TenantID)
			if properties.AADProfile.AdminGroupID != "" {
				addValue(parametersMap, "aadAdminGroupId", properties.AADProfile.AdminGroupID)
			}
		}
	}

	if strings.HasPrefix(properties.OrchestratorProfile.OrchestratorType, api.DCOS) {
		dcosBootstrapURL := cloudSpecConfig.DCOSSpecConfig.DCOS188BootstrapDownloadURL
		dcosWindowsBootstrapURL := cloudSpecConfig.DCOSSpecConfig.DCOSWindowsBootstrapDownloadURL
		dcosRepositoryURL := cloudSpecConfig.DCOSSpecConfig.DcosRepositoryURL
		dcosClusterPackageListID := cloudSpecConfig.DCOSSpecConfig.DcosClusterPackageListID
		dcosProviderPackageID := cloudSpecConfig.DCOSSpecConfig.DcosProviderPackageID

		switch properties.OrchestratorProfile.OrchestratorType {
		case api.DCOS:
			switch properties.OrchestratorProfile.OrchestratorVersion {
			case api.DCOSVersion1Dot8Dot8:
				dcosBootstrapURL = cloudSpecConfig.DCOSSpecConfig.DCOS188BootstrapDownloadURL
			case api.DCOSVersion1Dot9Dot0:
				dcosBootstrapURL = cloudSpecConfig.DCOSSpecConfig.DCOS190BootstrapDownloadURL
			case api.DCOSVersion1Dot9Dot8:
				dcosBootstrapURL = cloudSpecConfig.DCOSSpecConfig.DCOS198BootstrapDownloadURL
			case api.DCOSVersion1Dot10Dot0:
				dcosBootstrapURL = cloudSpecConfig.DCOSSpecConfig.DCOS110BootstrapDownloadURL
			case api.DCOSVersion1Dot11Dot0:
				dcosBootstrapURL = cloudSpecConfig.DCOSSpecConfig.DCOS111BootstrapDownloadURL
			}
		}

		if properties.OrchestratorProfile.DcosConfig != nil {
			if properties.OrchestratorProfile.DcosConfig.DcosWindowsBootstrapURL != "" {
				dcosWindowsBootstrapURL = properties.OrchestratorProfile.DcosConfig.DcosWindowsBootstrapURL
			}
			if properties.OrchestratorProfile.DcosConfig.DcosBootstrapURL != "" {
				dcosBootstrapURL = properties.OrchestratorProfile.DcosConfig.DcosBootstrapURL
			}
			if len(properties.OrchestratorProfile.DcosConfig.Registry) > 0 {
				addValue(parametersMap, "registry", properties.OrchestratorProfile.DcosConfig.Registry)
				addValue(parametersMap, "registryKey", base64.StdEncoding.EncodeToString([]byte(fmt.Sprintf("%s:%s", properties.OrchestratorProfile.DcosConfig.RegistryUser, properties.OrchestratorProfile.DcosConfig.RegistryPass))))
			}
			if properties.OrchestratorProfile.DcosConfig.DcosRepositoryURL != "" {
				dcosRepositoryURL = properties.OrchestratorProfile.DcosConfig.DcosRepositoryURL
			} else {
				dcosRepositoryURL = getDCOSDefaultRepositoryURL(
					properties.OrchestratorProfile.OrchestratorType,
					properties.OrchestratorProfile.OrchestratorVersion)
			}
			if properties.OrchestratorProfile.DcosConfig.DcosClusterPackageListID != "" {
				dcosClusterPackageListID = properties.OrchestratorProfile.DcosConfig.DcosClusterPackageListID
			} else {
				dcosClusterPackageListID = getDCOSDefaultClusterPackageListGUID(
					properties.OrchestratorProfile.OrchestratorType,
					properties.OrchestratorProfile.OrchestratorVersion,
					properties.MasterProfile.Count)
			}

			if properties.OrchestratorProfile.DcosConfig.DcosProviderPackageID != "" {
				dcosProviderPackageID = properties.OrchestratorProfile.DcosConfig.DcosProviderPackageID
			} else {
				dcosProviderPackageID = getDCOSDefaultProviderPackageGUID(
					properties.OrchestratorProfile.OrchestratorType,
					properties.OrchestratorProfile.OrchestratorVersion,
					properties.MasterProfile.Count)
			}
		}

		addValue(parametersMap, "dcosBootstrapURL", dcosBootstrapURL)
		addValue(parametersMap, "dcosWindowsBootstrapURL", dcosWindowsBootstrapURL)
		addValue(parametersMap, "dcosRepositoryURL", dcosRepositoryURL)
		addValue(parametersMap, "dcosClusterPackageListID", dcosClusterPackageListID)
		addValue(parametersMap, "dcosProviderPackageID", dcosProviderPackageID)

		if properties.OrchestratorProfile.DcosConfig.BootstrapProfile != nil {
			addValue(parametersMap, "bootstrapEndpointDNSNamePrefix", "bstrap-"+properties.MasterProfile.DNSPrefix)
			addValue(parametersMap, "bootstrapFirstConsecutiveStaticIP", properties.OrchestratorProfile.DcosConfig.BootstrapProfile.FirstConsecutiveStaticIP)
			addValue(parametersMap, "bootstrapVMSize", properties.OrchestratorProfile.DcosConfig.BootstrapProfile.VMSize)
			addValue(parametersMap, "bootstrapCount", properties.OrchestratorProfile.DcosConfig.BootstrapProfile.Count)
		}
	}

	// Agent parameters
	for _, agentProfile := range properties.AgentPoolProfiles {
		addValue(parametersMap, fmt.Sprintf("%sCount", agentProfile.Name), agentProfile.Count)
		addValue(parametersMap, fmt.Sprintf("%sVMSize", agentProfile.Name), agentProfile.VMSize)
		if agentProfile.IsCustomVNET() {
			addValue(parametersMap, fmt.Sprintf("%sVnetSubnetID", agentProfile.Name), agentProfile.VnetSubnetID)
		} else {
			addValue(parametersMap, fmt.Sprintf("%sSubnet", agentProfile.Name), agentProfile.Subnet)
		}
		if len(agentProfile.Ports) > 0 {
			addValue(parametersMap, fmt.Sprintf("%sEndpointDNSNamePrefix", agentProfile.Name), agentProfile.DNSPrefix)
		}

		// Unless distro is defined, default distro is configured by defaults#setAgentNetworkDefaults
		//   Ignores Windows OS
		if !(agentProfile.OSType == api.Windows) {
			if agentProfile.ImageRef != nil {
				addValue(parametersMap, fmt.Sprintf("%sosImageName", agentProfile.Name), agentProfile.ImageRef.Name)
				addValue(parametersMap, fmt.Sprintf("%sosImageResourceGroup", agentProfile.Name), agentProfile.ImageRef.ResourceGroup)
			}
			addValue(parametersMap, fmt.Sprintf("%sosImageOffer", agentProfile.Name), cloudSpecConfig.OSImageConfig[agentProfile.Distro].ImageOffer)
			addValue(parametersMap, fmt.Sprintf("%sosImageSKU", agentProfile.Name), cloudSpecConfig.OSImageConfig[agentProfile.Distro].ImageSku)
			addValue(parametersMap, fmt.Sprintf("%sosImagePublisher", agentProfile.Name), cloudSpecConfig.OSImageConfig[agentProfile.Distro].ImagePublisher)
			addValue(parametersMap, fmt.Sprintf("%sosImageVersion", agentProfile.Name), cloudSpecConfig.OSImageConfig[agentProfile.Distro].ImageVersion)
		}
	}

	// Windows parameters
	if properties.HasWindows() {
		addValue(parametersMap, "windowsAdminUsername", properties.WindowsProfile.AdminUsername)
		addSecret(parametersMap, "windowsAdminPassword", properties.WindowsProfile.AdminPassword, false)
		if properties.WindowsProfile.ImageVersion != "" {
			addValue(parametersMap, "agentWindowsVersion", properties.WindowsProfile.ImageVersion)
		}
		if properties.WindowsProfile.WindowsImageSourceURL != "" {
			addValue(parametersMap, "agentWindowsSourceUrl", properties.WindowsProfile.WindowsImageSourceURL)
		}
		if properties.WindowsProfile.WindowsPublisher != "" {
			addValue(parametersMap, "agentWindowsPublisher", properties.WindowsProfile.WindowsPublisher)
		}
		if properties.WindowsProfile.WindowsOffer != "" {
			addValue(parametersMap, "agentWindowsOffer", properties.WindowsProfile.WindowsOffer)
		}
		if properties.WindowsProfile.WindowsSku != "" {
			addValue(parametersMap, "agentWindowsSku", properties.WindowsProfile.WindowsSku)
		}
		if properties.OrchestratorProfile.IsKubernetes() || properties.OrchestratorProfile.IsOpenShift() {
			k8sVersion := properties.OrchestratorProfile.OrchestratorVersion
			kubeBinariesSASURL := properties.OrchestratorProfile.KubernetesConfig.CustomWindowsPackageURL
			if kubeBinariesSASURL == "" {
				kubeBinariesSASURL = cloudSpecConfig.KubernetesSpecConfig.KubeBinariesSASURLBase + KubeConfigs[k8sVersion]["windowszip"]
			}

			addValue(parametersMap, "kubeBinariesSASURL", kubeBinariesSASURL)
			addValue(parametersMap, "windowsPackageSASURLBase", cloudSpecConfig.KubernetesSpecConfig.WindowsPackageSASURLBase)
			addValue(parametersMap, "kubeBinariesVersion", k8sVersion)
			addValue(parametersMap, "windowsTelemetryGUID", cloudSpecConfig.KubernetesSpecConfig.WindowsTelemetryGUID)
		}
		for i, s := range properties.WindowsProfile.Secrets {
			addValue(parametersMap, fmt.Sprintf("windowsKeyVaultID%d", i), s.SourceVault.ID)
			for j, c := range s.VaultCertificates {
				addValue(parametersMap, fmt.Sprintf("windowsKeyVaultID%dCertificateURL%d", i, j), c.CertificateURL)
				addValue(parametersMap, fmt.Sprintf("windowsKeyVaultID%dCertificateStore%d", i, j), c.CertificateStore)
			}
		}
	}

	for _, extension := range properties.ExtensionProfiles {
		if extension.ExtensionParametersKeyVaultRef != nil {
			addKeyvaultReference(parametersMap, fmt.Sprintf("%sParameters", extension.Name),
				extension.ExtensionParametersKeyVaultRef.VaultID,
				extension.ExtensionParametersKeyVaultRef.SecretName,
				extension.ExtensionParametersKeyVaultRef.SecretVersion)
		} else {
			addValue(parametersMap, fmt.Sprintf("%sParameters", extension.Name), extension.ExtensionParameters)
		}
	}

	return parametersMap, nil
}

func addValue(m paramsMap, k string, v interface{}) {
	m[k] = paramsMap{
		"value": v,
	}
}

func addKeyvaultReference(m paramsMap, k string, vaultID, secretName, secretVersion string) {
	m[k] = paramsMap{
		"reference": &KeyVaultRef{
			KeyVault: KeyVaultID{
				ID: vaultID,
			},
			SecretName:    secretName,
			SecretVersion: secretVersion,
		},
	}
}

func addSecret(m paramsMap, k string, v interface{}, encode bool) {
	str, ok := v.(string)
	if !ok {
		addValue(m, k, v)
		return
	}
	parts := keyvaultSecretPathRe.FindStringSubmatch(str)
	if parts == nil || len(parts) != 5 {
		if encode {
			addValue(m, k, base64.StdEncoding.EncodeToString([]byte(str)))
		} else {
			addValue(m, k, str)
		}
		return
	}
	addKeyvaultReference(m, k, parts[1], parts[2], parts[4])
}

// getStorageAccountType returns the support managed disk storage tier for a give VM size
func getStorageAccountType(sizeName string) (string, error) {
	spl := strings.Split(sizeName, "_")
	if len(spl) < 2 {
		return "", fmt.Errorf("Invalid sizeName: %s", sizeName)
	}
	capability := spl[1]
	if strings.Contains(strings.ToLower(capability), "s") {
		return "Premium_LRS", nil
	}
	return "Standard_LRS", nil
}

// getTemplateFuncMap returns all functions used in template generation
func (t *TemplateGenerator) getTemplateFuncMap(cs *api.ContainerService) template.FuncMap {
	return template.FuncMap{
		"IsHostedMaster": func() bool {
			return cs.Properties.HostedMasterProfile != nil
		},
		"IsDCOS18": func() bool {
			return cs.Properties.OrchestratorProfile.OrchestratorType == api.DCOS &&
				cs.Properties.OrchestratorProfile.OrchestratorVersion == api.DCOSVersion1Dot8Dot8
		},
		"IsDCOS19": func() bool {
			return cs.Properties.OrchestratorProfile.OrchestratorType == api.DCOS &&
				(cs.Properties.OrchestratorProfile.OrchestratorVersion == api.DCOSVersion1Dot9Dot0 ||
					cs.Properties.OrchestratorProfile.OrchestratorVersion == api.DCOSVersion1Dot9Dot8)
		},
		"IsDCOS110": func() bool {
			return cs.Properties.OrchestratorProfile.OrchestratorType == api.DCOS &&
				cs.Properties.OrchestratorProfile.OrchestratorVersion == api.DCOSVersion1Dot10Dot0
		},
		"IsDCOS111": func() bool {
			return cs.Properties.OrchestratorProfile.OrchestratorType == api.DCOS &&
				cs.Properties.OrchestratorProfile.OrchestratorVersion == api.DCOSVersion1Dot11Dot0
		},
		"IsKubernetesVersionGe": func(version string) bool {
			orchestratorVersion, _ := semver.NewVersion(cs.Properties.OrchestratorProfile.OrchestratorVersion)
			constraint, _ := semver.NewConstraint(">=" + version)
			return cs.Properties.OrchestratorProfile.IsKubernetes() && constraint.Check(orchestratorVersion)
		},
		"IsKubernetesVersionLt": func(version string) bool {
			orchestratorVersion, _ := semver.NewVersion(cs.Properties.OrchestratorProfile.OrchestratorVersion)
			constraint, _ := semver.NewConstraint("<" + version)
			return cs.Properties.OrchestratorProfile.IsKubernetes() && constraint.Check(orchestratorVersion)
		},
		"IsKubernetesVersionTilde": func(version string) bool {
			// examples include
			// ~2.3 is equivalent to >= 2.3, < 2.4
			// ~1.2.x is equivalent to >= 1.2.0, < 1.3.0
			orchestratorVersion, _ := semver.NewVersion(cs.Properties.OrchestratorProfile.OrchestratorVersion)
			constraint, _ := semver.NewConstraint("~" + version)
			return cs.Properties.OrchestratorProfile.IsKubernetes() && constraint.Check(orchestratorVersion)
		},
		"GetMasterKubernetesLabels": func(rg string) string {
			var buf bytes.Buffer
			buf.WriteString("kubernetes.io/role=master")
			buf.WriteString(fmt.Sprintf(",kubernetes.azure.com/cluster=%s", rg))
			return buf.String()
		},
		"GetAgentKubernetesLabels": func(profile *api.AgentPoolProfile, rg string) string {
			var buf bytes.Buffer
			buf.WriteString(fmt.Sprintf("kubernetes.io/role=agent,agentpool=%s", profile.Name))
			if profile.StorageProfile == api.ManagedDisks {
				storagetier, _ := getStorageAccountType(profile.VMSize)
				buf.WriteString(fmt.Sprintf(",storageprofile=managed,storagetier=%s", storagetier))
			}
			buf.WriteString(fmt.Sprintf(",kubernetes.azure.com/cluster=%s", rg))
			for k, v := range profile.CustomNodeLabels {
				buf.WriteString(fmt.Sprintf(",%s=%s", k, v))
			}
			return buf.String()
		},
		"GetKubeletConfigKeyVals": func(kc *api.KubernetesConfig) string {
			if kc == nil {
				return ""
			}
			kubeletConfig := cs.Properties.OrchestratorProfile.KubernetesConfig.KubeletConfig
			if kc.KubeletConfig != nil {
				kubeletConfig = kc.KubeletConfig
			}
			// Order by key for consistency
			keys := []string{}
			for key := range kubeletConfig {
				keys = append(keys, key)
			}
			sort.Strings(keys)
			var buf bytes.Buffer
			for _, key := range keys {
				buf.WriteString(fmt.Sprintf("%s=%s ", key, kubeletConfig[key]))
			}
			return buf.String()
		},
		"GetK8sRuntimeConfigKeyVals": func(config map[string]string) string {
			// Order by key for consistency
			keys := []string{}
			for key := range config {
				keys = append(keys, key)
			}
			sort.Strings(keys)
			var buf bytes.Buffer
			for _, key := range keys {
				buf.WriteString(fmt.Sprintf("\\\"%s=%s\\\", ", key, config[key]))
			}
			return strings.TrimSuffix(buf.String(), ", ")
		},
		"HasPrivateRegistry": func() bool {
			if cs.Properties.OrchestratorProfile.DcosConfig != nil {
				return len(cs.Properties.OrchestratorProfile.DcosConfig.Registry) > 0
			}
			return false
		},
		"RequiresFakeAgentOutput": func() bool {
			return cs.Properties.OrchestratorProfile.IsKubernetes() || cs.Properties.OrchestratorProfile.IsOpenShift()
		},
		"IsSwarmMode": func() bool {
			return cs.Properties.OrchestratorProfile.IsSwarmMode()
		},
		"IsKubernetes": func() bool {
			return cs.Properties.OrchestratorProfile.IsKubernetes()
		},
		"IsOpenShift": func() bool {
			return cs.Properties.OrchestratorProfile.IsOpenShift()
		},
		"IsPublic": func(ports []int) bool {
			return len(ports) > 0
		},
		"IsAzureCNI": func() bool {
			return cs.Properties.OrchestratorProfile.IsAzureCNI()
		},
		"IsPrivateCluster": func() bool {
			if !cs.Properties.OrchestratorProfile.IsKubernetes() {
				return false
			}
			return helpers.IsTrueBoolPointer(cs.Properties.OrchestratorProfile.KubernetesConfig.PrivateCluster.Enabled)
		},
		"ProvisionJumpbox": func() bool {
			return cs.Properties.OrchestratorProfile.KubernetesConfig.PrivateJumpboxProvision()
		},
		"JumpboxIsManagedDisks": func() bool {
			if cs.Properties.OrchestratorProfile.KubernetesConfig.PrivateJumpboxProvision() && cs.Properties.OrchestratorProfile.KubernetesConfig.PrivateCluster.JumpboxProfile.StorageProfile == api.ManagedDisks {
				return true
			}
			return false
		},
		"GetKubeConfig": func() string {
			kubeConfig, err := GenerateKubeConfig(cs.Properties, cs.Location)
			if err != nil {
				return ""
			}
			return escapeSingleLine(kubeConfig)
		},
		"UseManagedIdentity": func() bool {
			return cs.Properties.OrchestratorProfile.KubernetesConfig.UseManagedIdentity
		},
		"UseInstanceMetadata": func() bool {
			return helpers.IsTrueBoolPointer(cs.Properties.OrchestratorProfile.KubernetesConfig.UseInstanceMetadata)
		},
		"GetVNETSubnetDependencies": func() string {
			return getVNETSubnetDependencies(cs.Properties)
		},
		"GetLBRules": func(name string, ports []int) string {
			return getLBRules(name, ports)
		},
		"GetProbes": func(ports []int) string {
			return getProbes(ports)
		},
		"GetSecurityRules": func(ports []int) string {
			return getSecurityRules(ports)
		},
		"GetUniqueNameSuffix": func() string {
			return GenerateClusterID(cs.Properties)
		},
		"GetVNETAddressPrefixes": func() string {
			return getVNETAddressPrefixes(cs.Properties)
		},
		"GetVNETSubnets": func(addNSG bool) string {
			return getVNETSubnets(cs.Properties, addNSG)
		},
		"GetDataDisks": func(profile *api.AgentPoolProfile) string {
			return getDataDisks(profile)
		},
		"HasBootstrap": func() bool {
			return cs.Properties.OrchestratorProfile.DcosConfig != nil && cs.Properties.OrchestratorProfile.DcosConfig.BootstrapProfile != nil
		},
		"IsHostedBootstrap": func() bool {
			return false
		},
		"GetBootstrapHTTPSourceAddressPrefix": func() string {
			return fmt.Sprintf("%s", "*")
		},
		"GetDCOSBootstrapCustomData": func() string {
			bootstrapProvisionScript := getDCOSBootstrapProvisionScript()
			bootstrapPreprovisionExtension := ""
			masterIPList := generateIPList(cs.Properties.MasterProfile.Count, cs.Properties.MasterProfile.FirstConsecutiveStaticIP)
			for i, v := range masterIPList {
				masterIPList[i] = "    - " + v
			}
			bootstrapIP := generateIPList(1, cs.Properties.OrchestratorProfile.DcosConfig.BootstrapProfile.FirstConsecutiveStaticIP)[0]

			str := getSingleLineDCOSCustomData(
				cs.Properties.OrchestratorProfile.OrchestratorType,
				dcos2BootstrapCustomdata,
				cs.Properties.OrchestratorProfile.DcosConfig.BootstrapProfile.Count,
				map[string]string{
					"PROVISION_STR":
					// transform the provision script content
					strings.Replace(
						strings.Replace(bootstrapProvisionScript, "\r\n", "\n", -1),
						"\n", "\n\n    ", -1),
					"MASTER_IP_LIST":          strings.Join(masterIPList, "\n"),
					"PREPROVISION_EXTENSION":  bootstrapPreprovisionExtension,
					"BOOTSTRAP_IP":            bootstrapIP,
					"BOOTSTRAP_OAUTH_ENABLED": strconv.FormatBool(cs.Properties.OrchestratorProfile.DcosConfig.BootstrapProfile.OAuthEnabled),
					"BOOTSTRAP_INSTALLER_URL": getDCOSBootstrapInstallerURL(cs.Properties.OrchestratorProfile)})

			return fmt.Sprintf("\"customData\": \"[base64(concat('#cloud-config\\n\\n', '%s'))]\",", str)
		},
		"GetDCOSBootstrapAllowedSizes": func() string {
			return GetDCOSBootstrapAllowedSizes()
		},
		"GetDCOSMasterCustomData": func() string {
			masterProvisionScript := getDCOSMasterProvisionScript(cs.Properties.OrchestratorProfile)
			masterAttributeContents := getDCOSMasterCustomNodeLabels()
			masterPreprovisionExtension := ""
			if cs.Properties.MasterProfile.PreprovisionExtension != nil {
				masterPreprovisionExtension += "\n"
				masterPreprovisionExtension += makeMasterExtensionScriptCommands(cs)
			}
			var bootstrapIP string
			if cs.Properties.OrchestratorProfile.DcosConfig != nil && cs.Properties.OrchestratorProfile.DcosConfig.BootstrapProfile != nil {
				bootstrapIP = generateIPList(1, cs.Properties.OrchestratorProfile.DcosConfig.BootstrapProfile.FirstConsecutiveStaticIP)[0]
			}

			str := getSingleLineDCOSCustomData(
				cs.Properties.OrchestratorProfile.OrchestratorType,
				getDCOSCustomDataTemplate(cs.Properties.OrchestratorProfile.OrchestratorType, cs.Properties.OrchestratorProfile.OrchestratorVersion),
				cs.Properties.MasterProfile.Count,
				map[string]string{
					"PROVISION_STR":
					// transform the provision script content
					strings.Replace(
						strings.Replace(
							strings.Replace(masterProvisionScript, "BOOTSTRAP_IP", bootstrapIP, -1),
							"\r\n", "\n", -1),
						"\n", "\n\n    ", -1),
					"ATTRIBUTES_STR":         masterAttributeContents,
					"PREPROVISION_EXTENSION": masterPreprovisionExtension,
					"ROLENAME":               "master"})

			return fmt.Sprintf("\"customData\": \"[base64(concat('#cloud-config\\n\\n', '%s'))]\",", str)
		},
		"GetDCOSAgentCustomData": func(profile *api.AgentPoolProfile) string {
			agentProvisionScript := getDCOSAgentProvisionScript(profile, cs.Properties.OrchestratorProfile)
			attributeContents := getDCOSAgentCustomNodeLabels(profile)
			agentPreprovisionExtension := ""
			if profile.PreprovisionExtension != nil {
				agentPreprovisionExtension += "\n"
				agentPreprovisionExtension += makeAgentExtensionScriptCommands(cs, profile)
			}
			var agentRoleName, bootstrapIP string
			if len(profile.Ports) > 0 {
				agentRoleName = "slave_public"
			} else {
				agentRoleName = "slave"
			}
			if cs.Properties.OrchestratorProfile.DcosConfig != nil && cs.Properties.OrchestratorProfile.DcosConfig.BootstrapProfile != nil {
				bootstrapIP = generateIPList(1, cs.Properties.OrchestratorProfile.DcosConfig.BootstrapProfile.FirstConsecutiveStaticIP)[0]
			}

			str := getSingleLineDCOSCustomData(
				cs.Properties.OrchestratorProfile.OrchestratorType,
				getDCOSCustomDataTemplate(cs.Properties.OrchestratorProfile.OrchestratorType, cs.Properties.OrchestratorProfile.OrchestratorVersion),
				cs.Properties.MasterProfile.Count,
				map[string]string{
					"PROVISION_STR": // transform the provision script content
					strings.Replace(
						strings.Replace(
							strings.Replace(agentProvisionScript, "BOOTSTRAP_IP", bootstrapIP, -1),
							"\r\n", "\n", -1),
						"\n", "\n\n    ", -1),
					"ATTRIBUTES_STR":         attributeContents,
					"PREPROVISION_EXTENSION": agentPreprovisionExtension,
					"ROLENAME":               agentRoleName})

			return fmt.Sprintf("\"customData\": \"[base64(concat('#cloud-config\\n\\n', '%s'))]\",", str)
		},
		"GetDCOSWindowsAgentCustomData": func(profile *api.AgentPoolProfile) string {
			agentPreprovisionExtension := ""
			if profile.PreprovisionExtension != nil {
				agentPreprovisionExtension += "\n"
				agentPreprovisionExtension += makeAgentExtensionScriptCommands(cs, profile)
			}
			b, err := Asset(dcosWindowsProvision)
			if err != nil {
				// this should never happen and this is a bug
				panic(fmt.Sprintf("BUG: %s", err.Error()))
			}
			// translate the parameters
			csStr := string(b)
			csStr = strings.Replace(csStr, "PREPROVISION_EXTENSION", agentPreprovisionExtension, -1)
			csStr = strings.Replace(csStr, "\r\n", "\n", -1)
			str := getBase64CustomScriptFromStr(csStr)
			return fmt.Sprintf("\"customData\": \"%s\"", str)
		},
		"GetDCOSWindowsAgentCustomNodeAttributes": func(profile *api.AgentPoolProfile) string {
			return getDCOSWindowsAgentCustomAttributes(profile)
		},
		"GetDCOSWindowsAgentPreprovisionParameters": func(profile *api.AgentPoolProfile) string {
			agentPreprovisionExtensionParameters := ""
			if profile.PreprovisionExtension != nil {
				agentPreprovisionExtensionParameters = getDCOSWindowsAgentPreprovisionParameters(cs, profile)
			}
			return agentPreprovisionExtensionParameters
		},
		"GetMasterAllowedSizes": func() string {
			if t.ClassicMode {
				return GetClassicAllowedSizes()
			} else if cs.Properties.OrchestratorProfile.OrchestratorType == api.DCOS {
				return GetDCOSMasterAllowedSizes()
			}
			return GetMasterAgentAllowedSizes()
		},
		"GetAgentAllowedSizes": func() string {
			if t.ClassicMode {
				return GetClassicAllowedSizes()
			} else if cs.Properties.OrchestratorProfile.IsKubernetes() || cs.Properties.OrchestratorProfile.IsOpenShift() {
				return GetKubernetesAgentAllowedSizes()
			}
			return GetMasterAgentAllowedSizes()
		},
		"getSwarmVersions": func() string {
			return getSwarmVersions(api.SwarmVersion, api.SwarmDockerComposeVersion)
		},
		"GetSwarmModeVersions": func() string {
			return getSwarmVersions(api.DockerCEVersion, api.DockerCEDockerComposeVersion)
		},
		"GetSizeMap": func() string {
			if t.ClassicMode {
				return GetClassicSizeMap()
			}
			return GetSizeMap()
		},
		"GetClassicMode": func() bool {
			return t.ClassicMode
		},
		"Base64": func(s string) string {
			return base64.StdEncoding.EncodeToString([]byte(s))
		},
		"GetDefaultInternalLbStaticIPOffset": func() int {
			return DefaultInternalLbStaticIPOffset
		},
		"GetKubernetesMasterCustomData": func(profile *api.Properties) string {
			str, e := t.getSingleLineForTemplate(kubernetesMasterCustomDataYaml, cs, profile)
			if e != nil {
				fmt.Printf("%#v\n", e)
				return ""
			}

			// add manifests
			str = substituteConfigString(str,
				kubernetesManifestSettingsInit(profile),
				"k8s/manifests",
				"/etc/kubernetes/manifests",
				"MASTER_MANIFESTS_CONFIG_PLACEHOLDER",
				profile.OrchestratorProfile.OrchestratorVersion)

			// add artifacts
			str = substituteConfigString(str,
				kubernetesArtifactSettingsInitMaster(profile),
				"k8s/artifacts",
				"/etc/systemd/system",
				"MASTER_ARTIFACTS_CONFIG_PLACEHOLDER",
				profile.OrchestratorProfile.OrchestratorVersion)

			// add addons
			str = substituteConfigString(str,
				kubernetesAddonSettingsInit(profile),
				"k8s/addons",
				"/etc/kubernetes/addons",
				"MASTER_ADDONS_CONFIG_PLACEHOLDER",
				profile.OrchestratorProfile.OrchestratorVersion)

			// return the custom data
			return fmt.Sprintf("\"customData\": \"[base64(concat('%s'))]\",", str)
		},
		"GetKubernetesAgentCustomData": func(profile *api.AgentPoolProfile) string {
			str, e := t.getSingleLineForTemplate(kubernetesAgentCustomDataYaml, cs, profile)

			if e != nil {
				return ""
			}

			// add artifacts
			str = substituteConfigString(str,
				kubernetesArtifactSettingsInitAgent(cs.Properties),
				"k8s/artifacts",
				"/etc/systemd/system",
				"AGENT_ARTIFACTS_CONFIG_PLACEHOLDER",
				cs.Properties.OrchestratorProfile.OrchestratorVersion)

			return fmt.Sprintf("\"customData\": \"[base64(concat('%s'))]\",", str)
		},
		"GetKubernetesJumpboxCustomData": func(p *api.Properties) string {
			str, err := t.getSingleLineForTemplate(kubernetesJumpboxCustomDataYaml, cs, p)

			if err != nil {
				return ""
			}

			return fmt.Sprintf("\"customData\": \"[base64(concat('%s'))]\",", str)
		},
		"WriteLinkedTemplatesForExtensions": func() string {
			extensions := getLinkedTemplatesForExtensions(cs.Properties)
			return extensions
		},
		"GetKubernetesB64Provision": func() string {
			return getBase64CustomScript(kubernetesCustomScript)
		},
		"GetKubernetesB64ProvisionSource": func() string {
			return getBase64CustomScript(kubernetesProvisionSourceScript)
		},
		"GetKubernetesB64Mountetcd": func() string {
			return getBase64CustomScript(kubernetesMountetcd)
		},
		"GetKubernetesB64GenerateProxyCerts": func() string {
			return getBase64CustomScript(kubernetesMasterGenerateProxyCertsScript)
		},
		"GetKubernetesMasterPreprovisionYaml": func() string {
			str := ""
			if cs.Properties.MasterProfile.PreprovisionExtension != nil {
				str += "\n"
				str += makeMasterExtensionScriptCommands(cs)
			}
			return str
		},
		"GetKubernetesAgentPreprovisionYaml": func(profile *api.AgentPoolProfile) string {
			str := ""
			if profile.PreprovisionExtension != nil {
				str += "\n"
				str += makeAgentExtensionScriptCommands(cs, profile)
			}
			return str
		},
		"GetMasterSwarmCustomData": func() string {
			files := []string{swarmProvision}
			str := buildYamlFileWithWriteFiles(files)
			if cs.Properties.MasterProfile.PreprovisionExtension != nil {
				extensionStr := makeMasterExtensionScriptCommands(cs)
				str += "'runcmd:\n" + extensionStr + "\n\n'"
			}
			str = escapeSingleLine(str)
			return fmt.Sprintf("\"customData\": \"[base64(concat('%s'))]\",", str)
		},
		"GetAgentSwarmCustomData": func(profile *api.AgentPoolProfile) string {
			files := []string{swarmProvision}
			str := buildYamlFileWithWriteFiles(files)
			str = escapeSingleLine(str)
			return fmt.Sprintf("\"customData\": \"[base64(concat('%s',variables('%sRunCmdFile'),variables('%sRunCmd')))]\",", str, profile.Name, profile.Name)
		},
		"GetSwarmAgentPreprovisionExtensionCommands": func(profile *api.AgentPoolProfile) string {
			str := ""
			if profile.PreprovisionExtension != nil {
				makeAgentExtensionScriptCommands(cs, profile)
			}
			str = escapeSingleLine(str)
			return str
		},
		"GetLocation": func() string {
			return cs.Location
		},
		"GetWinAgentSwarmCustomData": func() string {
			str := getBase64CustomScript(swarmWindowsProvision)
			return fmt.Sprintf("\"customData\": \"%s\"", str)
		},
		"GetWinAgentSwarmModeCustomData": func() string {
			str := getBase64CustomScript(swarmModeWindowsProvision)
			return fmt.Sprintf("\"customData\": \"%s\"", str)
		},
		"GetKubernetesWindowsAgentCustomData": func(profile *api.AgentPoolProfile) string {
			str, e := t.getSingleLineForTemplate(kubernetesWindowsAgentCustomDataPS1, cs, profile)
			if e != nil {
				return ""
			}
			return fmt.Sprintf("\"customData\": \"[base64(concat('%s'))]\",", str)
		},
		"GetMasterSwarmModeCustomData": func() string {
			files := []string{swarmModeProvision}
			str := buildYamlFileWithWriteFiles(files)
			if cs.Properties.MasterProfile.PreprovisionExtension != nil {
				extensionStr := makeMasterExtensionScriptCommands(cs)
				str += "runcmd:\n" + extensionStr + "\n\n"
			}
			str = escapeSingleLine(str)
			return fmt.Sprintf("\"customData\": \"[base64(concat('%s'))]\",", str)
		},
		"GetAgentSwarmModeCustomData": func(profile *api.AgentPoolProfile) string {
			files := []string{swarmModeProvision}
			str := buildYamlFileWithWriteFiles(files)
			str = escapeSingleLine(str)
			return fmt.Sprintf("\"customData\": \"[base64(concat('%s',variables('%sRunCmdFile'),variables('%sRunCmd')))]\",", str, profile.Name, profile.Name)
		},
		"GetKubernetesSubnets": func() string {
			return getKubernetesSubnets(cs.Properties)
		},
		"GetKubernetesPodStartIndex": func() string {
			return fmt.Sprintf("%d", getKubernetesPodStartIndex(cs.Properties))
		},
		"WrapAsVariable": func(s string) string {
			return fmt.Sprintf("',variables('%s'),'", s)
		},
		"WrapAsVerbatim": func(s string) string {
			return fmt.Sprintf("',%s,'", s)
		},
		"AnyAgentUsesAvailabilitySets": func() bool {
			for _, agentProfile := range cs.Properties.AgentPoolProfiles {
				if agentProfile.IsAvailabilitySets() {
					return true
				}
			}
			return false
		},
		"AnyAgentUsesVirtualMachineScaleSets": func() bool {
			for _, agentProfile := range cs.Properties.AgentPoolProfiles {
				if agentProfile.IsVirtualMachineScaleSets() {
					return true
				}
			}
			return false
		},
		"HasLinuxAgents": func() bool {
			for _, agentProfile := range cs.Properties.AgentPoolProfiles {
				if agentProfile.IsLinux() {
					return true
				}
			}
			return false
		},
		"IsNSeriesSKU": func(profile *api.AgentPoolProfile) bool {
			return isNSeriesSKU(profile)
		},
		"GetGPUDriversInstallScript": func(profile *api.AgentPoolProfile) string {
			return getGPUDriversInstallScript(profile)
		},
		"HasLinuxSecrets": func() bool {
			return cs.Properties.LinuxProfile.HasSecrets()
		},
		"HasWindowsSecrets": func() bool {
			return cs.Properties.WindowsProfile.HasSecrets()
		},
		"HasWindowsCustomImage": func() bool {
			return cs.Properties.WindowsProfile.HasCustomImage()
		},
		"GetConfigurationScriptRootURL": func() string {
			if cs.Properties.LinuxProfile.ScriptRootURL == "" {
				return DefaultConfigurationScriptRootURL
			}
			return cs.Properties.LinuxProfile.ScriptRootURL
		},
		"GetMasterOSImageOffer": func() string {
			cloudSpecConfig := GetCloudSpecConfig(cs.Location)
			return fmt.Sprintf("\"%s\"", cloudSpecConfig.OSImageConfig[cs.Properties.MasterProfile.Distro].ImageOffer)
		},
		"GetMasterOSImagePublisher": func() string {
			cloudSpecConfig := GetCloudSpecConfig(cs.Location)
			return fmt.Sprintf("\"%s\"", cloudSpecConfig.OSImageConfig[cs.Properties.MasterProfile.Distro].ImagePublisher)
		},
		"GetMasterOSImageSKU": func() string {
			cloudSpecConfig := GetCloudSpecConfig(cs.Location)
			return fmt.Sprintf("\"%s\"", cloudSpecConfig.OSImageConfig[cs.Properties.MasterProfile.Distro].ImageSku)
		},
		"GetMasterOSImageVersion": func() string {
			cloudSpecConfig := GetCloudSpecConfig(cs.Location)
			return fmt.Sprintf("\"%s\"", cloudSpecConfig.OSImageConfig[cs.Properties.MasterProfile.Distro].ImageVersion)
		},
		"GetAgentOSImageOffer": func(profile *api.AgentPoolProfile) string {
			cloudSpecConfig := GetCloudSpecConfig(cs.Location)
			return fmt.Sprintf("\"%s\"", cloudSpecConfig.OSImageConfig[profile.Distro].ImageOffer)
		},
		"GetAgentOSImagePublisher": func(profile *api.AgentPoolProfile) string {
			cloudSpecConfig := GetCloudSpecConfig(cs.Location)
			return fmt.Sprintf("\"%s\"", cloudSpecConfig.OSImageConfig[profile.Distro].ImagePublisher)
		},
		"GetAgentOSImageSKU": func(profile *api.AgentPoolProfile) string {
			cloudSpecConfig := GetCloudSpecConfig(cs.Location)
			return fmt.Sprintf("\"%s\"", cloudSpecConfig.OSImageConfig[profile.Distro].ImageSku)
		},
		"GetAgentOSImageVersion": func(profile *api.AgentPoolProfile) string {
			cloudSpecConfig := GetCloudSpecConfig(cs.Location)
			return fmt.Sprintf("\"%s\"", cloudSpecConfig.OSImageConfig[profile.Distro].ImageVersion)
		},
		"UseAgentCustomImage": func(profile *api.AgentPoolProfile) bool {
			imageRef := profile.ImageRef
			return imageRef != nil && len(imageRef.Name) > 0 && len(imageRef.ResourceGroup) > 0
		},
		"UseMasterCustomImage": func() bool {
			imageRef := cs.Properties.MasterProfile.ImageRef
			return imageRef != nil && len(imageRef.Name) > 0 && len(imageRef.ResourceGroup) > 0
		},
		"GetMasterEtcdServerPort": func() int {
			return DefaultMasterEtcdServerPort
		},
		"GetMasterEtcdClientPort": func() int {
			return DefaultMasterEtcdClientPort
		},
		"PopulateClassicModeDefaultValue": func(attr string) string {
			var val string
			if !t.ClassicMode {
				val = ""
			} else {
				k8sVersion := cs.Properties.OrchestratorProfile.OrchestratorVersion
				cloudSpecConfig := GetCloudSpecConfig(cs.Location)
				tillerAddon := getAddonByName(cs.Properties.OrchestratorProfile.KubernetesConfig.Addons, DefaultTillerAddonName)
				tC := getAddonContainersIndexByName(tillerAddon.Containers, DefaultTillerAddonName)
				aciConnectorAddon := getAddonByName(cs.Properties.OrchestratorProfile.KubernetesConfig.Addons, DefaultACIConnectorAddonName)
				aC := getAddonContainersIndexByName(aciConnectorAddon.Containers, DefaultACIConnectorAddonName)
				dashboardAddon := getAddonByName(cs.Properties.OrchestratorProfile.KubernetesConfig.Addons, DefaultDashboardAddonName)
				dC := getAddonContainersIndexByName(dashboardAddon.Containers, DefaultDashboardAddonName)
				reschedulerAddon := getAddonByName(cs.Properties.OrchestratorProfile.KubernetesConfig.Addons, DefaultReschedulerAddonName)
				rC := getAddonContainersIndexByName(reschedulerAddon.Containers, DefaultReschedulerAddonName)
				metricsServerAddon := getAddonByName(cs.Properties.OrchestratorProfile.KubernetesConfig.Addons, DefaultMetricsServerAddonName)
				mC := getAddonContainersIndexByName(metricsServerAddon.Containers, DefaultMetricsServerAddonName)
				switch attr {
				case "kubernetesHyperkubeSpec":
					val = cs.Properties.OrchestratorProfile.KubernetesConfig.KubernetesImageBase + KubeConfigs[k8sVersion]["hyperkube"]
					if cs.Properties.OrchestratorProfile.KubernetesConfig.CustomHyperkubeImage != "" {
						val = cs.Properties.OrchestratorProfile.KubernetesConfig.CustomHyperkubeImage
					}
				case "dockerEngineVersion":
					val = cs.Properties.OrchestratorProfile.KubernetesConfig.KubernetesImageBase + KubeConfigs[k8sVersion]["dockerEngineVersion"]
					if cs.Properties.OrchestratorProfile.KubernetesConfig.DockerEngineVersion != "" {
						val = cs.Properties.OrchestratorProfile.KubernetesConfig.DockerEngineVersion
					}
				case "kubernetesAddonManagerSpec":
					val = cloudSpecConfig.KubernetesSpecConfig.KubernetesImageBase + KubeConfigs[k8sVersion]["addonmanager"]
				case "kubernetesAddonResizerSpec":
					val = cloudSpecConfig.KubernetesSpecConfig.KubernetesImageBase + KubeConfigs[k8sVersion]["addonresizer"]
				case "kubernetesDashboardSpec":
					if dC > -1 {
						if dashboardAddon.Containers[dC].Image != "" {
							val = dashboardAddon.Containers[dC].Image
						}
					} else {
						val = cloudSpecConfig.KubernetesSpecConfig.KubernetesImageBase + KubeConfigs[k8sVersion][DefaultDashboardAddonName]
					}
				case "kubernetesDashboardCPURequests":
					if dC > -1 {
						val = dashboardAddon.Containers[dC].CPURequests
					} else {
						val = ""
					}
				case "kubernetesDashboardMemoryRequests":
					if dC > -1 {
						val = dashboardAddon.Containers[dC].MemoryRequests
					} else {
						val = ""
					}
				case "kubernetesDashboardCPULimit":
					if dC > -1 {
						val = dashboardAddon.Containers[dC].CPULimits
					} else {
						val = ""
					}
				case "kubernetesDashboardMemoryLimit":
					if dC > -1 {
						val = dashboardAddon.Containers[dC].MemoryLimits
					} else {
						val = ""
					}
				case "kubernetesDNSMasqSpec":
					val = cloudSpecConfig.KubernetesSpecConfig.KubernetesImageBase + KubeConfigs[k8sVersion]["dnsmasq"]
				case "kubernetesExecHealthzSpec":
					val = cloudSpecConfig.KubernetesSpecConfig.KubernetesImageBase + KubeConfigs[k8sVersion]["exechealthz"]
				case "kubernetesHeapsterSpec":
					val = cloudSpecConfig.KubernetesSpecConfig.KubernetesImageBase + KubeConfigs[k8sVersion]["heapster"]
				case "kubernetesACIConnectorSpec":
					if aC > -1 {
						if aciConnectorAddon.Containers[aC].Image != "" {
							val = aciConnectorAddon.Containers[aC].Image
						} else {
							val = cloudSpecConfig.KubernetesSpecConfig.ACIConnectorImageBase + KubeConfigs[k8sVersion][DefaultACIConnectorAddonName]
						}
					}
				case "kubernetesACIConnectorClientId":
					if aC > -1 {
						val = aciConnectorAddon.Config["clientId"]
					} else {
						val = ""
					}
				case "kubernetesACIConnectorClientKey":
					if aC > -1 {
						val = aciConnectorAddon.Config["clientKey"]
					} else {
						val = ""
					}
				case "kubernetesACIConnectorTenantId":
					if aC > -1 {
						val = aciConnectorAddon.Config["tenantId"]
					} else {
						val = ""
					}
				case "kubernetesACIConnectorSubscriptionId":
					if aC > -1 {
						val = aciConnectorAddon.Config["subscriptionId"]
					} else {
						val = ""
					}
				case "kubernetesACIConnectorResourceGroup":
					if aC > -1 {
						val = aciConnectorAddon.Config["resourceGroup"]
					} else {
						val = ""
					}
				case "kubernetesACIConnectorNodeName":
					if aC > -1 {
						val = aciConnectorAddon.Config["nodeName"]
					} else {
						val = ""
					}
				case "kubernetesACIConnectorOS":
					if aC > -1 {
						val = aciConnectorAddon.Config["os"]
					} else {
						val = ""
					}
				case "kubernetesACIConnectorTaint":
					if aC > -1 {
						val = aciConnectorAddon.Config["taint"]
					} else {
						val = ""
					}
				case "kubernetesACIConnectorRegion":
					if aC > -1 {
						val = aciConnectorAddon.Config["region"]
					} else {
						val = ""
					}
				case "kubernetesACIConnectorCPURequests":
					if aC > -1 {
						val = aciConnectorAddon.Containers[aC].CPURequests
					} else {
						val = ""
					}
				case "kubernetesACIConnectorMemoryRequests":
					if aC > -1 {
						val = aciConnectorAddon.Containers[aC].MemoryRequests
					} else {
						val = ""
					}
				case "kubernetesACIConnectorCPULimit":
					if aC > -1 {
						val = aciConnectorAddon.Containers[aC].CPULimits
					} else {
						val = ""
					}
				case "kubernetesACIConnectorMemoryLimit":
					if aC > -1 {
						val = aciConnectorAddon.Containers[aC].MemoryLimits
					} else {
						val = ""
					}
				case "kubernetesTillerSpec":
					if tC > -1 {
						if tillerAddon.Containers[tC].Image != "" {
							val = tillerAddon.Containers[tC].Image
						} else {
							val = cloudSpecConfig.KubernetesSpecConfig.TillerImageBase + KubeConfigs[k8sVersion][DefaultTillerAddonName]
						}
					}
				case "kubernetesTillerCPURequests":
					if tC > -1 {
						val = tillerAddon.Containers[tC].CPURequests
					} else {
						val = ""
					}
				case "kubernetesTillerMemoryRequests":
					if tC > -1 {
						val = tillerAddon.Containers[tC].MemoryRequests
					} else {
						val = ""
					}
				case "kubernetesTillerCPULimit":
					if tC > -1 {
						val = tillerAddon.Containers[tC].CPULimits
					} else {
						val = ""
					}
				case "kubernetesTillerMemoryLimit":
					if tC > -1 {
						val = tillerAddon.Containers[tC].MemoryLimits
					} else {
						val = ""
					}
				case "kubernetesTillerMaxHistory":
					if tC > -1 {
						if _, ok := tillerAddon.Config["max-history"]; ok {
							val = tillerAddon.Config["max-history"]
						} else {
							val = "0"
						}
					} else {
						val = "0"
					}
				case "kubernetesMetricsServerSpec":
					if mC > -1 {
						if metricsServerAddon.Containers[mC].Image != "" {
							val = metricsServerAddon.Containers[mC].Image
						}
					} else {
						val = cloudSpecConfig.KubernetesSpecConfig.KubernetesImageBase + KubeConfigs[k8sVersion][DefaultMetricsServerAddonName]
					}
				case "kubernetesReschedulerSpec":
					if rC > -1 {
						if reschedulerAddon.Containers[rC].Image != "" {
							val = reschedulerAddon.Containers[rC].Image
						}
					} else {
						val = cloudSpecConfig.KubernetesSpecConfig.KubernetesImageBase + KubeConfigs[k8sVersion][DefaultReschedulerAddonName]
					}
				case "kubernetesReschedulerCPURequests":
					if rC > -1 {
						val = reschedulerAddon.Containers[rC].CPURequests
					} else {
						val = ""
					}
				case "kubernetesReschedulerMemoryRequests":
					if rC > -1 {
						val = reschedulerAddon.Containers[rC].MemoryRequests
					} else {
						val = ""
					}
				case "kubernetesReschedulerCPULimit":
					if rC > -1 {
						val = reschedulerAddon.Containers[rC].CPULimits
					} else {
						val = ""
					}
				case "kubernetesReschedulerMemoryLimit":
					if rC > -1 {
						val = reschedulerAddon.Containers[rC].MemoryLimits
					} else {
						val = ""
					}
				case "kubernetesKubeDNSSpec":
					val = cloudSpecConfig.KubernetesSpecConfig.KubernetesImageBase + KubeConfigs[k8sVersion]["dns"]
				case "kubernetesPodInfraContainerSpec":
					val = cloudSpecConfig.KubernetesSpecConfig.KubernetesImageBase + KubeConfigs[k8sVersion]["pause"]
				case "cloudProviderBackoff":
					val = strconv.FormatBool(cs.Properties.OrchestratorProfile.KubernetesConfig.CloudProviderBackoff)
				case "cloudProviderBackoffRetries":
					val = strconv.Itoa(cs.Properties.OrchestratorProfile.KubernetesConfig.CloudProviderBackoffRetries)
				case "cloudProviderBackoffExponent":
					val = strconv.FormatFloat(cs.Properties.OrchestratorProfile.KubernetesConfig.CloudProviderBackoffExponent, 'f', -1, 64)
				case "cloudProviderBackoffDuration":
					val = strconv.Itoa(cs.Properties.OrchestratorProfile.KubernetesConfig.CloudProviderBackoffDuration)
				case "cloudProviderBackoffJitter":
					val = strconv.FormatFloat(cs.Properties.OrchestratorProfile.KubernetesConfig.CloudProviderBackoffJitter, 'f', -1, 64)
				case "cloudProviderRatelimit":
					val = strconv.FormatBool(cs.Properties.OrchestratorProfile.KubernetesConfig.CloudProviderRateLimit)
				case "cloudProviderRatelimitQPS":
					val = strconv.FormatFloat(cs.Properties.OrchestratorProfile.KubernetesConfig.CloudProviderRateLimitQPS, 'f', -1, 64)
				case "cloudProviderRatelimitBucket":
					val = strconv.Itoa(cs.Properties.OrchestratorProfile.KubernetesConfig.CloudProviderRateLimitBucket)
				case "kubeBinariesSASURL":
					val = cloudSpecConfig.KubernetesSpecConfig.KubeBinariesSASURLBase + KubeConfigs[k8sVersion]["windowszip"]
				case "windowsPackageSASURLBase":
					val = cloudSpecConfig.KubernetesSpecConfig.WindowsPackageSASURLBase
				case "kubeClusterCidr":
					val = DefaultKubernetesClusterSubnet
				case "kubeDNSServiceIP":
					val = DefaultKubernetesDNSServiceIP
				case "kubeServiceCidr":
					val = DefaultKubernetesServiceCIDR
				case "kubeBinariesVersion":
					val = cs.Properties.OrchestratorProfile.OrchestratorVersion
				case "windowsTelemetryGUID":
					val = cloudSpecConfig.KubernetesSpecConfig.WindowsTelemetryGUID
				case "caPrivateKey":
					// The base64 encoded "NotAvailable"
					val = "Tm90QXZhaWxhYmxlCg=="
				case "dockerBridgeCidr":
					val = DefaultDockerBridgeSubnet
				case "gchighthreshold":
					val = strconv.Itoa(cs.Properties.OrchestratorProfile.KubernetesConfig.GCHighThreshold)
				case "gclowthreshold":
					val = strconv.Itoa(cs.Properties.OrchestratorProfile.KubernetesConfig.GCLowThreshold)
				case "generatorCode":
					val = DefaultGeneratorCode
				case "orchestratorName":
					val = DefaultOrchestratorName
				case "etcdImageBase":
					val = cloudSpecConfig.KubernetesSpecConfig.EtcdDownloadURLBase
				case "etcdVersion":
					val = cs.Properties.OrchestratorProfile.KubernetesConfig.EtcdVersion
				case "etcdEncryptionKey":
					val = cs.Properties.OrchestratorProfile.KubernetesConfig.EtcdEncryptionKey
				case "etcdDiskSizeGB":
					val = cs.Properties.OrchestratorProfile.KubernetesConfig.EtcdDiskSizeGB
				case "jumpboxOSDiskSizeGB":
					val = strconv.Itoa(cs.Properties.OrchestratorProfile.KubernetesConfig.PrivateCluster.JumpboxProfile.OSDiskSizeGB)
				default:
					val = ""
				}
			}
			return fmt.Sprintf("\"defaultValue\": \"%s\",", val)
		},
		"UseCloudControllerManager": func() bool {
			return cs.Properties.OrchestratorProfile.KubernetesConfig.UseCloudControllerManager != nil && *cs.Properties.OrchestratorProfile.KubernetesConfig.UseCloudControllerManager
		},
		"AdminGroupID": func() bool {
			return cs.Properties.AADProfile != nil && cs.Properties.AADProfile.AdminGroupID != ""
		},
		"EnableDataEncryptionAtRest": func() bool {
			return helpers.IsTrueBoolPointer(cs.Properties.OrchestratorProfile.KubernetesConfig.EnableDataEncryptionAtRest)
		},
		"EnableEncryptionWithExternalKms": func() bool {
			return helpers.IsTrueBoolPointer(cs.Properties.OrchestratorProfile.KubernetesConfig.EnableEncryptionWithExternalKms)
		},
		"EnableAggregatedAPIs": func() bool {
			if cs.Properties.OrchestratorProfile.KubernetesConfig.EnableAggregatedAPIs {
				return true
			} else if common.IsKubernetesVersionGe(cs.Properties.OrchestratorProfile.OrchestratorVersion, "1.9.0") {
				return true
			}
			return false
		},
		"EnablePodSecurityPolicy": func() bool {
			return helpers.IsTrueBoolPointer(cs.Properties.OrchestratorProfile.KubernetesConfig.EnablePodSecurityPolicy)
		},
		"OpenShiftGetMasterSh": func() (string, error) {
			tb := MustAsset(openshiftMasterScript)
			t, err := template.New("master").Parse(string(tb))
			if err != nil {
				return "", err
			}
			b := &bytes.Buffer{}
			err = t.Execute(b, struct {
				ConfigBundle           string
				ExternalMasterHostname string
				RouterLBHostname       string
				Location               string
			}{
				ConfigBundle:           base64.StdEncoding.EncodeToString(cs.Properties.OrchestratorProfile.OpenShiftConfig.ConfigBundles["master"]),
				ExternalMasterHostname: cs.Properties.OrchestratorProfile.OpenShiftConfig.ExternalMasterHostname,
				RouterLBHostname:       cs.Properties.OrchestratorProfile.OpenShiftConfig.RouterLBHostname,
				Location:               cs.Properties.AzProfile.Location,
			})
			return b.String(), err
		},
		"OpenShiftGetNodeSh": func(profile *api.AgentPoolProfile) (string, error) {
			tb := MustAsset(openshiftNodeScript)
			t, err := template.New("node").Parse(string(tb))
			if err != nil {
				return "", err
			}
			b := &bytes.Buffer{}
			err = t.Execute(b, struct {
				ConfigBundle string
				Role         api.AgentPoolProfileRole
			}{
				ConfigBundle: base64.StdEncoding.EncodeToString(cs.Properties.OrchestratorProfile.OpenShiftConfig.ConfigBundles["bootstrap"]),
				Role:         profile.Role,
			})
			return b.String(), err
		},
		// inspired by http://stackoverflow.com/questions/18276173/calling-a-template-with-several-pipeline-parameters/18276968#18276968
		"dict": func(values ...interface{}) (map[string]interface{}, error) {
			if len(values)%2 != 0 {
				return nil, errors.New("invalid dict call")
			}
			dict := make(map[string]interface{}, len(values)/2)
			for i := 0; i < len(values); i += 2 {
				key, ok := values[i].(string)
				if !ok {
					return nil, errors.New("dict keys must be strings")
				}
				dict[key] = values[i+1]
			}
			return dict, nil
		},
		"loop": func(min, max int) []int {
			var s []int
			for i := min; i <= max; i++ {
				s = append(s, i)
			}
			return s
		},
		"subtract": func(a, b int) int {
			return a - b
		},
	}
}

func makeMasterExtensionScriptCommands(cs *api.ContainerService) string {
	copyIndex := "',copyIndex(),'"
	if cs.Properties.OrchestratorProfile.IsKubernetes() || cs.Properties.OrchestratorProfile.IsOpenShift() {
		copyIndex = "',copyIndex(variables('masterOffset')),'"
	}
	return makeExtensionScriptCommands(cs.Properties.MasterProfile.PreprovisionExtension,
		cs.Properties.ExtensionProfiles, copyIndex)
}

func makeAgentExtensionScriptCommands(cs *api.ContainerService, profile *api.AgentPoolProfile) string {
	copyIndex := "',copyIndex(),'"
	if profile.IsAvailabilitySets() {
		copyIndex = fmt.Sprintf("',copyIndex(variables('%sOffset')),'", profile.Name)
	}
	if profile.OSType == api.Windows {
		return makeWindowsExtensionScriptCommands(profile.PreprovisionExtension,
			cs.Properties.ExtensionProfiles, copyIndex)
	}
	return makeExtensionScriptCommands(profile.PreprovisionExtension,
		cs.Properties.ExtensionProfiles, copyIndex)
}

func makeExtensionScriptCommands(extension *api.Extension, extensionProfiles []*api.ExtensionProfile, copyIndex string) string {
	var extensionProfile *api.ExtensionProfile
	for _, eP := range extensionProfiles {
		if strings.EqualFold(eP.Name, extension.Name) {
			extensionProfile = eP
			break
		}
	}

	if extensionProfile == nil {
		panic(fmt.Sprintf("%s extension referenced was not found in the extension profile", extension.Name))
	}

	extensionsParameterReference := fmt.Sprintf("parameters('%sParameters')", extensionProfile.Name)
	scriptURL := getExtensionURL(extensionProfile.RootURL, extensionProfile.Name, extensionProfile.Version, extensionProfile.Script, extensionProfile.URLQuery)
	scriptFilePath := fmt.Sprintf("/opt/azure/containers/extensions/%s/%s", extensionProfile.Name, extensionProfile.Script)
	return fmt.Sprintf("- sudo /usr/bin/curl --retry 5 --retry-delay 10 --retry-max-time 30 -o %s --create-dirs \"%s\" \n- sudo /bin/chmod 744 %s \n- sudo %s ',%s,' > /var/log/%s-output.log",
		scriptFilePath, scriptURL, scriptFilePath, scriptFilePath, extensionsParameterReference, extensionProfile.Name)
}

func makeWindowsExtensionScriptCommands(extension *api.Extension, extensionProfiles []*api.ExtensionProfile, copyIndex string) string {
	var extensionProfile *api.ExtensionProfile
	for _, eP := range extensionProfiles {
		if strings.EqualFold(eP.Name, extension.Name) {
			extensionProfile = eP
			break
		}
	}

	if extensionProfile == nil {
		panic(fmt.Sprintf("%s extension referenced was not found in the extension profile", extension.Name))
	}

	scriptURL := getExtensionURL(extensionProfile.RootURL, extensionProfile.Name, extensionProfile.Version, extensionProfile.Script, extensionProfile.URLQuery)
	scriptFileDir := fmt.Sprintf("$env:SystemDrive:/AzureData/extensions/%s", extensionProfile.Name)
	scriptFilePath := fmt.Sprintf("%s/%s", scriptFileDir, extensionProfile.Script)
	return fmt.Sprintf("New-Item -ItemType Directory -Force -Path \"%s\" ; Invoke-WebRequest -Uri \"%s\" -OutFile \"%s\" ; powershell \"%s %s\"\n", scriptFileDir, scriptURL, scriptFilePath, scriptFilePath, "$preprovisionExtensionParams")
}

func getDCOSWindowsAgentPreprovisionParameters(cs *api.ContainerService, profile *api.AgentPoolProfile) string {
	extension := profile.PreprovisionExtension

	var extensionProfile *api.ExtensionProfile

	for _, eP := range cs.Properties.ExtensionProfiles {
		if strings.EqualFold(eP.Name, extension.Name) {
			extensionProfile = eP
			break
		}
	}

	parms := extensionProfile.ExtensionParameters
	return parms
}

func getDCOSBootstrapInstallerURL(profile *api.OrchestratorProfile) string {
	if profile.OrchestratorType == api.DCOS {
		switch profile.OrchestratorVersion {
		case api.DCOSVersion1Dot11Dot0:
			return "https://downloads.dcos.io/dcos/stable/1.11.0/dcos_generate_config.sh"
		}
	}
	return ""
}

func getDCOSDefaultProviderPackageGUID(orchestratorType string, orchestratorVersion string, masterCount int) string {
	if orchestratorType == api.DCOS {
		switch orchestratorVersion {
		case api.DCOSVersion1Dot11Dot0:
			switch masterCount {
			case 1:
				return "5a6b7b92820dc4a7825c84f0a96e012e0fcc8a6b"
			case 3:
				return "327392a609d77d411886216d431e00581a8612f7"
			case 5:
				return "fd24e32755e7868841a3fafd21b2d2cce0aa4154"
			}
		case api.DCOSVersion1Dot10Dot0:
			switch masterCount {
			case 1:
				return "c4ec6210f396b8e435177b82e3280a2cef0ce721"
			case 3:
				return "08197947cb57d479eddb077a429fa15c139d7d20"
			case 5:
				return "f286ad9d3641da5abb622e4a8781f73ecd8492fa"
			}
		case api.DCOSVersion1Dot9Dot0:
			switch masterCount {
			case 1:
				return "bcc883b7a3191412cf41824bdee06c1142187a0b"
			case 3:
				return "dcff7e24c0c1827bebeb7f1a806f558054481b33"
			case 5:
				return "b41bfa84137a6374b2ff5eb1655364d7302bd257"
			}
		case api.DCOSVersion1Dot9Dot8:
			switch masterCount {
			case 1:
				return "e8b0e3fc4a16394dc6dd5b19fc54bf1543bff429"
			case 3:
				return "2d36c3f570d9dd7d187c699f9a322ed9d95e7dfa"
			case 5:
				return "c03c9587f88929f310b80af4f448b7b51654f1c8"
			}
		case api.DCOSVersion1Dot8Dot8:
			switch masterCount {
			case 1:
				return "441385ce2f5942df7e29075c12fb38fa5e92cbba"
			case 3:
				return "b1cd359287504efb780257bd12cc3a63704e42d4"
			case 5:
				return "d9b61156dfcc9383e014851529738aa550ef57d9"
			}
		}
	}
	return ""
}

func getDCOSDefaultRepositoryURL(orchestratorType string, orchestratorVersion string) string {
	if orchestratorType == api.DCOS {
		switch orchestratorVersion {
		case api.DCOSVersion1Dot11Dot0:
			return "https://dcosio.azureedge.net/dcos/stable/1.11.0"
		case api.DCOSVersion1Dot10Dot0:
			return "https://dcosio.azureedge.net/dcos/stable/1.10.0"
		case api.DCOSVersion1Dot9Dot8:
			return "https://dcosio.azureedge.net/dcos/stable/1.9.8"
		default:
			return "https://dcosio.azureedge.net/dcos/stable"
		}
	}
	return ""
}

func getDCOSDefaultClusterPackageListGUID(orchestratorType string, orchestratorVersion string, masterCount int) string {
	if orchestratorType == api.DCOS {
		switch orchestratorVersion {
		case api.DCOSVersion1Dot11Dot0:
			switch masterCount {
			case 1:
				return "eee6337ea89c74ba58986406d24e373bdeae8012"
			case 3:
				return "248a66388bba1adbcb14a52fd3b7b424ab06fa76"
			case 5:
				return "302987609a34f07c206da1791c5a553141416ad8"
			}
		default:
			break
		}
	}
	return ""
}

func isNSeriesSKU(profile *api.AgentPoolProfile) bool {
	return strings.Contains(profile.VMSize, "Standard_N")
}

func getGPUDriversInstallScript(profile *api.AgentPoolProfile) string {

	// latest version of the drivers. Later this parameter could be bubbled up so that users can choose specific driver versions.
	dv := "390.30"
	dest := "/usr/local/nvidia"

	/*
		First we remove the nouveau drivers, which are the open source drivers for NVIDIA cards. Nouveau is installed on NV Series VMs by default.
		We also installed needed dependencies.
	*/
	installScript := fmt.Sprintf(`- rmmod nouveau
- sh -c "echo \"blacklist nouveau\" >> /etc/modprobe.d/blacklist.conf"
- update-initramfs -u
- apt_get_update
- retrycmd_if_failure 5 10 120 apt-get install -y linux-headers-$(uname -r) gcc make
- mkdir -p %s
- cd %s`, dest, dest)

	/*
		Download the .run file from NVIDIA.
		Nvidia libraries are always install in /usr/lib/x86_64-linux-gnu, and there is no option in the run file to change this.
		Instead we use Overlayfs to move the newly installed libraries under /usr/local/nvidia/lib64
	*/
	installScript += fmt.Sprintf(`
- retrycmd_if_failure 5 10 30 curl -fLS https://us.download.nvidia.com/tesla/%s/NVIDIA-Linux-x86_64-%s.run -o nvidia-drivers-%s
- mkdir -p lib64 overlay-workdir
- mount -t overlay -o lowerdir=/usr/lib/x86_64-linux-gnu,upperdir=lib64,workdir=overlay-workdir none /usr/lib/x86_64-linux-gnu`, dv, dv, dv)

	/*
		Install the drivers and update /etc/ld.so.conf.d/nvidia.conf which will make the libraries discoverable through $LD_LIBRARY_PATH.
		Run nvidia-smi to test the installation, unmount overlayfs and restard kubelet (GPUs are only discovered when kubelet starts)
	*/
	installScript += fmt.Sprintf(`
- sh nvidia-drivers-%s --silent --accept-license --no-drm --utility-prefix="%s" --opengl-prefix="%s"
- echo "%s" > /etc/ld.so.conf.d/nvidia.conf
- ldconfig
- umount /usr/lib/x86_64-linux-gnu
- nvidia-modprobe -u -c0
- %s/bin/nvidia-smi
- retrycmd_if_failure 5 10 30 systemctl restart kubelet`, dv, dest, dest, fmt.Sprintf("%s/lib64", dest), dest)

	/* If a new GPU sku becomes available, add a key to this map, but only provide an installation script if you have a confirmation
	   that we have an agreement with NVIDIA for this specific gpu. Otherwise use the warning message.
	*/
	dm := map[string]string{
		// K80
		"Standard_NC6":   installScript,
		"Standard_NC12":  installScript,
		"Standard_NC24":  installScript,
		"Standard_NC24r": installScript,
		// M60
		"Standard_NV6":   installScript,
		"Standard_NV12":  installScript,
		"Standard_NV24":  installScript,
		"Standard_NV24r": installScript,
		// P40
		"Standard_ND6s":   installScript,
		"Standard_ND12s":  installScript,
		"Standard_ND24s":  installScript,
		"Standard_ND24rs": installScript,
		// P100
		"Standard_NC6s_v2":   installScript,
		"Standard_NC12s_v2":  installScript,
		"Standard_NC24s_v2":  installScript,
		"Standard_NC24rs_v2": installScript,
		// V100
		"Standard_NC6s_v3":   installScript,
		"Standard_NC12s_v3":  installScript,
		"Standard_NC24s_v3":  installScript,
		"Standard_NC24rs_v3": installScript,
	}
	if _, ok := dm[profile.VMSize]; ok {
		return dm[profile.VMSize]
	}

	// The VM is not part of the GPU skus, no extra steps.
	return ""
}

func getDCOSCustomDataPublicIPStr(orchestratorType string, masterCount int) string {
	if orchestratorType == api.DCOS {
		var buf bytes.Buffer
		for i := 0; i < masterCount; i++ {
			buf.WriteString(fmt.Sprintf("reference(variables('masterVMNic')[%d]).ipConfigurations[0].properties.privateIPAddress,", i))
			if i < (masterCount - 1) {
				buf.WriteString(`'\\\", \\\"', `)
			}
		}
		return buf.String()
	}
	return ""
}

func getDCOSMasterCustomNodeLabels() string {
	// return empty string for DCOS since no attribtutes needed on master
	return ""
}

func getDCOSAgentCustomNodeLabels(profile *api.AgentPoolProfile) string {
	var buf bytes.Buffer
	var attrstring string
	buf.WriteString("")
	// always write MESOS_ATTRIBUTES because
	// the provision script will add FD/UD attributes
	// at node provisioning time
	if len(profile.OSType) > 0 {
		attrstring = fmt.Sprintf("MESOS_ATTRIBUTES=\"os:%s", profile.OSType)
	} else {
		attrstring = fmt.Sprintf("MESOS_ATTRIBUTES=\"os:linux")
	}

	if len(profile.Ports) > 0 {
		attrstring += ";public_ip:yes"
	}

	buf.WriteString(attrstring)
	if len(profile.CustomNodeLabels) > 0 {
		for k, v := range profile.CustomNodeLabels {
			buf.WriteString(fmt.Sprintf(";%s:%s", k, v))
		}
	}
	buf.WriteString("\"")
	return buf.String()
}

func getDCOSWindowsAgentCustomAttributes(profile *api.AgentPoolProfile) string {
	var buf bytes.Buffer
	var attrstring string
	buf.WriteString("")
	if len(profile.OSType) > 0 {
		attrstring = fmt.Sprintf("os:%s", profile.OSType)
	} else {
		attrstring = fmt.Sprintf("os:windows")
	}
	if len(profile.Ports) > 0 {
		attrstring += ";public_ip:yes"
	}
	buf.WriteString(attrstring)
	if len(profile.CustomNodeLabels) > 0 {
		for k, v := range profile.CustomNodeLabels {
			buf.WriteString(fmt.Sprintf(";%s:%s", k, v))
		}
	}
	return buf.String()
}

func getVNETAddressPrefixes(properties *api.Properties) string {
	visitedSubnets := make(map[string]bool)
	var buf bytes.Buffer
	buf.WriteString(`"[variables('masterSubnet')]"`)
	visitedSubnets[properties.MasterProfile.Subnet] = true
	for _, profile := range properties.AgentPoolProfiles {
		if _, ok := visitedSubnets[profile.Subnet]; !ok {
			buf.WriteString(fmt.Sprintf(",\n            \"[variables('%sSubnet')]\"", profile.Name))
		}
	}
	return buf.String()
}

func getVNETSubnetDependencies(properties *api.Properties) string {
	agentString := `        "[concat('Microsoft.Network/networkSecurityGroups/', variables('%sNSGName'))]"`
	var buf bytes.Buffer
	for index, agentProfile := range properties.AgentPoolProfiles {
		if index > 0 {
			buf.WriteString(",\n")
		}
		buf.WriteString(fmt.Sprintf(agentString, agentProfile.Name))
	}
	return buf.String()
}

func getVNETSubnets(properties *api.Properties, addNSG bool) string {
	masterString := `{
            "name": "[variables('masterSubnetName')]",
            "properties": {
              "addressPrefix": "[variables('masterSubnet')]"
            }
          }`
	agentString := `          {
            "name": "[variables('%sSubnetName')]",
            "properties": {
              "addressPrefix": "[variables('%sSubnet')]"
            }
          }`
	agentStringNSG := `          {
            "name": "[variables('%sSubnetName')]",
            "properties": {
              "addressPrefix": "[variables('%sSubnet')]",
              "networkSecurityGroup": {
                "id": "[resourceId('Microsoft.Network/networkSecurityGroups', variables('%sNSGName'))]"
              }
            }
          }`
	var buf bytes.Buffer
	buf.WriteString(masterString)
	for _, agentProfile := range properties.AgentPoolProfiles {
		buf.WriteString(",\n")
		if addNSG {
			buf.WriteString(fmt.Sprintf(agentStringNSG, agentProfile.Name, agentProfile.Name, agentProfile.Name))
		} else {
			buf.WriteString(fmt.Sprintf(agentString, agentProfile.Name, agentProfile.Name))
		}

	}
	return buf.String()
}

func getLBRule(name string, port int) string {
	return fmt.Sprintf(`	          {
            "name": "LBRule%d",
            "properties": {
              "backendAddressPool": {
                "id": "[concat(variables('%sLbID'), '/backendAddressPools/', variables('%sLbBackendPoolName'))]"
              },
              "backendPort": %d,
              "enableFloatingIP": false,
              "frontendIPConfiguration": {
                "id": "[variables('%sLbIPConfigID')]"
              },
              "frontendPort": %d,
              "idleTimeoutInMinutes": 5,
              "loadDistribution": "Default",
              "probe": {
                "id": "[concat(variables('%sLbID'),'/probes/tcp%dProbe')]"
              },
              "protocol": "tcp"
            }
          }`, port, name, name, port, name, port, name, port)
}

func getLBRules(name string, ports []int) string {
	var buf bytes.Buffer
	for index, port := range ports {
		if index > 0 {
			buf.WriteString(",\n")
		}
		buf.WriteString(getLBRule(name, port))
	}
	return buf.String()
}

func getProbe(port int) string {
	return fmt.Sprintf(`          {
            "name": "tcp%dProbe",
            "properties": {
              "intervalInSeconds": "5",
              "numberOfProbes": "2",
              "port": %d,
              "protocol": "tcp"
            }
          }`, port, port)
}

func getProbes(ports []int) string {
	var buf bytes.Buffer
	for index, port := range ports {
		if index > 0 {
			buf.WriteString(",\n")
		}
		buf.WriteString(getProbe(port))
	}
	return buf.String()
}

func getSecurityRule(port int, portIndex int) string {
	// BaseLBPriority specifies the base lb priority.
	BaseLBPriority := 200
	return fmt.Sprintf(`          {
            "name": "Allow_%d",
            "properties": {
              "access": "Allow",
              "description": "Allow traffic from the Internet to port %d",
              "destinationAddressPrefix": "*",
              "destinationPortRange": "%d",
              "direction": "Inbound",
              "priority": %d,
              "protocol": "*",
              "sourceAddressPrefix": "Internet",
              "sourcePortRange": "*"
            }
          }`, port, port, port, BaseLBPriority+portIndex)
}

func getDataDisks(a *api.AgentPoolProfile) string {
	if !a.HasDisks() {
		return ""
	}
	var buf bytes.Buffer
	buf.WriteString("\"dataDisks\": [\n")
	dataDisks := `            {
              "createOption": "Empty",
              "diskSizeGB": "%d",
              "lun": %d,
              "name": "[concat(variables('%sVMNamePrefix'), copyIndex(),'-datadisk%d')]",
              "vhd": {
                "uri": "[concat('http://',variables('storageAccountPrefixes')[mod(add(add(div(copyIndex(),variables('maxVMsPerStorageAccount')),variables('%sStorageAccountOffset')),variables('dataStorageAccountPrefixSeed')),variables('storageAccountPrefixesCount'))],variables('storageAccountPrefixes')[div(add(add(div(copyIndex(),variables('maxVMsPerStorageAccount')),variables('%sStorageAccountOffset')),variables('dataStorageAccountPrefixSeed')),variables('storageAccountPrefixesCount'))],variables('%sDataAccountName'),'.blob.core.windows.net/vhds/',variables('%sVMNamePrefix'),copyIndex(), '--datadisk%d.vhd')]"
              }
            }`
	managedDataDisks := `            {
              "diskSizeGB": "%d",
              "lun": %d,
              "createOption": "Empty"
            }`
	for i, diskSize := range a.DiskSizesGB {
		if i > 0 {
			buf.WriteString(",\n")
		}
		if a.StorageProfile == api.StorageAccount {
			buf.WriteString(fmt.Sprintf(dataDisks, diskSize, i, a.Name, i, a.Name, a.Name, a.Name, a.Name, i))
		} else if a.StorageProfile == api.ManagedDisks {
			buf.WriteString(fmt.Sprintf(managedDataDisks, diskSize, i))
		}
	}
	buf.WriteString("\n          ],")
	return buf.String()
}

func getSecurityRules(ports []int) string {
	var buf bytes.Buffer
	for index, port := range ports {
		if index > 0 {
			buf.WriteString(",\n")
		}
		buf.WriteString(getSecurityRule(port, index))
	}
	return buf.String()
}

// getSingleLineForTemplate returns the file as a single line for embedding in an arm template
func (t *TemplateGenerator) getSingleLineForTemplate(textFilename string, cs *api.ContainerService, profile interface{}) (string, error) {
	b, err := Asset(textFilename)
	if err != nil {
		return "", t.Translator.Errorf("yaml file %s does not exist", textFilename)
	}

	// use go templates to process the text filename
	templ := template.New("customdata template").Funcs(t.getTemplateFuncMap(cs))
	if _, err = templ.New(textFilename).Parse(string(b)); err != nil {
		return "", t.Translator.Errorf("error parsing file %s: %v", textFilename, err)
	}

	var buffer bytes.Buffer
	if err = templ.ExecuteTemplate(&buffer, textFilename, profile); err != nil {
		return "", t.Translator.Errorf("error executing template for file %s: %v", textFilename, err)
	}
	expandedTemplate := buffer.String()

	textStr := escapeSingleLine(string(expandedTemplate))

	return textStr, nil
}

func escapeSingleLine(escapedStr string) string {
	// template.JSEscapeString leaves undesirable chars that don't work with pretty print
	escapedStr = strings.Replace(escapedStr, "\\", "\\\\", -1)
	escapedStr = strings.Replace(escapedStr, "\r\n", "\\n", -1)
	escapedStr = strings.Replace(escapedStr, "\n", "\\n", -1)
	escapedStr = strings.Replace(escapedStr, "\"", "\\\"", -1)
	return escapedStr
}

// getBase64CustomScript will return a base64 of the CSE
func getBase64CustomScript(csFilename string) string {
	b, err := Asset(csFilename)
	if err != nil {
		// this should never happen and this is a bug
		panic(fmt.Sprintf("BUG: %s", err.Error()))
	}
	// translate the parameters
	csStr := string(b)
	csStr = strings.Replace(csStr, "\r\n", "\n", -1)
	return getBase64CustomScriptFromStr(csStr)
}

// getBase64CustomScript will return a base64 of the CSE
func getBase64CustomScriptFromStr(str string) string {
	var gzipB bytes.Buffer
	w := gzip.NewWriter(&gzipB)
	w.Write([]byte(str))
	w.Close()
	return base64.StdEncoding.EncodeToString(gzipB.Bytes())
}

func getDCOSBootstrapProvisionScript() string {
	// add the provision script
	bp, err := Asset(dcos2BootstrapProvision)
	if err != nil {
		panic(fmt.Sprintf("BUG: %s", err.Error()))
	}

	provisionScript := string(bp)
	if strings.Contains(provisionScript, "'") {
		panic(fmt.Sprintf("BUG: %s may not contain character '", dcos2BootstrapProvision))
	}

	return provisionScript
}

func getDCOSAgentProvisionScript(profile *api.AgentPoolProfile, orchProfile *api.OrchestratorProfile) string {
	// add the provision script

	var scriptname string

	switch orchProfile.OrchestratorVersion {
	case api.DCOSVersion1Dot11Dot0:
		scriptname = dcos2Provision
	default:
		if profile.OSType == api.Windows {
			scriptname = dcosWindowsProvision
		} else {
			scriptname = dcosProvision
		}
	}

	bp, err1 := Asset(scriptname)
	if err1 != nil {
		panic(fmt.Sprintf("BUG: %s", err1.Error()))
	}

	provisionScript := string(bp)
	if strings.Contains(provisionScript, "'") {
		panic(fmt.Sprintf("BUG: %s may not contain character '", dcosProvision))
	}

	// the embedded roleFileContents
	var roleFileContents string
	if len(profile.Ports) > 0 {
		// public agents
		roleFileContents = "touch /etc/mesosphere/roles/slave_public"
	} else {
		roleFileContents = "touch /etc/mesosphere/roles/slave"
	}
	provisionScript = strings.Replace(provisionScript, "ROLESFILECONTENTS", roleFileContents, -1)

	var b bytes.Buffer
	b.WriteString(provisionScript)
	b.WriteString("\n")

	if len(orchProfile.DcosConfig.Registry) == 0 {
		b.WriteString("rm /etc/docker.tar.gz\n")
	}

	return b.String()
}

func getDCOSMasterProvisionScript(orchProfile *api.OrchestratorProfile) string {
	var scriptname string
	switch orchProfile.OrchestratorVersion {
	case api.DCOSVersion1Dot11Dot0:
		scriptname = dcos2Provision
	default:
		scriptname = dcosProvision
	}
	// add the provision script
	bp, err := Asset(scriptname)
	if err != nil {
		panic(fmt.Sprintf("BUG: %s", err.Error()))
	}

	provisionScript := string(bp)
	if strings.Contains(provisionScript, "'") {
		panic(fmt.Sprintf("BUG: %s may not contain character '", scriptname))
	}

	// the embedded roleFileContents
	roleFileContents := `touch /etc/mesosphere/roles/master
touch /etc/mesosphere/roles/azure_master`
	provisionScript = strings.Replace(provisionScript, "ROLESFILECONTENTS", roleFileContents, -1)

	var b bytes.Buffer
	b.WriteString(provisionScript)
	b.WriteString("\n")

	return b.String()
}

func getDCOSCustomDataTemplate(orchestratorType, orchestratorVersion string) string {
	switch orchestratorType {
	case api.DCOS:
		switch orchestratorVersion {
		case api.DCOSVersion1Dot8Dot8:
			return dcosCustomData188
		case api.DCOSVersion1Dot9Dot0:
			return dcosCustomData190
		case api.DCOSVersion1Dot9Dot8:
			return dcosCustomData198
		case api.DCOSVersion1Dot10Dot0:
			return dcosCustomData110
		case api.DCOSVersion1Dot11Dot0:
			return dcos2CustomData111
		}
	default:
		// it is a bug to get here
		panic(fmt.Sprintf("BUG: invalid orchestrator %s", orchestratorType))
	}
	return ""
}

// getSingleLineForTemplate returns the file as a single line for embedding in an arm template
func getSingleLineDCOSCustomData(orchestratorType, yamlFilename string, masterCount int, replaceMap map[string]string) string {
	b, err := Asset(yamlFilename)
	if err != nil {
		panic(fmt.Sprintf("BUG getting yaml custom data file: %s", err.Error()))
	}
	yamlStr := string(b)
	for k, v := range replaceMap {
		yamlStr = strings.Replace(yamlStr, k, v, -1)
	}

	// convert to json
	jsonBytes, err4 := yaml.YAMLToJSON([]byte(yamlStr))
	if err4 != nil {
		panic(fmt.Sprintf("BUG: %s", err4.Error()))
	}
	yamlStr = string(jsonBytes)

	// convert to one line
	yamlStr = strings.Replace(yamlStr, "\\", "\\\\", -1)
	yamlStr = strings.Replace(yamlStr, "\r\n", "\\n", -1)
	yamlStr = strings.Replace(yamlStr, "\n", "\\n", -1)
	yamlStr = strings.Replace(yamlStr, "\"", "\\\"", -1)

	// variable replacement
	rVariable, e1 := regexp.Compile("{{{([^}]*)}}}")
	if e1 != nil {
		panic(fmt.Sprintf("BUG: %s", e1.Error()))
	}
	yamlStr = rVariable.ReplaceAllString(yamlStr, "',variables('$1'),'")

	// replace the internal values
	publicIPStr := getDCOSCustomDataPublicIPStr(orchestratorType, masterCount)
	yamlStr = strings.Replace(yamlStr, "DCOSCUSTOMDATAPUBLICIPSTR", publicIPStr, -1)

	return yamlStr
}

func buildYamlFileWithWriteFiles(files []string) string {
	clusterYamlFile := `#cloud-config

write_files:
%s
`
	writeFileBlock := ` -  encoding: gzip
    content: !!binary |
        %s
    path: /opt/azure/containers/%s
    permissions: "0744"
`

	filelines := ""
	for _, file := range files {
		b64GzipString := getBase64CustomScript(file)
		fileNoPath := strings.TrimPrefix(file, "swarm/")
		filelines = filelines + fmt.Sprintf(writeFileBlock, b64GzipString, fileNoPath)
	}
	return fmt.Sprintf(clusterYamlFile, filelines)
}

// Identifies Master distro to use for master parameters
func getMasterDistro(m *api.MasterProfile) api.Distro {
	// Use Ubuntu distro if MasterProfile is not defined (e.g. agents-only)
	if m == nil {
		return api.Ubuntu
	}

	// MasterProfile.Distro configured by defaults#setMasterNetworkDefaults
	return m.Distro
}

func getKubernetesSubnets(properties *api.Properties) string {
	subnetString := `{
            "name": "podCIDR%d",
            "properties": {
              "addressPrefix": "10.244.%d.0/24",
              "networkSecurityGroup": {
                "id": "[variables('nsgID')]"
              },
              "routeTable": {
                "id": "[variables('routeTableID')]"
              }
            }
          }`
	var buf bytes.Buffer

	cidrIndex := getKubernetesPodStartIndex(properties)
	for _, agentProfile := range properties.AgentPoolProfiles {
		if agentProfile.OSType == api.Windows {
			for i := 0; i < agentProfile.Count; i++ {
				buf.WriteString(",\n")
				buf.WriteString(fmt.Sprintf(subnetString, cidrIndex, cidrIndex))
				cidrIndex++
			}
		}
	}
	return buf.String()
}

func getKubernetesPodStartIndex(properties *api.Properties) int {
	nodeCount := 0
	nodeCount += properties.MasterProfile.Count
	for _, agentProfile := range properties.AgentPoolProfiles {
		if agentProfile.OSType != api.Windows {
			nodeCount += agentProfile.Count
		}
	}

	return nodeCount + 1
}

// getLinkedTemplatesForExtensions returns the
// Microsoft.Resources/deployments for each extension
//func getLinkedTemplatesForExtensions(properties api.Properties) string {
func getLinkedTemplatesForExtensions(properties *api.Properties) string {
	var result string

	extensions := properties.ExtensionProfiles
	masterProfileExtensions := properties.MasterProfile.Extensions
	orchestratorType := properties.OrchestratorProfile.OrchestratorType

	for err, extensionProfile := range extensions {
		_ = err

		masterOptedForExtension, singleOrAll := validateProfileOptedForExtension(extensionProfile.Name, masterProfileExtensions)
		if masterOptedForExtension {
			result += ","
			dta, e := getMasterLinkedTemplateText(properties.MasterProfile, orchestratorType, extensionProfile, singleOrAll)
			if e != nil {
				fmt.Println(e.Error())
				return ""
			}
			result += dta
		}

		for _, agentPoolProfile := range properties.AgentPoolProfiles {
			poolProfileExtensions := agentPoolProfile.Extensions
			poolOptedForExtension, singleOrAll := validateProfileOptedForExtension(extensionProfile.Name, poolProfileExtensions)
			if poolOptedForExtension {
				result += ","
				dta, e := getAgentPoolLinkedTemplateText(agentPoolProfile, orchestratorType, extensionProfile, singleOrAll)
				if e != nil {
					fmt.Println(e.Error())
					return ""
				}
				result += dta
			}

		}
	}

	return result
}

func getMasterLinkedTemplateText(masterProfile *api.MasterProfile, orchestratorType string, extensionProfile *api.ExtensionProfile, singleOrAll string) (string, error) {
	extTargetVMNamePrefix := "variables('masterVMNamePrefix')"

	loopCount := "[variables('masterCount')]"
	loopOffset := ""
	if orchestratorType == api.Kubernetes || orchestratorType == api.OpenShift {
		// Due to upgrade k8s sometimes needs to install just some of the nodes.
		loopCount = "[sub(variables('masterCount'), variables('masterOffset'))]"
		loopOffset = "variables('masterOffset')"
	}

	if strings.EqualFold(singleOrAll, "single") {
		loopCount = "1"
	}
	return internalGetPoolLinkedTemplateText(extTargetVMNamePrefix, orchestratorType, loopCount,
		loopOffset, extensionProfile)
}

func getAgentPoolLinkedTemplateText(agentPoolProfile *api.AgentPoolProfile, orchestratorType string, extensionProfile *api.ExtensionProfile, singleOrAll string) (string, error) {
	extTargetVMNamePrefix := fmt.Sprintf("variables('%sVMNamePrefix')", agentPoolProfile.Name)
	loopCount := fmt.Sprintf("[variables('%sCount'))]", agentPoolProfile.Name)
	loopOffset := ""

	// Availability sets can have an offset since we don't redeploy vms.
	// So we don't want to rerun these extensions in scale up scenarios.
	if agentPoolProfile.IsAvailabilitySets() {
		loopCount = fmt.Sprintf("[sub(variables('%sCount'), variables('%sOffset'))]",
			agentPoolProfile.Name, agentPoolProfile.Name)
		loopOffset = fmt.Sprintf("variables('%sOffset')", agentPoolProfile.Name)
	}

	if strings.EqualFold(singleOrAll, "single") {
		loopCount = "1"
	}

	return internalGetPoolLinkedTemplateText(extTargetVMNamePrefix, orchestratorType, loopCount,
		loopOffset, extensionProfile)
}

func internalGetPoolLinkedTemplateText(extTargetVMNamePrefix, orchestratorType, loopCount, loopOffset string, extensionProfile *api.ExtensionProfile) (string, error) {
	dta, e := getLinkedTemplateTextForURL(extensionProfile.RootURL, orchestratorType, extensionProfile.Name, extensionProfile.Version, extensionProfile.URLQuery)
	if e != nil {
		return "", e
	}
	extensionsParameterReference := fmt.Sprintf("[parameters('%sParameters')]", extensionProfile.Name)
	dta = strings.Replace(dta, "EXTENSION_PARAMETERS_REPLACE", extensionsParameterReference, -1)
	dta = strings.Replace(dta, "EXTENSION_URL_REPLACE", extensionProfile.RootURL, -1)
	dta = strings.Replace(dta, "EXTENSION_TARGET_VM_NAME_PREFIX", extTargetVMNamePrefix, -1)
	if _, err := strconv.Atoi(loopCount); err == nil {
		dta = strings.Replace(dta, "\"EXTENSION_LOOP_COUNT\"", loopCount, -1)
	} else {
		dta = strings.Replace(dta, "EXTENSION_LOOP_COUNT", loopCount, -1)
	}

	dta = strings.Replace(dta, "EXTENSION_LOOP_OFFSET", loopOffset, -1)
	return dta, nil
}

func validateProfileOptedForExtension(extensionName string, profileExtensions []api.Extension) (bool, string) {
	for _, extension := range profileExtensions {
		if extensionName == extension.Name {
			return true, extension.SingleOrAll
		}
	}
	return false, ""
}

// getLinkedTemplateTextForURL returns the string data from
// template-link.json in the following directory:
// extensionsRootURL/extensions/extensionName/version
// It returns an error if the extension cannot be found
// or loaded.  getLinkedTemplateTextForURL provides the ability
// to pass a root extensions url for testing
func getLinkedTemplateTextForURL(rootURL, orchestrator, extensionName, version, query string) (string, error) {
	supportsExtension, err := orchestratorSupportsExtension(rootURL, orchestrator, extensionName, version, query)
	if !supportsExtension {
		return "", fmt.Errorf("Extension not supported for orchestrator. Error: %s", err)
	}

	templateLinkBytes, err := getExtensionResource(rootURL, extensionName, version, "template-link.json", query)
	if err != nil {
		return "", err
	}

	return string(templateLinkBytes), nil
}

func orchestratorSupportsExtension(rootURL, orchestrator, extensionName, version, query string) (bool, error) {
	orchestratorBytes, err := getExtensionResource(rootURL, extensionName, version, "supported-orchestrators.json", query)
	if err != nil {
		return false, err
	}

	var supportedOrchestrators []string
	err = json.Unmarshal(orchestratorBytes, &supportedOrchestrators)
	if err != nil {
		return false, fmt.Errorf("Unable to parse supported-orchestrators.json for Extension %s Version %s", extensionName, version)
	}

	if !stringInSlice(orchestrator, supportedOrchestrators) {
		return false, fmt.Errorf("Orchestrator: %s not in list of supported orchestrators for Extension: %s Version %s", orchestrator, extensionName, version)
	}

	return true, nil
}

func getExtensionResource(rootURL, extensionName, version, fileName, query string) ([]byte, error) {
	requestURL := getExtensionURL(rootURL, extensionName, version, fileName, query)

	res, err := http.Get(requestURL)
	if err != nil {
		return nil, fmt.Errorf("Unable to GET extension resource for extension: %s with version %s with filename %s at URL: %s Error: %s", extensionName, version, fileName, requestURL, err)
	}

	defer res.Body.Close()

	if res.StatusCode != 200 {
		return nil, fmt.Errorf("Unable to GET extension resource for extension: %s with version %s with filename %s at URL: %s StatusCode: %s: Status: %s", extensionName, version, fileName, requestURL, strconv.Itoa(res.StatusCode), res.Status)
	}

	body, err := ioutil.ReadAll(res.Body)
	if err != nil {
		return nil, fmt.Errorf("Unable to GET extension resource for extension: %s with version %s  with filename %s at URL: %s Error: %s", extensionName, version, fileName, requestURL, err)
	}

	return body, nil
}

func getExtensionURL(rootURL, extensionName, version, fileName, query string) string {
	extensionsDir := "extensions"
	url := rootURL + extensionsDir + "/" + extensionName + "/" + version + "/" + fileName
	if query != "" {
		url += "?" + query
	}
	return url
}

func stringInSlice(a string, list []string) bool {
	for _, b := range list {
		if b == a {
			return true
		}
	}
	return false
}

func getSwarmVersions(orchestratorVersion, dockerComposeVersion string) string {
	return fmt.Sprintf("\"orchestratorVersion\": \"%s\",\n\"dockerComposeVersion\": \"%s\",\n", orchestratorVersion, dockerComposeVersion)
}

func getAddonByName(addons []api.KubernetesAddon, name string) api.KubernetesAddon {
	for i := range addons {
		if addons[i].Name == name {
			return addons[i]
		}
	}
	return api.KubernetesAddon{}
}<|MERGE_RESOLUTION|>--- conflicted
+++ resolved
@@ -479,7 +479,6 @@
 	}
 }
 
-<<<<<<< HEAD
 func getDCOSBootstrapURL(cs *api.ContainerService) string {
 	properties := cs.Properties
 	cloudSpecConfig := GetCloudSpecConfig(cs.Location)
@@ -516,10 +515,7 @@
 	return ""
 }
 
-func getParameters(cs *api.ContainerService, isClassicMode bool, generatorCode string) (paramsMap, error) {
-=======
 func getParameters(cs *api.ContainerService, isClassicMode bool, generatorCode string, acsengineVersion string) (paramsMap, error) {
->>>>>>> 81232378
 	properties := cs.Properties
 	location := cs.Location
 	parametersMap := paramsMap{}
@@ -1010,10 +1006,6 @@
 	return template.FuncMap{
 		"IsHostedMaster": func() bool {
 			return cs.Properties.HostedMasterProfile != nil
-		},
-		"IsDCOS18": func() bool {
-			return cs.Properties.OrchestratorProfile.OrchestratorType == api.DCOS &&
-				cs.Properties.OrchestratorProfile.OrchestratorVersion == api.DCOSVersion1Dot8Dot8
 		},
 		"IsDCOS19": func() bool {
 			return cs.Properties.OrchestratorProfile.OrchestratorType == api.DCOS &&
