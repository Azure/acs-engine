--- conflicted
+++ resolved
@@ -345,20 +345,17 @@
 	return kubeconfig, nil
 }
 
-
-
 func generateIPList(count int, firstAddr string) (string, error) {
-    ipaddr := net.ParseIP(firstAddr).To4()
+	ipaddr := net.ParseIP(firstAddr).To4()
 	if ipaddr == nil {
 		return "", fmt.Errorf("IPAddr '%s' is an invalid IP address", firstAddr)
 	}
 	//lbIP := net.IP{ipaddr[0], ipaddr[1], ipaddr[2], ipaddr[3] }
-    for i := byte(0); i < byte(count); i++ {
-        fmt.Printf( "GENERATEIP addr = %d %d %d %d\n", ipaddr[0], ipaddr[1], ipaddr[2], ipaddr[3]+i)
-    }
-    return "IPLIST", nil
-}
-
+	for i := byte(0); i < byte(count); i++ {
+		fmt.Printf("GENERATEIP addr = %d %d %d %d\n", ipaddr[0], ipaddr[1], ipaddr[2], ipaddr[3]+i)
+	}
+	return "IPLIST", nil
+}
 
 func (t *TemplateGenerator) prepareTemplateFiles(properties *api.Properties) ([]string, string, error) {
 	var files []string
@@ -487,18 +484,16 @@
 		}
 	}
 	return dcosBootstrapURL
-
-}
-
+}
 
 func getDCOSClusterPackageList(cs *api.ContainerService) string {
 	properties := cs.Properties
 	if properties.OrchestratorProfile.DcosConfig != nil {
-        if properties.OrchestratorProfile.DcosConfig.DcosClusterPackageListID != "" {
-            return properties.OrchestratorProfile.DcosConfig.DcosClusterPackageListID
-        }
-    }
-    return ""
+		if properties.OrchestratorProfile.DcosConfig.DcosClusterPackageListID != "" {
+			return properties.OrchestratorProfile.DcosConfig.DcosClusterPackageListID
+		}
+	}
+	return ""
 }
 
 func getParameters(cs *api.ContainerService, isClassicMode bool, generatorCode string) (paramsMap, error) {
@@ -776,15 +771,10 @@
 	if strings.HasPrefix(properties.OrchestratorProfile.OrchestratorType, api.DCOS) {
 		dcosBootstrapURL := cloudSpecConfig.DCOSSpecConfig.DCOS188BootstrapDownloadURL
 		dcosWindowsBootstrapURL := cloudSpecConfig.DCOSSpecConfig.DCOSWindowsBootstrapDownloadURL
-<<<<<<< HEAD
 		dcosRepositoryURL := cloudSpecConfig.DCOSSpecConfig.DcosRepositoryURL
 		dcosClusterPackageListID := cloudSpecConfig.DCOSSpecConfig.DcosClusterPackageListID
 		dcosProviderPackageID := cloudSpecConfig.DCOSSpecConfig.DcosProviderPackageID
 
-=======
-        dcosRepositoryURL := cloudSpecConfig.DCOSSpecConfig.DcosRepositoryURL
-        dcosClusterPackageListID := cloudSpecConfig.DCOSSpecConfig.DcosClusterPackageListID
->>>>>>> f3c558fb
 		switch properties.OrchestratorProfile.OrchestratorType {
 		case api.DCOS:
 			switch properties.OrchestratorProfile.OrchestratorVersion {
@@ -808,7 +798,6 @@
 			if properties.OrchestratorProfile.DcosConfig.DcosBootstrapURL != "" {
 				dcosBootstrapURL = properties.OrchestratorProfile.DcosConfig.DcosBootstrapURL
 			}
-<<<<<<< HEAD
 			if len(properties.OrchestratorProfile.DcosConfig.Registry) > 0 {
 				addValue(parametersMap, "registry", properties.OrchestratorProfile.DcosConfig.Registry)
 				addValue(parametersMap, "registryKey", base64.StdEncoding.EncodeToString([]byte(fmt.Sprintf("%s:%s", properties.OrchestratorProfile.DcosConfig.RegistryUser, properties.OrchestratorProfile.DcosConfig.RegistryPass))))
@@ -836,26 +825,14 @@
 					properties.OrchestratorProfile.OrchestratorType,
 					properties.OrchestratorProfile.OrchestratorVersion,
 					properties.MasterProfile.Count)
-=======
-		    if properties.OrchestratorProfile.DcosConfig.DcosRepositoryURL != "" {
-				dcosRepositoryURL = properties.OrchestratorProfile.DcosConfig.DcosRepositoryURL
-			}
-			if properties.OrchestratorProfile.DcosConfig.DcosClusterPackageListID != "" {
-				dcosClusterPackageListID = properties.OrchestratorProfile.DcosConfig.DcosClusterPackageListID
->>>>>>> f3c558fb
 			}
 		}
 
 		addValue(parametersMap, "dcosBootstrapURL", dcosBootstrapURL)
 		addValue(parametersMap, "dcosWindowsBootstrapURL", dcosWindowsBootstrapURL)
-<<<<<<< HEAD
 		addValue(parametersMap, "dcosRepositoryURL", dcosRepositoryURL)
 		addValue(parametersMap, "dcosClusterPackageListID", dcosClusterPackageListID)
 		addValue(parametersMap, "dcosProviderPackageID", dcosProviderPackageID)
-=======
-        addValue(parametersMap, "dcosRepositoryURL", dcosRepositoryURL)
- 		addValue(parametersMap, "dcosClusterPackageListID", dcosClusterPackageListID)
->>>>>>> f3c558fb
 	}
 
 	// Agent parameters
@@ -1154,8 +1131,8 @@
 		},
 		"GetDCOSMasterIPList": func() string {
 			fmt.Printf("Get Master Node IP List\n")
-            pkglist, _ := generateIPList(cs.Properties.MasterProfile.Count,
-                                           cs.Properties.MasterProfile.FirstConsecutiveStaticIP)
+			pkglist, _ := generateIPList(cs.Properties.MasterProfile.Count,
+				cs.Properties.MasterProfile.FirstConsecutiveStaticIP)
 			return pkglist
 		},
 		"GetDCOSBootstrapNodeIPList": func() string {
@@ -1166,10 +1143,10 @@
 			iplist := "DIDN:T GET BOOTSTRP IP LIST"
 			if cs.Properties.OrchestratorProfile.DcosConfig != nil {
 				if cs.Properties.OrchestratorProfile.DcosConfig.BootstrapNodeProfile != nil {
-                    //count   := cs.Properties.OrchestratorProfile,DcosConfig.BootstrapNodeProfile.Count
-                    //firstip := cs.Properties.OrchestratorProfile,DcosConfig.BootstrapNodeProfile.FirstConsecutiveStaticIP
+					//count   := cs.Properties.OrchestratorProfile,DcosConfig.BootstrapNodeProfile.Count
+					//firstip := cs.Properties.OrchestratorProfile,DcosConfig.BootstrapNodeProfile.FirstConsecutiveStaticIP
 					fmt.Printf("Get Bootstrap Node IP List\n")
-                    //pkglist, _ := generateIPList(count, firstip)
+					//pkglist, _ := generateIPList(count, firstip)
 					iplist = "GOT BOOTSTRAP IP LISTi" //pkglist
 				}
 			}
@@ -1211,7 +1188,7 @@
 			str := getSingleLineDCOSCustomData(
 				cs.Properties.OrchestratorProfile.OrchestratorType,
 				cs.Properties.OrchestratorProfile.OrchestratorVersion,
-			    getDCOSBootstrapURL(cs), getDCOSClusterPackageList(cs),
+				getDCOSBootstrapURL(cs), getDCOSClusterPackageList(cs),
 				cs.Properties.MasterProfile.Count, masterProvisionScript,
 				masterAttributeContents, masterPreprovisionExtension)
 
@@ -1229,7 +1206,7 @@
 			str := getSingleLineDCOSCustomData(
 				cs.Properties.OrchestratorProfile.OrchestratorType,
 				cs.Properties.OrchestratorProfile.OrchestratorVersion,
-			    getDCOSBootstrapURL(cs), getDCOSClusterPackageList(cs),
+				getDCOSBootstrapURL(cs), getDCOSClusterPackageList(cs),
 				cs.Properties.MasterProfile.Count, agentProvisionScript,
 				attributeContents, agentPreprovisionExtension)
 
