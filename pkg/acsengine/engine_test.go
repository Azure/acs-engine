--- conflicted
+++ resolved
@@ -198,24 +198,17 @@
 
 func TestVersionOrdinal(t *testing.T) {
 	RegisterTestingT(t)
-<<<<<<< HEAD
 	v171 := api.OrchestratorVersion("1.7.1")
-=======
-
 	v170 := api.OrchestratorVersion("1.7.0")
->>>>>>> 7e448517
 	v166 := api.OrchestratorVersion("1.6.6")
 	v162 := api.OrchestratorVersion("1.6.2")
 	v160 := api.OrchestratorVersion("1.6.0")
 	v153 := api.OrchestratorVersion("1.5.3")
 	v16 := api.OrchestratorVersion("1.6")
 
-<<<<<<< HEAD
-	Expect(v171 > v166).To(BeTrue())
-	Expect(v166 < v171).To(BeTrue())
-=======
+
+	Expect(v170 < v171).To(BeTrue())
 	Expect(v166 < v170).To(BeTrue())
->>>>>>> 7e448517
 	Expect(v166 > v162).To(BeTrue())
 	Expect(v162 < v166).To(BeTrue())
 	Expect(v162 > v160).To(BeTrue())
