--- conflicted
+++ resolved
@@ -275,7 +275,6 @@
 			o.KubernetesConfig.EtcdVersion = "2.5.2"
 		}
 
-<<<<<<< HEAD
 		if "" == a.OrchestratorProfile.KubernetesConfig.TillerCPURequests {
 			a.OrchestratorProfile.KubernetesConfig.TillerCPURequests = DefaultTillerCPURequests
 		}
@@ -292,14 +291,9 @@
 			a.OrchestratorProfile.KubernetesConfig.TillerMemoryLimit = DefaultTillerMemoryLimit
 		}
 
-	} else if a.OrchestratorProfile.OrchestratorType == api.DCOS {
-		if a.OrchestratorProfile.DcosConfig == nil {
-			a.OrchestratorProfile.DcosConfig = &api.DcosConfig{}
-=======
 	} else if o.OrchestratorType == api.DCOS {
 		if o.DcosConfig == nil {
 			o.DcosConfig = &api.DcosConfig{}
->>>>>>> 8840dec8
 		}
 		if o.DcosConfig.DcosWindowsBootstrapURL == "" {
 			o.DcosConfig.DcosWindowsBootstrapURL = DefaultDCOSSpecConfig.DCOSWindowsBootstrapDownloadURL
