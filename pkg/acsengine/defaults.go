--- conflicted
+++ resolved
@@ -305,11 +305,6 @@
 		},
 	}
 
-<<<<<<< HEAD
-	// DefaultContainerMonitoringAddonsConfig is the default container monitoring Kubernetes addon Config
-	DefaultContainerMonitoringAddonsConfig = api.KubernetesAddon{
-		Name:    DefaultContainerMonitoringAddonName,
-=======
 	// DefaultNVIDIADevicePluginAddonsConfig is the default NVIDIA Device Plugin Kubernetes addon Config
 	DefaultNVIDIADevicePluginAddonsConfig = api.KubernetesAddon{
 		Name: DefaultNVIDIADevicePluginAddonName,
@@ -323,7 +318,6 @@
 	// DefaultContainerMonitoringAddonsConfig is the default container monitoring Kubernetes addon Config
 	DefaultContainerMonitoringAddonsConfig = api.KubernetesAddon{
 		Name:    ContainerMonitoringAddonName,
->>>>>>> 72fb1419
 		Enabled: helpers.PointerToBool(api.DefaultContainerMonitoringAddonEnabled),
 		Config: map[string]string{
 			"omsAgentVersion":       "1.6.0-42",
@@ -331,12 +325,6 @@
 		},
 		Containers: []api.KubernetesContainerSpec{
 			{
-<<<<<<< HEAD
-				Name:          "omsagent",
-				Image:         "dockerio.azureedge.net/microsoft/oms:ciprod05082018",
-				WorkspaceGuid: "c5905df1-b3b9-42b9-acf0-14a4c4ef028c",
-				WorkspaceKey:  "b4xMPEns/5Oo61hQbRLJQoPhbmAHdBn2eDjkCbRzgEISiKi9m1CR+093sczO9E8iA5w1EyGVCVkwsnuWt1MD9w==",
-=======
 				Name:           "omsagent",
 				Image:          "dockerio.azureedge.net/microsoft/oms:ciprod05082018",
 				CPURequests:    "50m",
@@ -353,7 +341,6 @@
 		Containers: []api.KubernetesContainerSpec{
 			{
 				Name: AzureCNINetworkMonitoringAddonName,
->>>>>>> 72fb1419
 			},
 		},
 	}
@@ -427,13 +414,9 @@
 				DefaultDashboardAddonsConfig,
 				DefaultReschedulerAddonsConfig,
 				DefaultMetricsServerAddonsConfig,
-<<<<<<< HEAD
-				DefaultContainerMonitoringAddonsConfig,
-=======
 				DefaultNVIDIADevicePluginAddonsConfig,
 				DefaultContainerMonitoringAddonsConfig,
 				DefaultAzureCNINetworkMonitorAddonsConfig,
->>>>>>> 72fb1419
 			}
 			enforceK8sAddonOverrides(o.KubernetesConfig.Addons, o)
 		} else {
@@ -470,13 +453,6 @@
 				m = getAddonsIndexByName(o.KubernetesConfig.Addons, DefaultMetricsServerAddonName)
 				o.KubernetesConfig.Addons[m].Enabled = k8sVersionMetricsServerAddonEnabled(o)
 			}
-<<<<<<< HEAD
-			cm := getAddonsIndexByName(o.KubernetesConfig.Addons, DefaultContainerMonitoringAddonName)
-			if cm < 0 {
-				// Provide default acs-engine config for Rescheduler
-				o.KubernetesConfig.Addons = append(o.KubernetesConfig.Addons, DefaultContainerMonitoringAddonsConfig)
-			}
-=======
 			n := getAddonsIndexByName(o.KubernetesConfig.Addons, DefaultNVIDIADevicePluginAddonName)
 			if n < 0 {
 				// Provide default acs-engine config for NVIDIA Device Plugin
@@ -492,7 +468,6 @@
 				// Provide default acs-engine config for Azure CNI containernetworking Device Plugin
 				o.KubernetesConfig.Addons = append(o.KubernetesConfig.Addons, DefaultAzureCNINetworkMonitorAddonsConfig)
 			}
->>>>>>> 72fb1419
 		}
 		if o.KubernetesConfig.KubernetesImageBase == "" {
 			o.KubernetesConfig.KubernetesImageBase = cloudSpecConfig.KubernetesSpecConfig.KubernetesImageBase
@@ -588,12 +563,6 @@
 		if a.OrchestratorProfile.KubernetesConfig.Addons[m].IsEnabled(api.DefaultMetricsServerAddonEnabled) {
 			a.OrchestratorProfile.KubernetesConfig.Addons[m] = assignDefaultAddonVals(a.OrchestratorProfile.KubernetesConfig.Addons[m], DefaultMetricsServerAddonsConfig)
 		}
-<<<<<<< HEAD
-		cm := getAddonsIndexByName(a.OrchestratorProfile.KubernetesConfig.Addons, DefaultContainerMonitoringAddonName)
-		if a.OrchestratorProfile.KubernetesConfig.Addons[cm].IsEnabled(api.DefaultContainerMonitoringAddonEnabled) {
-			a.OrchestratorProfile.KubernetesConfig.Addons[cm] = assignDefaultAddonVals(a.OrchestratorProfile.KubernetesConfig.Addons[cm], DefaultContainerMonitoringAddonsConfig)
-		}
-=======
 		n := getAddonsIndexByName(a.OrchestratorProfile.KubernetesConfig.Addons, DefaultNVIDIADevicePluginAddonName)
 		if a.OrchestratorProfile.KubernetesConfig.Addons[n].IsEnabled(api.DefaultNVIDIADevicePluginAddonEnabled) {
 			a.OrchestratorProfile.KubernetesConfig.Addons[n] = assignDefaultAddonVals(a.OrchestratorProfile.KubernetesConfig.Addons[n], DefaultNVIDIADevicePluginAddonsConfig)
@@ -606,7 +575,6 @@
 		if a.OrchestratorProfile.KubernetesConfig.Addons[aN].IsEnabled(a.OrchestratorProfile.IsAzureCNI()) {
 			a.OrchestratorProfile.KubernetesConfig.Addons[aN] = assignDefaultAddonVals(a.OrchestratorProfile.KubernetesConfig.Addons[aN], DefaultAzureCNINetworkMonitorAddonsConfig)
 		}
->>>>>>> 72fb1419
 
 		if o.KubernetesConfig.PrivateCluster == nil {
 			o.KubernetesConfig.PrivateCluster = &api.PrivateCluster{}
