package acsengine

import (
	"fmt"
	"net"
	"strconv"

	"github.com/Azure/acs-engine/pkg/api"
	"github.com/Azure/acs-engine/pkg/api/common"
	"github.com/Azure/acs-engine/pkg/helpers"
	"github.com/Masterminds/semver"
)

const (
	// AzureCniPluginVer specifies version of Azure CNI plugin, which has been mirrored from
	// https://github.com/Azure/azure-container-networking/releases/download/${AZURE_PLUGIN_VER}/azure-vnet-cni-linux-amd64-${AZURE_PLUGIN_VER}.tgz
	// to https://acs-mirror.azureedge.net/cni/
	AzureCniPluginVer = "v0.91"
)

var (
	//DefaultKubernetesSpecConfig is the default Docker image source of Kubernetes
	DefaultKubernetesSpecConfig = KubernetesSpecConfig{
		KubernetesImageBase:              "gcrio.azureedge.net/google_containers/",
		TillerImageBase:                  "gcrio.azureedge.net/kubernetes-helm/",
		ACIConnectorImageBase:            "microsoft/",
		EtcdDownloadURLBase:              "https://acs-mirror.azureedge.net/github-coreos",
		KubeBinariesSASURLBase:           "https://acs-mirror.azureedge.net/wink8s/",
		WindowsTelemetryGUID:             "fb801154-36b9-41bc-89c2-f4d4f05472b0",
		CNIPluginsDownloadURL:            "https://acs-mirror.azureedge.net/cni/cni-plugins-amd64-latest.tgz",
		VnetCNILinuxPluginsDownloadURL:   "https://acs-mirror.azureedge.net/cni/azure-vnet-cni-linux-amd64-" + AzureCniPluginVer + ".tgz",
		VnetCNIWindowsPluginsDownloadURL: "https://acs-mirror.azureedge.net/cni/azure-vnet-cni-windows-amd64-" + AzureCniPluginVer + ".zip",
	}

	//DefaultDCOSSpecConfig is the default DC/OS binary download URL.
	DefaultDCOSSpecConfig = DCOSSpecConfig{
		DCOS188BootstrapDownloadURL:     fmt.Sprintf(AzureEdgeDCOSBootstrapDownloadURL, "stable", "5df43052907c021eeb5de145419a3da1898c58a5"),
		DCOS190BootstrapDownloadURL:     fmt.Sprintf(AzureEdgeDCOSBootstrapDownloadURL, "stable", "58fd0833ce81b6244fc73bf65b5deb43217b0bd7"),
		DCOS110BootstrapDownloadURL:     fmt.Sprintf(AzureEdgeDCOSBootstrapDownloadURL, "stable", "e38ab2aa282077c8eb7bf103c6fff7b0f08db1a4"),
		DCOSWindowsBootstrapDownloadURL: "http://dcos-win.westus.cloudapp.azure.com/dcos-windows/stable/",
	}

	//DefaultDockerSpecConfig is the default Docker engine repo.
	DefaultDockerSpecConfig = DockerSpecConfig{
		DockerEngineRepo:         "https://aptdocker.azureedge.net/repo",
		DockerComposeDownloadURL: "https://github.com/docker/compose/releases/download",
	}

	//DefaultUbuntuImageConfig is the default Linux distribution.
	DefaultUbuntuImageConfig = AzureOSImageConfig{
		ImageOffer:     "UbuntuServer",
		ImageSku:       "16.04-LTS",
		ImagePublisher: "Canonical",
		ImageVersion:   "16.04.201711211",
	}

	//DefaultRHELOSImageConfig is the RHEL Linux distribution.
	DefaultRHELOSImageConfig = AzureOSImageConfig{
		ImageOffer:     "RHEL",
		ImageSku:       "7.3",
		ImagePublisher: "RedHat",
		ImageVersion:   "latest",
	}

	//DefaultCoreOSImageConfig is the CoreOS Linux distribution.
	DefaultCoreOSImageConfig = AzureOSImageConfig{
		ImageOffer:     "CoreOS",
		ImageSku:       "Stable",
		ImagePublisher: "CoreOS",
		ImageVersion:   "latest",
	}

	//AzureCloudSpec is the default configurations for global azure.
	AzureCloudSpec = AzureEnvironmentSpecConfig{
		//DockerSpecConfig specify the docker engine download repo
		DockerSpecConfig: DefaultDockerSpecConfig,
		//KubernetesSpecConfig is the default kubernetes container image url.
		KubernetesSpecConfig: DefaultKubernetesSpecConfig,
		DCOSSpecConfig:       DefaultDCOSSpecConfig,

		EndpointConfig: AzureEndpointConfig{
			ResourceManagerVMDNSSuffix: "cloudapp.azure.com",
		},

		OSImageConfig: map[api.Distro]AzureOSImageConfig{
			api.Ubuntu: DefaultUbuntuImageConfig,
			api.RHEL:   DefaultRHELOSImageConfig,
			api.CoreOS: DefaultCoreOSImageConfig,
		},
	}

	//AzureGermanCloudSpec is the German cloud config.
	AzureGermanCloudSpec = AzureEnvironmentSpecConfig{
		DockerSpecConfig:     DefaultDockerSpecConfig,
		KubernetesSpecConfig: DefaultKubernetesSpecConfig,
		DCOSSpecConfig:       DefaultDCOSSpecConfig,
		EndpointConfig: AzureEndpointConfig{
			ResourceManagerVMDNSSuffix: "cloudapp.microsoftazure.de",
		},
		OSImageConfig: map[api.Distro]AzureOSImageConfig{
			api.Ubuntu: {
				ImageOffer:     "UbuntuServer",
				ImageSku:       "16.04-LTS",
				ImagePublisher: "Canonical",
				ImageVersion:   "16.04.201701130",
			},
			api.RHEL:   DefaultRHELOSImageConfig,
			api.CoreOS: DefaultCoreOSImageConfig,
		},
	}

	//AzureUSGovernmentCloud is the US government config.
	AzureUSGovernmentCloud = AzureEnvironmentSpecConfig{
		DockerSpecConfig:     DefaultDockerSpecConfig,
		KubernetesSpecConfig: DefaultKubernetesSpecConfig,
		DCOSSpecConfig:       DefaultDCOSSpecConfig,
		EndpointConfig: AzureEndpointConfig{
			ResourceManagerVMDNSSuffix: "cloudapp.usgovcloudapi.net",
		},
		OSImageConfig: map[api.Distro]AzureOSImageConfig{
			api.Ubuntu: DefaultUbuntuImageConfig,
			api.RHEL:   DefaultRHELOSImageConfig,
			api.CoreOS: DefaultCoreOSImageConfig,
		},
	}

	//AzureChinaCloudSpec is the configurations for Azure China (Mooncake)
	AzureChinaCloudSpec = AzureEnvironmentSpecConfig{
		//DockerSpecConfig specify the docker engine download repo
		DockerSpecConfig: DockerSpecConfig{
			DockerEngineRepo:         "https://mirror.azure.cn/docker-engine/apt/repo/",
			DockerComposeDownloadURL: "https://mirror.azure.cn/docker-toolbox/linux/compose",
		},
		//KubernetesSpecConfig - Due to Chinese firewall issue, the default containers from google is blocked, use the Chinese local mirror instead
		KubernetesSpecConfig: KubernetesSpecConfig{
			KubernetesImageBase:              "crproxy.trafficmanager.net:6000/google_containers/",
			TillerImageBase:                  "crproxy.trafficmanager.net:6000/kubernetes-helm/",
			ACIConnectorImageBase:            DefaultKubernetesSpecConfig.ACIConnectorImageBase,
			EtcdDownloadURLBase:              DefaultKubernetesSpecConfig.EtcdDownloadURLBase,
			KubeBinariesSASURLBase:           DefaultKubernetesSpecConfig.KubeBinariesSASURLBase,
			WindowsTelemetryGUID:             DefaultKubernetesSpecConfig.WindowsTelemetryGUID,
			CNIPluginsDownloadURL:            DefaultKubernetesSpecConfig.CNIPluginsDownloadURL,
			VnetCNILinuxPluginsDownloadURL:   DefaultKubernetesSpecConfig.VnetCNILinuxPluginsDownloadURL,
			VnetCNIWindowsPluginsDownloadURL: DefaultKubernetesSpecConfig.VnetCNIWindowsPluginsDownloadURL,
		},
		DCOSSpecConfig: DCOSSpecConfig{
			DCOS188BootstrapDownloadURL:     fmt.Sprintf(AzureChinaCloudDCOSBootstrapDownloadURL, "5df43052907c021eeb5de145419a3da1898c58a5"),
			DCOSWindowsBootstrapDownloadURL: "https://dcosdevstorage.blob.core.windows.net/dcos-windows",
			DCOS190BootstrapDownloadURL:     fmt.Sprintf(AzureChinaCloudDCOSBootstrapDownloadURL, "58fd0833ce81b6244fc73bf65b5deb43217b0bd7"),
		},

		EndpointConfig: AzureEndpointConfig{
			ResourceManagerVMDNSSuffix: "cloudapp.chinacloudapi.cn",
		},
		OSImageConfig: map[api.Distro]AzureOSImageConfig{
			api.Ubuntu: {
				ImageOffer:     "UbuntuServer",
				ImageSku:       "16.04-LTS",
				ImagePublisher: "Canonical",
				ImageVersion:   "latest",
			},
			api.RHEL:   DefaultRHELOSImageConfig,
			api.CoreOS: DefaultCoreOSImageConfig,
		},
	}

	// DefaultTillerAddonsConfig is the default tiller Kubernetes addon Config
	DefaultTillerAddonsConfig = api.KubernetesAddon{
		Name:    DefaultTillerAddonName,
		Enabled: pointerToBool(api.DefaultTillerAddonEnabled),
		Containers: []api.KubernetesContainerSpec{
			{
				Name:           DefaultTillerAddonName,
				CPURequests:    "50m",
				MemoryRequests: "150Mi",
				CPULimits:      "50m",
				MemoryLimits:   "150Mi",
			},
		},
	}

	// DefaultACIConnectorAddonsConfig is the default ACI Connector Kubernetes addon Config
	DefaultACIConnectorAddonsConfig = api.KubernetesAddon{
		Name:    DefaultACIConnectorAddonName,
		Enabled: pointerToBool(api.DefaultACIConnectorAddonEnabled),
		Config: map[string]string{
			"region":   "westus",
			"nodeName": "aci-connector",
			"os":       "Linux",
			"taint":    "azure.com/aci",
		},
		Containers: []api.KubernetesContainerSpec{
			{
				Name:           DefaultACIConnectorAddonName,
				CPURequests:    "50m",
				MemoryRequests: "150Mi",
				CPULimits:      "50m",
				MemoryLimits:   "150Mi",
			},
		},
	}

	// DefaultDashboardAddonsConfig is the default kubernetes-dashboard addon Config
	DefaultDashboardAddonsConfig = api.KubernetesAddon{
		Name:    DefaultDashboardAddonName,
		Enabled: pointerToBool(api.DefaultDashboardAddonEnabled),
		Containers: []api.KubernetesContainerSpec{
			{
				Name:           DefaultDashboardAddonName,
				CPURequests:    "300m",
				MemoryRequests: "150Mi",
				CPULimits:      "300m",
				MemoryLimits:   "150Mi",
			},
		},
	}

	// DefaultReschedulerAddonsConfig is the default rescheduler Kubernetes addon Config
	DefaultReschedulerAddonsConfig = api.KubernetesAddon{
		Name:    DefaultReschedulerAddonName,
		Enabled: pointerToBool(api.DefaultReschedulerAddonEnabled),
		Containers: []api.KubernetesContainerSpec{
			{
				Name:           DefaultReschedulerAddonName,
				CPURequests:    "10m",
				MemoryRequests: "100Mi",
				CPULimits:      "10m",
				MemoryLimits:   "100Mi",
			},
		},
	}
)

// SetPropertiesDefaults for the container Properties, returns true if certs are generated
func SetPropertiesDefaults(cs *api.ContainerService) (bool, error) {
	properties := cs.Properties

	setOrchestratorDefaults(cs)

	setMasterNetworkDefaults(properties)

	setHostedMasterNetworkDefaults(properties)

	setAgentNetworkDefaults(properties)

	setStorageDefaults(properties)
	setExtensionDefaults(properties)

	certsGenerated, e := setDefaultCerts(properties)
	if e != nil {
		return false, e
	}
	return certsGenerated, nil
}

// setOrchestratorDefaults for orchestrators
func setOrchestratorDefaults(cs *api.ContainerService) {
	location := cs.Location
	a := cs.Properties

	cloudSpecConfig := GetCloudSpecConfig(location)
	if a.OrchestratorProfile == nil {
		return
	}
	o := a.OrchestratorProfile
	o.OrchestratorVersion = common.GetValidPatchVersion(
		o.OrchestratorType,
		o.OrchestratorVersion)
	if o.OrchestratorType == api.Kubernetes {
		k8sVersion := o.OrchestratorVersion

		if o.KubernetesConfig == nil {
			o.KubernetesConfig = &api.KubernetesConfig{}
		}

		// Add default addons specification, if no user-provided spec exists
		if o.KubernetesConfig.Addons == nil {
			o.KubernetesConfig.Addons = []api.KubernetesAddon{
				DefaultTillerAddonsConfig,
				DefaultACIConnectorAddonsConfig,
				DefaultDashboardAddonsConfig,
				DefaultReschedulerAddonsConfig,
			}
		} else {
			// For each addon, provide default configuration if user didn't provide its own config
			t := getAddonsIndexByName(o.KubernetesConfig.Addons, DefaultTillerAddonName)
			if t < 0 {
				// Provide default acs-engine config for Tiller
				o.KubernetesConfig.Addons = append(o.KubernetesConfig.Addons, DefaultTillerAddonsConfig)
			}
			a := getAddonsIndexByName(o.KubernetesConfig.Addons, DefaultACIConnectorAddonName)
			if a < 0 {
				// Provide default acs-engine config for ACI Connector
				o.KubernetesConfig.Addons = append(o.KubernetesConfig.Addons, DefaultACIConnectorAddonsConfig)
			}
			d := getAddonsIndexByName(o.KubernetesConfig.Addons, DefaultDashboardAddonName)
			if d < 0 {
				// Provide default acs-engine config for Dashboard
				o.KubernetesConfig.Addons = append(o.KubernetesConfig.Addons, DefaultDashboardAddonsConfig)
			}
			r := getAddonsIndexByName(o.KubernetesConfig.Addons, DefaultReschedulerAddonName)
			if r < 0 {
				// Provide default acs-engine config for Rescheduler
				o.KubernetesConfig.Addons = append(o.KubernetesConfig.Addons, DefaultReschedulerAddonsConfig)
			}
		}
		if o.KubernetesConfig.KubernetesImageBase == "" {
			o.KubernetesConfig.KubernetesImageBase = cloudSpecConfig.KubernetesSpecConfig.KubernetesImageBase
		}
		if o.KubernetesConfig.EtcdVersion == "" {
			o.KubernetesConfig.EtcdVersion = DefaultEtcdVersion
		}
		if a.HasWindows() {
			o.KubernetesConfig.NetworkPolicy = DefaultNetworkPolicyWindows
		} else {
			if o.KubernetesConfig.NetworkPolicy == "" {
				o.KubernetesConfig.NetworkPolicy = DefaultNetworkPolicy
			}
		}
		if o.KubernetesConfig.ClusterSubnet == "" {
			if o.IsAzureCNI() {
				// When VNET integration is enabled, all masters, agents and pods share the same large subnet.
				o.KubernetesConfig.ClusterSubnet = DefaultKubernetesSubnet
			} else {
				o.KubernetesConfig.ClusterSubnet = DefaultKubernetesClusterSubnet
			}
		}
		if o.KubernetesConfig.MaxPods == 0 {
			if o.IsAzureCNI() {
				o.KubernetesConfig.MaxPods = DefaultKubernetesMaxPodsVNETIntegrated
			} else {
				o.KubernetesConfig.MaxPods = DefaultKubernetesMaxPods
			}
		}
		if o.KubernetesConfig.GCHighThreshold == 0 {
			o.KubernetesConfig.GCHighThreshold = DefaultKubernetesGCHighThreshold
		}
		if o.KubernetesConfig.GCLowThreshold == 0 {
			o.KubernetesConfig.GCLowThreshold = DefaultKubernetesGCLowThreshold
		}
		if o.KubernetesConfig.DNSServiceIP == "" {
			o.KubernetesConfig.DNSServiceIP = DefaultKubernetesDNSServiceIP
		}
		if o.KubernetesConfig.DockerBridgeSubnet == "" {
			o.KubernetesConfig.DockerBridgeSubnet = DefaultDockerBridgeSubnet
		}
		if o.KubernetesConfig.ServiceCIDR == "" {
			o.KubernetesConfig.ServiceCIDR = DefaultKubernetesServiceCIDR
		}
		if o.KubernetesConfig.CtrlMgrNodeMonitorGracePeriod == "" {
			o.KubernetesConfig.CtrlMgrNodeMonitorGracePeriod = KubeConfigs[k8sVersion]["nodegraceperiod"]
		}
		if o.KubernetesConfig.CtrlMgrPodEvictionTimeout == "" {
			o.KubernetesConfig.CtrlMgrPodEvictionTimeout = KubeConfigs[k8sVersion]["podeviction"]
		}
		if o.KubernetesConfig.CtrlMgrRouteReconciliationPeriod == "" {
			o.KubernetesConfig.CtrlMgrRouteReconciliationPeriod = KubeConfigs[k8sVersion]["routeperiod"]
		}
		// Enforce sane cloudprovider backoff defaults, if CloudProviderBackoff is true in KubernetesConfig
		if o.KubernetesConfig.CloudProviderBackoff == true {
			if o.KubernetesConfig.CloudProviderBackoffDuration == 0 {
				o.KubernetesConfig.CloudProviderBackoffDuration = DefaultKubernetesCloudProviderBackoffDuration
			}
			if o.KubernetesConfig.CloudProviderBackoffExponent == 0 {
				o.KubernetesConfig.CloudProviderBackoffExponent = DefaultKubernetesCloudProviderBackoffExponent
			}
			if o.KubernetesConfig.CloudProviderBackoffJitter == 0 {
				o.KubernetesConfig.CloudProviderBackoffJitter = DefaultKubernetesCloudProviderBackoffJitter
			}
			if o.KubernetesConfig.CloudProviderBackoffRetries == 0 {
				o.KubernetesConfig.CloudProviderBackoffRetries = DefaultKubernetesCloudProviderBackoffRetries
			}
		}
		k8sSemVer, _ := semver.NewVersion(k8sVersion)
		constraint, _ := semver.NewConstraint(">= 1.6.6")
		// Enforce sane cloudprovider rate limit defaults, if CloudProviderRateLimit is true in KubernetesConfig
		// For k8s version greater or equal to 1.6.6, we will set the default CloudProviderRate* settings
		if o.KubernetesConfig.CloudProviderRateLimit == true && constraint.Check(k8sSemVer) {
			if o.KubernetesConfig.CloudProviderRateLimitQPS == 0 {
				o.KubernetesConfig.CloudProviderRateLimitQPS = DefaultKubernetesCloudProviderRateLimitQPS
			}
			if o.KubernetesConfig.CloudProviderRateLimitBucket == 0 {
				o.KubernetesConfig.CloudProviderRateLimitBucket = DefaultKubernetesCloudProviderRateLimitBucket
			}
		}

		// For each addon, produce a synthesized config between user-provided and acs-engine defaults
		t := getAddonsIndexByName(a.OrchestratorProfile.KubernetesConfig.Addons, DefaultTillerAddonName)
		if a.OrchestratorProfile.KubernetesConfig.Addons[t].IsEnabled(api.DefaultTillerAddonEnabled) {
			a.OrchestratorProfile.KubernetesConfig.Addons[t] = assignDefaultAddonVals(a.OrchestratorProfile.KubernetesConfig.Addons[t], DefaultTillerAddonsConfig)
		}
		c := getAddonsIndexByName(a.OrchestratorProfile.KubernetesConfig.Addons, DefaultACIConnectorAddonName)
		if a.OrchestratorProfile.KubernetesConfig.Addons[c].IsEnabled(api.DefaultACIConnectorAddonEnabled) {
			a.OrchestratorProfile.KubernetesConfig.Addons[c] = assignDefaultAddonVals(a.OrchestratorProfile.KubernetesConfig.Addons[c], DefaultACIConnectorAddonsConfig)
		}
		d := getAddonsIndexByName(a.OrchestratorProfile.KubernetesConfig.Addons, DefaultDashboardAddonName)
		if a.OrchestratorProfile.KubernetesConfig.Addons[d].IsEnabled(api.DefaultDashboardAddonEnabled) {
			a.OrchestratorProfile.KubernetesConfig.Addons[d] = assignDefaultAddonVals(a.OrchestratorProfile.KubernetesConfig.Addons[d], DefaultDashboardAddonsConfig)
		}
		r := getAddonsIndexByName(a.OrchestratorProfile.KubernetesConfig.Addons, DefaultReschedulerAddonName)
		if a.OrchestratorProfile.KubernetesConfig.Addons[r].IsEnabled(api.DefaultReschedulerAddonEnabled) {
			a.OrchestratorProfile.KubernetesConfig.Addons[r] = assignDefaultAddonVals(a.OrchestratorProfile.KubernetesConfig.Addons[r], DefaultReschedulerAddonsConfig)
		}

		if "" == a.OrchestratorProfile.KubernetesConfig.EtcdDiskSizeGB {
			a.OrchestratorProfile.KubernetesConfig.EtcdDiskSizeGB = DefaultEtcdDiskSize
		}

		staticLinuxKubeletConfig := map[string]string{
			"--address":                         "0.0.0.0",
			"--allow-privileged":                "true",
			"--pod-manifest-path":               "/etc/kubernetes/manifests",
			"--cloud-config":                    "/etc/kubernetes/azure.json",
			"--cluster-domain":                  "cluster.local",
			"--cluster-dns":                     DefaultKubernetesDNSServiceIP,
			"--cgroups-per-qos":                 "false",
			"--enforce-node-allocatable":        "",
			"--kubeconfig":                      "/var/lib/kubelet/kubeconfig",
			"--azure-container-registry-config": "/etc/kubernetes/azure.json",
		}

		staticWindowsKubeletConfig := make(map[string]string)
		for key, val := range staticLinuxKubeletConfig {
			staticWindowsKubeletConfig[key] = val
		}
		// Windows kubelet config overrides
		staticWindowsKubeletConfig["--network-plugin"] = NetworkPluginKubenet

		// Default Kubelet config
		defaultKubeletConfig := map[string]string{
			"--network-plugin":               "cni",
			"--pod-infra-container-image":    cloudSpecConfig.KubernetesSpecConfig.KubernetesImageBase + KubeConfigs[k8sVersion]["pause"],
			"--max-pods":                     strconv.Itoa(DefaultKubernetesKubeletMaxPods),
			"--eviction-hard":                DefaultKubernetesHardEvictionThreshold,
			"--node-status-update-frequency": KubeConfigs[k8sVersion]["nodestatusfreq"],
			"--image-gc-high-threshold":      strconv.Itoa(DefaultKubernetesGCHighThreshold),
			"--image-gc-low-threshold":       strconv.Itoa(DefaultKubernetesGCLowThreshold),
			"--non-masquerade-cidr":          DefaultNonMasqueradeCidr,
			"--cloud-provider":               "azure",
		}

		// If no user-configurable kubelet config values exists, use the defaults
		setMissingKubeletValues(o.KubernetesConfig, defaultKubeletConfig)

		// Override default cloud-provider?
		if helpers.IsTrueBoolPointer(a.OrchestratorProfile.KubernetesConfig.UseCloudControllerManager) {
			staticLinuxKubeletConfig["--cloud-provider"] = "external"
		}

		// Override default --network-plugin?
		if o.KubernetesConfig.NetworkPolicy == NetworkPolicyNone {
			o.KubernetesConfig.KubeletConfig["--network-plugin"] = NetworkPluginKubenet
		}

		// We don't support user-configurable values for the following,
		// so any of the value assignments below will override user-provided values
		var overrideKubeletConfig map[string]string
		if a.HasWindows() {
			overrideKubeletConfig = staticWindowsKubeletConfig
		} else {
			overrideKubeletConfig = staticLinuxKubeletConfig
		}
		for key, val := range overrideKubeletConfig {
			o.KubernetesConfig.KubeletConfig[key] = val
		}

		// Get rid of values not supported in v1.5 clusters
		if !isKubernetesVersionGe(o.OrchestratorVersion, "1.6.0") {
			for _, key := range []string{"--non-masquerade-cidr", "--cgroups-per-qos", "--enforce-node-allocatable"} {
				delete(o.KubernetesConfig.KubeletConfig, key)
			}
		}

		// Master-specific kubelet config changes go here
		if a.MasterProfile != nil {
			if a.MasterProfile.KubernetesConfig == nil {
				a.MasterProfile.KubernetesConfig = &api.KubernetesConfig{}
			}
			setMissingKubeletValues(a.MasterProfile.KubernetesConfig, o.KubernetesConfig.KubeletConfig)
		}
		// Agent-specific kubelet config changes go here
		for _, profile := range a.AgentPoolProfiles {
			if profile.KubernetesConfig == nil {
				profile.KubernetesConfig = &api.KubernetesConfig{}
			}
			setMissingKubeletValues(profile.KubernetesConfig, o.KubernetesConfig.KubeletConfig)
		}

	} else if o.OrchestratorType == api.DCOS {
		if o.DcosConfig == nil {
			o.DcosConfig = &api.DcosConfig{}
		}
		if o.DcosConfig.DcosWindowsBootstrapURL == "" {
			o.DcosConfig.DcosWindowsBootstrapURL = DefaultDCOSSpecConfig.DCOSWindowsBootstrapDownloadURL
		}
	}
}

func setMissingKubeletValues(p *api.KubernetesConfig, d map[string]string) {
	if p.KubeletConfig == nil {
		p.KubeletConfig = d
	} else {
		for key, val := range d {
			// If we don't have a user-configurable value for each option
			if _, ok := p.KubeletConfig[key]; !ok {
				// then assign the default value
				p.KubeletConfig[key] = val
			}
		}
	}
}

func setExtensionDefaults(a *api.Properties) {
	if a.ExtensionProfiles == nil {
		return
	}
	for _, extension := range a.ExtensionProfiles {
		if extension.RootURL == "" {
			extension.RootURL = DefaultExtensionsRootURL
		}
	}
}

// SetHostedMasterNetworkDefaults for hosted masters
func setHostedMasterNetworkDefaults(a *api.Properties) {
	if a.HostedMasterProfile == nil {
		return
	}
	a.HostedMasterProfile.Subnet = DefaultKubernetesMasterSubnet
}

// SetMasterNetworkDefaults for masters
func setMasterNetworkDefaults(a *api.Properties) {
	if a.MasterProfile == nil {
		return
	}

	// Set default Distro to Ubuntu
	if a.MasterProfile.Distro == "" {
		a.MasterProfile.Distro = api.Ubuntu
	}

	if !a.MasterProfile.IsCustomVNET() {
		if a.OrchestratorProfile.OrchestratorType == api.Kubernetes {
			if a.OrchestratorProfile.IsAzureCNI() {
				// When VNET integration is enabled, all masters, agents and pods share the same large subnet.
				a.MasterProfile.Subnet = a.OrchestratorProfile.KubernetesConfig.ClusterSubnet
				a.MasterProfile.FirstConsecutiveStaticIP = getFirstConsecutiveStaticIPAddress(a.MasterProfile.Subnet)
			} else {
				a.MasterProfile.Subnet = DefaultKubernetesMasterSubnet
				a.MasterProfile.FirstConsecutiveStaticIP = DefaultFirstConsecutiveKubernetesStaticIP
			}
		} else if a.HasWindows() {
			a.MasterProfile.Subnet = DefaultSwarmWindowsMasterSubnet
			a.MasterProfile.FirstConsecutiveStaticIP = DefaultSwarmWindowsFirstConsecutiveStaticIP
		} else {
			a.MasterProfile.Subnet = DefaultMasterSubnet
			a.MasterProfile.FirstConsecutiveStaticIP = DefaultFirstConsecutiveStaticIP
		}
	}

	// Set the default number of IP addresses allocated for masters.
	if a.MasterProfile.IPAddressCount == 0 {
		// Allocate one IP address for the node.
		a.MasterProfile.IPAddressCount = 1

		// Allocate IP addresses for pods if VNET integration is enabled.
		if a.OrchestratorProfile.IsAzureCNI() {
			if a.OrchestratorProfile.OrchestratorType == api.Kubernetes {
				a.MasterProfile.IPAddressCount += a.OrchestratorProfile.KubernetesConfig.MaxPods
			}
		}
	}

	if a.MasterProfile.HTTPSourceAddressPrefix == "" {
		a.MasterProfile.HTTPSourceAddressPrefix = "*"
	}
}

// SetAgentNetworkDefaults for agents
func setAgentNetworkDefaults(a *api.Properties) {
	// configure the subnets if not in custom VNET
	if a.MasterProfile != nil && !a.MasterProfile.IsCustomVNET() {
		subnetCounter := 0
		for _, profile := range a.AgentPoolProfiles {
			if a.OrchestratorProfile.OrchestratorType == api.Kubernetes {
				profile.Subnet = a.MasterProfile.Subnet
			} else {
				profile.Subnet = fmt.Sprintf(DefaultAgentSubnetTemplate, subnetCounter)
			}

			subnetCounter++
		}
	}

	for _, profile := range a.AgentPoolProfiles {
		// set default OSType to Linux
		if profile.OSType == "" {
			profile.OSType = api.Linux
		}
		// set default Distro to Ubuntu
		if profile.Distro == "" {
			profile.Distro = api.Ubuntu
		}

		// Set the default number of IP addresses allocated for agents.
		if profile.IPAddressCount == 0 {
			// Allocate one IP address for the node.
			profile.IPAddressCount = 1

			// Allocate IP addresses for pods if VNET integration is enabled.
			if a.OrchestratorProfile.IsAzureCNI() {
				if a.OrchestratorProfile.OrchestratorType == api.Kubernetes {
					profile.IPAddressCount += a.OrchestratorProfile.KubernetesConfig.MaxPods
				}
			}
		}
	}
}

// setStorageDefaults for agents
func setStorageDefaults(a *api.Properties) {
	if a.MasterProfile != nil && len(a.MasterProfile.StorageProfile) == 0 {
		a.MasterProfile.StorageProfile = api.StorageAccount
	}
	for _, profile := range a.AgentPoolProfiles {
		if len(profile.StorageProfile) == 0 {
			profile.StorageProfile = api.StorageAccount
		}
		if len(profile.AvailabilityProfile) == 0 {
			profile.AvailabilityProfile = api.VirtualMachineScaleSets
		}
	}
}

func setDefaultCerts(a *api.Properties) (bool, error) {

	if a.MasterProfile == nil || a.OrchestratorProfile.OrchestratorType != api.Kubernetes {
		return false, nil
	}

	provided := certsAlreadyPresent(a.CertificateProfile, a.MasterProfile.Count)

	if areAllTrue(provided) {
		return false, nil
	}

	masterExtraFQDNs := FormatAzureProdFQDNs(a.MasterProfile.DNSPrefix)
	firstMasterIP := net.ParseIP(a.MasterProfile.FirstConsecutiveStaticIP).To4()

	if firstMasterIP == nil {
		return false, fmt.Errorf("MasterProfile.FirstConsecutiveStaticIP '%s' is an invalid IP address", a.MasterProfile.FirstConsecutiveStaticIP)
	}

	ips := []net.IP{firstMasterIP}

	// Add the Internal Loadbalancer IP which is always at at a known offset from the firstMasterIP
	ips = append(ips, net.IP{firstMasterIP[0], firstMasterIP[1], firstMasterIP[2], firstMasterIP[3] + byte(DefaultInternalLbStaticIPOffset)})

	// Include the Internal load balancer as well
	for i := 1; i < a.MasterProfile.Count; i++ {
		ip := net.IP{firstMasterIP[0], firstMasterIP[1], firstMasterIP[2], firstMasterIP[3] + byte(i)}
		ips = append(ips, ip)
	}

	if a.CertificateProfile == nil {
		a.CertificateProfile = &api.CertificateProfile{}
	}

	// use the specified Certificate Authority pair, or generate a new pair
	var caPair *PkiKeyCertPair
<<<<<<< HEAD
	caProvided := false
	if len(a.CertificateProfile.CaCertificate) > 0 && len(a.CertificateProfile.CaPrivateKey) > 0 {
=======
	if provided["ca"] {
>>>>>>> 8c5442b8
		caPair = &PkiKeyCertPair{CertificatePem: a.CertificateProfile.CaCertificate, PrivateKeyPem: a.CertificateProfile.CaPrivateKey}
		caProvided = true
	} else {
		caCertificate, caPrivateKey, err := createCertificate("ca", nil, nil, false, false, nil, nil, nil)
		if err != nil {
			return false, err
		}
		caPair = &PkiKeyCertPair{CertificatePem: string(certificateToPem(caCertificate.Raw)), PrivateKeyPem: string(privateKeyToPem(caPrivateKey))}
		a.CertificateProfile.CaCertificate = caPair.CertificatePem
		a.CertificateProfile.CaPrivateKey = caPair.PrivateKeyPem
	}

	cidrFirstIP, err := common.CidrStringFirstIP(a.OrchestratorProfile.KubernetesConfig.ServiceCIDR)
	if err != nil {
		return false, err
	}
	ips = append(ips, cidrFirstIP)

	apiServerPair, clientPair, kubeConfigPair, etcdServerPair, etcdClientPair, etcdPeerPairs, err := CreatePki(masterExtraFQDNs, ips, DefaultKubernetesClusterDomain, caPair, a.MasterProfile.Count)
	if err != nil {
		return false, err
	}

	// If no Certificate Authority pair or no cert/key pair was provided, use generated cert/key pairs signed by provided Certificate Authority pair
	if !provided["apiserver"] || !provided["ca"] {
		a.CertificateProfile.APIServerCertificate = apiServerPair.CertificatePem
		a.CertificateProfile.APIServerPrivateKey = apiServerPair.PrivateKeyPem
	}
	if !provided["client"] || !provided["ca"] {
		a.CertificateProfile.ClientCertificate = clientPair.CertificatePem
		a.CertificateProfile.ClientPrivateKey = clientPair.PrivateKeyPem
	}
	if !provided["kubeconfig"] || !provided["ca"] {
		a.CertificateProfile.KubeConfigCertificate = kubeConfigPair.CertificatePem
		a.CertificateProfile.KubeConfigPrivateKey = kubeConfigPair.PrivateKeyPem
	}
	if !provided["etcd"] || !provided["ca"] {
		a.CertificateProfile.EtcdServerCertificate = etcdServerPair.CertificatePem
		a.CertificateProfile.EtcdServerPrivateKey = etcdServerPair.PrivateKeyPem
		a.CertificateProfile.EtcdClientCertificate = etcdClientPair.CertificatePem
		a.CertificateProfile.EtcdClientPrivateKey = etcdClientPair.PrivateKeyPem
		a.CertificateProfile.EtcdPeerCertificates = make([]string, a.MasterProfile.Count)
		a.CertificateProfile.EtcdPeerPrivateKeys = make([]string, a.MasterProfile.Count)
		for i, v := range etcdPeerPairs {
			a.CertificateProfile.EtcdPeerCertificates[i] = v.CertificatePem
			a.CertificateProfile.EtcdPeerPrivateKeys[i] = v.PrivateKeyPem
		}
	}

	return true, nil
}

func areAllTrue(m map[string]bool) bool {
	for _, v := range m {
		if !v {
			return false
		}
	}
	return true
}

// certsAlreadyPresent already present returns a map where each key is a type of cert and each value is true if that cert/key pair is user-provided
func certsAlreadyPresent(c *api.CertificateProfile, m int) map[string]bool {
	g := map[string]bool{
		"ca":         false,
		"apiserver":  false,
		"kubeconfig": false,
		"client":     false,
		"etcd":       false,
	}
	if c != nil {
		etcdPeer := true
		if len(c.EtcdPeerCertificates) != m || len(c.EtcdPeerPrivateKeys) != m {
			etcdPeer = false
		} else {
			for i, p := range c.EtcdPeerCertificates {
				if !(len(p) > 0) || !(len(c.EtcdPeerPrivateKeys[i]) > 0) {
					etcdPeer = false
				}
			}
		}
		g["ca"] = len(c.CaCertificate) > 0 && len(c.CaPrivateKey) > 0
		g["apiserver"] = len(c.APIServerCertificate) > 0 && len(c.APIServerPrivateKey) > 0
		g["kubeconfig"] = len(c.KubeConfigCertificate) > 0 && len(c.KubeConfigPrivateKey) > 0
		g["client"] = len(c.ClientCertificate) > 0 && len(c.ClientPrivateKey) > 0
		g["etcd"] = etcdPeer && len(c.EtcdClientCertificate) > 0 && len(c.EtcdClientPrivateKey) > 0 && len(c.EtcdServerCertificate) > 0 && len(c.EtcdServerPrivateKey) > 0
	}
	return g
}

// getFirstConsecutiveStaticIPAddress returns the first static IP address of the given subnet.
func getFirstConsecutiveStaticIPAddress(subnetStr string) string {
	_, subnet, err := net.ParseCIDR(subnetStr)
	if err != nil {
		return DefaultFirstConsecutiveKubernetesStaticIP
	}

	// Find the first and last octet of the host bits.
	ones, bits := subnet.Mask.Size()
	firstOctet := ones / 8
	lastOctet := bits/8 - 1

	// Set the remaining host bits in the first octet.
	subnet.IP[firstOctet] |= (1 << byte((8 - (ones % 8)))) - 1

	// Fill the intermediate octets with 1s and last octet with offset. This is done so to match
	// the existing behavior of allocating static IP addresses from the last /24 of the subnet.
	for i := firstOctet + 1; i < lastOctet; i++ {
		subnet.IP[i] = 255
	}
	subnet.IP[lastOctet] = DefaultKubernetesFirstConsecutiveStaticIPOffset

	return subnet.IP.String()
}

func getAddonsIndexByName(addons []api.KubernetesAddon, name string) int {
	for i := range addons {
		if addons[i].Name == name {
			return i
		}
	}
	return -1
}

func getAddonContainersIndexByName(containers []api.KubernetesContainerSpec, name string) int {
	for i := range containers {
		if containers[i].Name == name {
			return i
		}
	}
	return -1
}

// assignDefaultAddonVals will assign default values to addon from defaults, for each property in addon that has a zero value
func assignDefaultAddonVals(addon, defaults api.KubernetesAddon) api.KubernetesAddon {
	for i := range defaults.Containers {
		c := getAddonContainersIndexByName(addon.Containers, defaults.Containers[i].Name)
		if c < 0 {
			addon.Containers = append(addon.Containers, defaults.Containers[i])
		} else {
			if addon.Containers[c].Image == "" {
				addon.Containers[c].Image = defaults.Containers[i].Image
			}
			if addon.Containers[c].CPURequests == "" {
				addon.Containers[c].CPURequests = defaults.Containers[i].CPURequests
			}
			if addon.Containers[c].MemoryRequests == "" {
				addon.Containers[c].MemoryRequests = defaults.Containers[i].MemoryRequests
			}
			if addon.Containers[c].CPULimits == "" {
				addon.Containers[c].CPULimits = defaults.Containers[i].CPULimits
			}
			if addon.Containers[c].MemoryLimits == "" {
				addon.Containers[c].MemoryLimits = defaults.Containers[i].MemoryLimits
			}
		}
	}
	for key, val := range defaults.Config {
		if addon.Config == nil {
			addon.Config = make(map[string]string, 0)
		}
		if v, ok := addon.Config[key]; !ok || v == "" {
			addon.Config[key] = val
		}
	}
	return addon
}

// pointerToBool returns a pointer to a bool
func pointerToBool(b bool) *bool {
	p := b
	return &p
}

func isKubernetesVersionGe(actualVersion, version string) bool {
	orchestratorVersion, _ := semver.NewVersion(actualVersion)
	constraint, _ := semver.NewConstraint(">=" + version)
	return constraint.Check(orchestratorVersion)
}<|MERGE_RESOLUTION|>--- conflicted
+++ resolved
@@ -669,12 +669,7 @@
 
 	// use the specified Certificate Authority pair, or generate a new pair
 	var caPair *PkiKeyCertPair
-<<<<<<< HEAD
-	caProvided := false
-	if len(a.CertificateProfile.CaCertificate) > 0 && len(a.CertificateProfile.CaPrivateKey) > 0 {
-=======
 	if provided["ca"] {
->>>>>>> 8c5442b8
 		caPair = &PkiKeyCertPair{CertificatePem: a.CertificateProfile.CaCertificate, PrivateKeyPem: a.CertificateProfile.CaPrivateKey}
 		caProvided = true
 	} else {
