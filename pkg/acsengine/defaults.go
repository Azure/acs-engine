package acsengine

import (
	"fmt"
	"net"

	"github.com/Azure/acs-engine/pkg/api"
)

var (
	//AzureCloudSpec is the default configurations for global azure.
	AzureCloudSpec = AzureEnvironmentSpecConfig{
		//DockerSpecConfig specify the docker engine download repo
		DockerSpecConfig: DockerSpecConfig{
			DockerEngineRepo: "https://aptdocker.azureedge.net/repo",
		},
		//KubernetesSpecConfig is the default kubernetes container image url.
		KubernetesSpecConfig: KubernetesSpecConfig{
			KubernetesImageBase:    "gcrio.azureedge.net/google_containers/",
			KubeBinariesSASURLBase: "https://acs-mirror.azureedge.net/wink8s/",
		},

		DCOSSpecConfig: DCOSSpecConfig{
			DCOS173BootstrapDownloadURL: fmt.Sprintf(MsecndDCOSBootstrapDownloadURL, "testing", "df308b6fc3bd91e1277baa5a3db928ae70964722"),
			DCOS184BootstrapDownloadURL: fmt.Sprintf(AzureEdgeDCOSBootstrapDownloadURL, "testing", "5b4aa43610c57ee1d60b4aa0751a1fb75824c083"),
			DCOS187BootstrapDownloadURL: fmt.Sprintf(AzureEdgeDCOSBootstrapDownloadURL, "stable", "e73ba2b1cd17795e4dcb3d6647d11a29b9c35084"),
			DCOS188BootstrapDownloadURL: fmt.Sprintf(AzureEdgeDCOSBootstrapDownloadURL, "stable", "5df43052907c021eeb5de145419a3da1898c58a5"),
			DCOS190BootstrapDownloadURL: fmt.Sprintf(AzureEdgeDCOSBootstrapDownloadURL, "stable", "58fd0833ce81b6244fc73bf65b5deb43217b0bd7"),
		},
	}

	//AzureChinaCloudSpec is the configurations for Azure China (Mooncake)
	AzureChinaCloudSpec = AzureEnvironmentSpecConfig{
		//DockerSpecConfig specify the docker engine download repo
		DockerSpecConfig: DockerSpecConfig{
			DockerEngineRepo: "https://mirror.azure.cn/docker-engine/apt/repo/",
		},
		//KubernetesSpecConfig - Due to Chinese firewall issue, the default containers from google is blocked, use the Chinese local mirror instead
		KubernetesSpecConfig: KubernetesSpecConfig{
			KubernetesImageBase:    "mirror.azure.cn:5000/google_containers/",
			KubeBinariesSASURLBase: "https://acs-mirror.azureedge.net/wink8s/",
		},
		DCOSSpecConfig: DCOSSpecConfig{
			DCOS173BootstrapDownloadURL: fmt.Sprintf(AzureChinaCloudDCOSBootstrapDownloadURL, "df308b6fc3bd91e1277baa5a3db928ae70964722"),
			DCOS184BootstrapDownloadURL: fmt.Sprintf(AzureChinaCloudDCOSBootstrapDownloadURL, "5b4aa43610c57ee1d60b4aa0751a1fb75824c083"),
			DCOS187BootstrapDownloadURL: fmt.Sprintf(AzureChinaCloudDCOSBootstrapDownloadURL, "e73ba2b1cd17795e4dcb3d6647d11a29b9c35084"),
			DCOS188BootstrapDownloadURL: fmt.Sprintf(AzureChinaCloudDCOSBootstrapDownloadURL, "5df43052907c021eeb5de145419a3da1898c58a5"),
		},
	}
)

// SetPropertiesDefaults for the container Properties, returns true if certs are generated
func SetPropertiesDefaults(cs *api.ContainerService) (bool, error) {
	properties := cs.Properties

	setOrchestratorDefaults(cs)

	setMasterNetworkDefaults(properties)

	setAgentNetworkDefaults(properties)

	setStorageDefaults(properties)

	certsGenerated, e := setDefaultCerts(properties)
	if e != nil {
		return false, e
	}
	return certsGenerated, nil
}

// setOrchestratorDefaults for orchestrators
func setOrchestratorDefaults(cs *api.ContainerService) {
	location := cs.Location
	a := cs.Properties

	cloudSpecConfig := GetCloudSpecConfig(location)
	if a.OrchestratorProfile.OrchestratorType == api.Kubernetes {
		k8sVersion := a.OrchestratorProfile.OrchestratorVersion
		if a.OrchestratorProfile.KubernetesConfig == nil {
			a.OrchestratorProfile.KubernetesConfig = &api.KubernetesConfig{}
		}
		a.OrchestratorProfile.KubernetesConfig.KubernetesImageBase = cloudSpecConfig.KubernetesSpecConfig.KubernetesImageBase
		if a.OrchestratorProfile.KubernetesConfig.NetworkPolicy == "" {
			a.OrchestratorProfile.KubernetesConfig.NetworkPolicy = DefaultNetworkPolicy
		}
		if a.OrchestratorProfile.KubernetesConfig.ClusterSubnet == "" {
			if a.OrchestratorProfile.IsVNETIntegrated() {
				// When VNET integration is enabled, all masters, agents and pods share the same large subnet.
				a.OrchestratorProfile.KubernetesConfig.ClusterSubnet = DefaultKubernetesSubnet
			} else {
				a.OrchestratorProfile.KubernetesConfig.ClusterSubnet = DefaultKubernetesClusterSubnet
			}
		}
		if a.OrchestratorProfile.KubernetesConfig.DockerBridgeSubnet == "" {
			a.OrchestratorProfile.KubernetesConfig.DockerBridgeSubnet = DefaultDockerBridgeSubnet
		}
		if a.OrchestratorProfile.KubernetesConfig.NodeStatusUpdateFrequency == "" {
			a.OrchestratorProfile.KubernetesConfig.NodeStatusUpdateFrequency = KubeImages[k8sVersion]["nodestatusfreq"]
		}
		if a.OrchestratorProfile.KubernetesConfig.CtrlMgrNodeMonitorGracePeriod == "" {
			a.OrchestratorProfile.KubernetesConfig.CtrlMgrNodeMonitorGracePeriod = KubeImages[k8sVersion]["nodegraceperiod"]
		}
		if a.OrchestratorProfile.KubernetesConfig.CtrlMgrPodEvictionTimeout == "" {
			a.OrchestratorProfile.KubernetesConfig.CtrlMgrPodEvictionTimeout = KubeImages[k8sVersion]["podeviction"]
		}
		if a.OrchestratorProfile.KubernetesConfig.CtrlMgrRouteReconciliationPeriod == "" {
			a.OrchestratorProfile.KubernetesConfig.CtrlMgrRouteReconciliationPeriod = KubeImages[k8sVersion]["routeperiod"]
		}
		// Enforce sane cloudprovider backoff defaults, if CloudProviderBackoff is true in KubernetesConfig
		if a.OrchestratorProfile.KubernetesConfig.CloudProviderBackoff == true {
			if a.OrchestratorProfile.KubernetesConfig.CloudProviderBackoffDuration == 0 {
				a.OrchestratorProfile.KubernetesConfig.CloudProviderBackoffDuration = DefaultKubernetesCloudProviderBackoffDuration
			}
			if a.OrchestratorProfile.KubernetesConfig.CloudProviderBackoffExponent == 0 {
				a.OrchestratorProfile.KubernetesConfig.CloudProviderBackoffExponent = DefaultKubernetesCloudProviderBackoffExponent
			}
			if a.OrchestratorProfile.KubernetesConfig.CloudProviderBackoffJitter == 0 {
				a.OrchestratorProfile.KubernetesConfig.CloudProviderBackoffJitter = DefaultKubernetesCloudProviderBackoffJitter
			}
			if a.OrchestratorProfile.KubernetesConfig.CloudProviderBackoffRetries == 0 {
				a.OrchestratorProfile.KubernetesConfig.CloudProviderBackoffRetries = DefaultKubernetesCloudProviderBackoffRetries
			}
		}
		// Enforce sane cloudprovider rate limit defaults, if CloudProviderRateLimit is true in KubernetesConfig
<<<<<<< HEAD
		if a.OrchestratorProfile.KubernetesConfig.CloudProviderRateLimit == true && (k8sVersion == api.Kubernetes166 || k8sVersion == api.Kubernetes171) {
=======
		if a.OrchestratorProfile.KubernetesConfig.CloudProviderRateLimit == true && (k8sVersion == api.Kubernetes170 || k8sVersion == api.Kubernetes166) {
>>>>>>> 7e448517
			if a.OrchestratorProfile.KubernetesConfig.CloudProviderRateLimitQPS == 0 {
				a.OrchestratorProfile.KubernetesConfig.CloudProviderRateLimitQPS = DefaultKubernetesCloudProviderRateLimitQPS
			}
			if a.OrchestratorProfile.KubernetesConfig.CloudProviderRateLimitBucket == 0 {
				a.OrchestratorProfile.KubernetesConfig.CloudProviderRateLimitBucket = DefaultKubernetesCloudProviderRateLimitBucket
			}
		}
	}
}

// SetMasterNetworkDefaults for masters
func setMasterNetworkDefaults(a *api.Properties) {
	if !a.MasterProfile.IsCustomVNET() {
		if a.OrchestratorProfile.OrchestratorType == api.Kubernetes {
			if a.OrchestratorProfile.IsVNETIntegrated() {
				// When VNET integration is enabled, all masters, agents and pods share the same large subnet.
				a.MasterProfile.Subnet = a.OrchestratorProfile.KubernetesConfig.ClusterSubnet
				a.MasterProfile.FirstConsecutiveStaticIP = getFirstConsecutiveStaticIPAddress(a.MasterProfile.Subnet)
			} else {
				a.MasterProfile.Subnet = DefaultKubernetesMasterSubnet
				a.MasterProfile.FirstConsecutiveStaticIP = DefaultFirstConsecutiveKubernetesStaticIP
			}
		} else if a.HasWindows() {
			a.MasterProfile.Subnet = DefaultSwarmWindowsMasterSubnet
			a.MasterProfile.FirstConsecutiveStaticIP = DefaultSwarmWindowsFirstConsecutiveStaticIP
		} else {
			a.MasterProfile.Subnet = DefaultMasterSubnet
			a.MasterProfile.FirstConsecutiveStaticIP = DefaultFirstConsecutiveStaticIP
		}
	}

	// Allocate IP addresses for containers if VNET integration is enabled.
	// A custom count specified by the user overrides this value.
	if a.MasterProfile.IPAddressCount == 0 {
		if a.OrchestratorProfile.IsVNETIntegrated() {
			a.MasterProfile.IPAddressCount = DefaultAgentMultiIPAddressCount
		} else {
			a.MasterProfile.IPAddressCount = DefaultAgentIPAddressCount
		}
	}
}

// SetAgentNetworkDefaults for agents
func setAgentNetworkDefaults(a *api.Properties) {
	// configure the subnets if not in custom VNET
	if !a.MasterProfile.IsCustomVNET() {
		subnetCounter := 0
		for _, profile := range a.AgentPoolProfiles {
			if a.OrchestratorProfile.OrchestratorType == api.Kubernetes {
				profile.Subnet = a.MasterProfile.Subnet
			} else {
				profile.Subnet = fmt.Sprintf(DefaultAgentSubnetTemplate, subnetCounter)
			}

			subnetCounter++
		}
	}

	for _, profile := range a.AgentPoolProfiles {
		// set default OSType to Linux
		if profile.OSType == "" {
			profile.OSType = api.Linux
		}

		// Allocate IP addresses for containers if VNET integration is enabled.
		// A custom count specified by the user overrides this value.
		if profile.IPAddressCount == 0 {
			if a.OrchestratorProfile.IsVNETIntegrated() {
				profile.IPAddressCount = DefaultAgentMultiIPAddressCount
			} else {
				profile.IPAddressCount = DefaultAgentIPAddressCount
			}
		}
	}
}

// setStorageDefaults for agents
func setStorageDefaults(a *api.Properties) {
	if len(a.MasterProfile.StorageProfile) == 0 {
		a.MasterProfile.StorageProfile = api.StorageAccount
	}
	for _, profile := range a.AgentPoolProfiles {
		if len(profile.StorageProfile) == 0 {
			profile.StorageProfile = api.StorageAccount
		}
		if len(profile.AvailabilityProfile) == 0 {
			profile.AvailabilityProfile = api.VirtualMachineScaleSets
		}
	}
}

func setDefaultCerts(a *api.Properties) (bool, error) {
	if !certGenerationRequired(a) {
		return false, nil
	}

	masterExtraFQDNs := FormatAzureProdFQDNs(a.MasterProfile.DNSPrefix)
	firstMasterIP := net.ParseIP(a.MasterProfile.FirstConsecutiveStaticIP).To4()

	if firstMasterIP == nil {
		return false, fmt.Errorf("MasterProfile.FirstConsecutiveStaticIP '%s' is an invalid IP address", a.MasterProfile.FirstConsecutiveStaticIP)
	}

	ips := []net.IP{firstMasterIP}

	// Add the Internal Loadbalancer IP which is always at at a known offset from the firstMasterIP
	ips = append(ips, net.IP{firstMasterIP[0], firstMasterIP[1], firstMasterIP[2], firstMasterIP[3] + byte(DefaultInternalLbStaticIPOffset)})

	// Include the Internal load balancer as well
	for i := 1; i < a.MasterProfile.Count; i++ {
		ip := net.IP{firstMasterIP[0], firstMasterIP[1], firstMasterIP[2], firstMasterIP[3] + byte(i)}
		ips = append(ips, ip)
	}

	if a.CertificateProfile == nil {
		a.CertificateProfile = &api.CertificateProfile{}
	}

	// use the specified Certificate Authority pair, or generate a new pair
	var caPair *PkiKeyCertPair
	if len(a.CertificateProfile.CaCertificate) != 0 && len(a.CertificateProfile.CaPrivateKey) != 0 {
		caPair = &PkiKeyCertPair{CertificatePem: a.CertificateProfile.CaCertificate, PrivateKeyPem: a.CertificateProfile.CaPrivateKey}
	} else {
		caCertificate, caPrivateKey, err := createCertificate("ca", nil, nil, false, nil, nil)
		if err != nil {
			return false, err
		}
		caPair = &PkiKeyCertPair{CertificatePem: string(certificateToPem(caCertificate.Raw)), PrivateKeyPem: string(privateKeyToPem(caPrivateKey))}
		a.CertificateProfile.CaCertificate = caPair.CertificatePem
		a.CertificateProfile.CaPrivateKey = caPair.PrivateKeyPem
	}

	apiServerPair, clientPair, kubeConfigPair, err := CreatePki(masterExtraFQDNs, ips, DefaultKubernetesClusterDomain, caPair)
	if err != nil {
		return false, err
	}

	a.CertificateProfile.APIServerCertificate = apiServerPair.CertificatePem
	a.CertificateProfile.APIServerPrivateKey = apiServerPair.PrivateKeyPem
	a.CertificateProfile.ClientCertificate = clientPair.CertificatePem
	a.CertificateProfile.ClientPrivateKey = clientPair.PrivateKeyPem
	a.CertificateProfile.KubeConfigCertificate = kubeConfigPair.CertificatePem
	a.CertificateProfile.KubeConfigPrivateKey = kubeConfigPair.PrivateKeyPem

	return true, nil
}

func certGenerationRequired(a *api.Properties) bool {
	if a.CertificateProfile != nil &&
		(len(a.CertificateProfile.APIServerCertificate) > 0 || len(a.CertificateProfile.APIServerPrivateKey) > 0 ||
			len(a.CertificateProfile.ClientCertificate) > 0 || len(a.CertificateProfile.ClientPrivateKey) > 0) {
		return false
	}

	switch a.OrchestratorProfile.OrchestratorType {
	case api.DCOS:
		return false
	case api.Swarm:
		return false
	case api.SwarmMode:
		return false
	case api.Kubernetes:
		return true
	default:
		return false
	}
}

// getFirstConsecutiveStaticIPAddress returns the first static IP address of the given subnet.
func getFirstConsecutiveStaticIPAddress(subnetStr string) string {
	_, subnet, err := net.ParseCIDR(subnetStr)
	if err != nil {
		return DefaultFirstConsecutiveKubernetesStaticIP
	}

	// Round up the prefix length to the nearest octet boundary.
	ones, bits := subnet.Mask.Size()
	if ones%8 != 0 {
		ones += 8 - ones%8
	}

	// Fill the intermediate octets with 1s and last octet with offset. This is done so to match
	// the existing behavior of allocating static IP addresses from the last /24 of the subnet.
	lastOctet := bits/8 - 1
	for i := ones / 8; i < lastOctet; i++ {
		subnet.IP[i] = 255
	}
	subnet.IP[lastOctet] = DefaultKubernetesFirstConsecutiveStaticIPOffset

	return subnet.IP.String()
}<|MERGE_RESOLUTION|>--- conflicted
+++ resolved
@@ -122,11 +122,7 @@
 			}
 		}
 		// Enforce sane cloudprovider rate limit defaults, if CloudProviderRateLimit is true in KubernetesConfig
-<<<<<<< HEAD
-		if a.OrchestratorProfile.KubernetesConfig.CloudProviderRateLimit == true && (k8sVersion == api.Kubernetes166 || k8sVersion == api.Kubernetes171) {
-=======
-		if a.OrchestratorProfile.KubernetesConfig.CloudProviderRateLimit == true && (k8sVersion == api.Kubernetes170 || k8sVersion == api.Kubernetes166) {
->>>>>>> 7e448517
+		if a.OrchestratorProfile.KubernetesConfig.CloudProviderRateLimit == true && (k8sVersion == api.Kubernetes171 || k8sVersion == api.Kubernetes170 || k8sVersion == api.Kubernetes166) {
 			if a.OrchestratorProfile.KubernetesConfig.CloudProviderRateLimitQPS == 0 {
 				a.OrchestratorProfile.KubernetesConfig.CloudProviderRateLimitQPS = DefaultKubernetesCloudProviderRateLimitQPS
 			}
