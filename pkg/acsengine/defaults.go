package acsengine

import (
	"fmt"
	"net"

	"github.com/Azure/acs-engine/pkg/api"
	"github.com/Azure/acs-engine/pkg/api/common"
	"github.com/Masterminds/semver"
)

const (
	// AzureCniPluginVer specifies version of Azure CNI plugin, which has been mirrored from
	// https://github.com/Azure/azure-container-networking/releases/download/${AZURE_PLUGIN_VER}/azure-vnet-cni-linux-amd64-${AZURE_PLUGIN_VER}.tgz
	// to https://acs-mirror.azureedge.net/cni/
	AzureCniPluginVer = "v0.91"
)

var (
	//DefaultKubernetesSpecConfig is the default Docker image source of Kubernetes
	DefaultKubernetesSpecConfig = KubernetesSpecConfig{
		KubernetesImageBase:              "gcrio.azureedge.net/google_containers/",
		TillerImageBase:                  "gcrio.azureedge.net/kubernetes-helm/",
		EtcdDownloadURLBase:              "https://acs-mirror.azureedge.net/github-coreos",
		KubeBinariesSASURLBase:           "https://acs-mirror.azureedge.net/wink8s/",
		WindowsTelemetryGUID:             "fb801154-36b9-41bc-89c2-f4d4f05472b0",
		CNIPluginsDownloadURL:            "https://acs-mirror.azureedge.net/cni/cni-plugins-amd64-latest.tgz",
		VnetCNILinuxPluginsDownloadURL:   "https://acs-mirror.azureedge.net/cni/azure-vnet-cni-linux-amd64-" + AzureCniPluginVer + ".tgz",
		VnetCNIWindowsPluginsDownloadURL: "https://acs-mirror.azureedge.net/cni/azure-vnet-cni-windows-amd64-" + AzureCniPluginVer + ".zip",
	}

	//DefaultDCOSSpecConfig is the default DC/OS binary download URL.
	DefaultDCOSSpecConfig = DCOSSpecConfig{
		DCOS188BootstrapDownloadURL:     fmt.Sprintf(AzureEdgeDCOSBootstrapDownloadURL, "stable", "5df43052907c021eeb5de145419a3da1898c58a5"),
		DCOS190BootstrapDownloadURL:     fmt.Sprintf(AzureEdgeDCOSBootstrapDownloadURL, "stable", "58fd0833ce81b6244fc73bf65b5deb43217b0bd7"),
		DCOS110BootstrapDownloadURL:     fmt.Sprintf(AzureEdgeDCOSBootstrapDownloadURL, "stable", "e38ab2aa282077c8eb7bf103c6fff7b0f08db1a4"),
		DCOSWindowsBootstrapDownloadURL: "http://dcos-win.westus.cloudapp.azure.com/dcos-windows/stable/",
	}

	//DefaultDockerSpecConfig is the default Docker engine repo.
	DefaultDockerSpecConfig = DockerSpecConfig{
		DockerEngineRepo:         "https://aptdocker.azureedge.net/repo",
		DockerComposeDownloadURL: "https://github.com/docker/compose/releases/download",
	}

	//DefaultUbuntuImageConfig is the default Linux distribution.
	DefaultUbuntuImageConfig = AzureOSImageConfig{
		ImageOffer:     "UbuntuServer",
		ImageSku:       "16.04-LTS",
		ImagePublisher: "Canonical",
		ImageVersion:   "16.04.201711072",
	}

	//DefaultRHELOSImageConfig is the RHEL Linux distribution.
	DefaultRHELOSImageConfig = AzureOSImageConfig{
		ImageOffer:     "RHEL",
		ImageSku:       "7.3",
		ImagePublisher: "RedHat",
		ImageVersion:   "latest",
	}

	//DefaultCoreOSImageConfig is the CoreOS Linux distribution.
	DefaultCoreOSImageConfig = AzureOSImageConfig{
		ImageOffer:     "CoreOS",
		ImageSku:       "Stable",
		ImagePublisher: "CoreOS",
		ImageVersion:   "latest",
	}

	//AzureCloudSpec is the default configurations for global azure.
	AzureCloudSpec = AzureEnvironmentSpecConfig{
		//DockerSpecConfig specify the docker engine download repo
		DockerSpecConfig: DefaultDockerSpecConfig,
		//KubernetesSpecConfig is the default kubernetes container image url.
		KubernetesSpecConfig: DefaultKubernetesSpecConfig,
		DCOSSpecConfig:       DefaultDCOSSpecConfig,

		EndpointConfig: AzureEndpointConfig{
			ResourceManagerVMDNSSuffix: "cloudapp.azure.com",
		},

		OSImageConfig: map[api.Distro]AzureOSImageConfig{
			api.Ubuntu: DefaultUbuntuImageConfig,
			api.RHEL:   DefaultRHELOSImageConfig,
			api.CoreOS: DefaultCoreOSImageConfig,
		},
	}

	//AzureGermanCloudSpec is the German cloud config.
	AzureGermanCloudSpec = AzureEnvironmentSpecConfig{
		DockerSpecConfig:     DefaultDockerSpecConfig,
		KubernetesSpecConfig: DefaultKubernetesSpecConfig,
		DCOSSpecConfig:       DefaultDCOSSpecConfig,
		EndpointConfig: AzureEndpointConfig{
			ResourceManagerVMDNSSuffix: "cloudapp.microsoftazure.de",
		},
		OSImageConfig: map[api.Distro]AzureOSImageConfig{
			api.Ubuntu: {
				ImageOffer:     "UbuntuServer",
				ImageSku:       "16.04-LTS",
				ImagePublisher: "Canonical",
				ImageVersion:   "16.04.201701130",
			},
			api.RHEL:   DefaultRHELOSImageConfig,
			api.CoreOS: DefaultCoreOSImageConfig,
		},
	}

	//AzureUSGovernmentCloud is the US government config.
	AzureUSGovernmentCloud = AzureEnvironmentSpecConfig{
		DockerSpecConfig:     DefaultDockerSpecConfig,
		KubernetesSpecConfig: DefaultKubernetesSpecConfig,
		DCOSSpecConfig:       DefaultDCOSSpecConfig,
		EndpointConfig: AzureEndpointConfig{
			ResourceManagerVMDNSSuffix: "cloudapp.usgovcloudapi.net",
		},
		OSImageConfig: map[api.Distro]AzureOSImageConfig{
			api.Ubuntu: DefaultUbuntuImageConfig,
			api.RHEL:   DefaultRHELOSImageConfig,
			api.CoreOS: DefaultCoreOSImageConfig,
		},
	}

	//AzureChinaCloudSpec is the configurations for Azure China (Mooncake)
	AzureChinaCloudSpec = AzureEnvironmentSpecConfig{
		//DockerSpecConfig specify the docker engine download repo
		DockerSpecConfig: DockerSpecConfig{
			DockerEngineRepo:         "https://mirror.azure.cn/docker-engine/apt/repo/",
			DockerComposeDownloadURL: "https://mirror.azure.cn/docker-toolbox/linux/compose",
		},
		//KubernetesSpecConfig - Due to Chinese firewall issue, the default containers from google is blocked, use the Chinese local mirror instead
		KubernetesSpecConfig: KubernetesSpecConfig{
			KubernetesImageBase:              "crproxy.trafficmanager.net:6000/google_containers/",
			TillerImageBase:                  "crproxy.trafficmanager.net:6000/kubernetes-helm/",
<<<<<<< HEAD
=======
			EtcdDownloadURLBase:              "https://acsengine.blob.core.chinacloudapi.cn/github-coreos",
>>>>>>> 1e0c402e
			CNIPluginsDownloadURL:            "https://acsengine.blob.core.chinacloudapi.cn/cni/cni-plugins-amd64-latest.tgz",
			VnetCNILinuxPluginsDownloadURL:   "https://acsengine.blob.core.chinacloudapi.cn/cni/azure-vnet-cni-linux-amd64-latest.tgz",
			VnetCNIWindowsPluginsDownloadURL: "https://acsengine.blob.core.chinacloudapi.cn/cni/azure-vnet-cni-windows-amd64-latest.zip",
		},
		DCOSSpecConfig: DCOSSpecConfig{
			DCOS188BootstrapDownloadURL:     fmt.Sprintf(AzureChinaCloudDCOSBootstrapDownloadURL, "5df43052907c021eeb5de145419a3da1898c58a5"),
			DCOSWindowsBootstrapDownloadURL: "https://dcosdevstorage.blob.core.windows.net/dcos-windows",
			DCOS190BootstrapDownloadURL:     fmt.Sprintf(AzureChinaCloudDCOSBootstrapDownloadURL, "58fd0833ce81b6244fc73bf65b5deb43217b0bd7"),
		},

		EndpointConfig: AzureEndpointConfig{
			ResourceManagerVMDNSSuffix: "cloudapp.chinacloudapi.cn",
		},
		OSImageConfig: map[api.Distro]AzureOSImageConfig{
			api.Ubuntu: {
				ImageOffer:     "UbuntuServer",
				ImageSku:       "16.04-LTS",
				ImagePublisher: "Canonical",
				ImageVersion:   "latest",
			},
<<<<<<< HEAD
			api.RHEL: DefaultRHELOSImageConfig,
=======
			api.RHEL:   DefaultRHELOSImageConfig,
			api.CoreOS: DefaultCoreOSImageConfig,
		},
	}

	// DefaultTillerAddonsConfig is the default tiller Kubernetes addon Config
	DefaultTillerAddonsConfig = api.KubernetesAddon{
		Name:    DefaultTillerAddonName,
		Enabled: pointerToBool(api.DefaultTillerAddonEnabled),
		Containers: []api.KubernetesContainerSpec{
			{
				Name:           DefaultTillerAddonName,
				CPURequests:    "50m",
				MemoryRequests: "150Mi",
				CPULimits:      "50m",
				MemoryLimits:   "150Mi",
			},
		},
	}

	// DefaultDashboardAddonsConfig is the default kubernetes-dashboard addon Config
	DefaultDashboardAddonsConfig = api.KubernetesAddon{
		Name:    DefaultDashboardAddonName,
		Enabled: pointerToBool(api.DefaultDashboardAddonEnabled),
		Containers: []api.KubernetesContainerSpec{
			{
				Name:           DefaultDashboardAddonName,
				CPURequests:    "300m",
				MemoryRequests: "150Mi",
				CPULimits:      "300m",
				MemoryLimits:   "150Mi",
			},
		},
	}

	// DefaultReschedulerAddonsConfig is the default rescheduler Kubernetes addon Config
	DefaultReschedulerAddonsConfig = api.KubernetesAddon{
		Name:    DefaultReschedulerAddonName,
		Enabled: pointerToBool(api.DefaultReschedulerAddonEnabled),
		Containers: []api.KubernetesContainerSpec{
			{
				Name:           DefaultReschedulerAddonName,
				CPURequests:    "10m",
				MemoryRequests: "100Mi",
				CPULimits:      "10m",
				MemoryLimits:   "100Mi",
			},
>>>>>>> 1e0c402e
		},
	}
)

// SetPropertiesDefaults for the container Properties, returns true if certs are generated
func SetPropertiesDefaults(cs *api.ContainerService) (bool, error) {
	properties := cs.Properties

	setOrchestratorDefaults(cs)

	setMasterNetworkDefaults(properties)

	setHostedMasterNetworkDefaults(properties)

	setAgentNetworkDefaults(properties)

	setStorageDefaults(properties)
	setExtensionDefaults(properties)

	certsGenerated, e := setDefaultCerts(properties)
	if e != nil {
		return false, e
	}
	return certsGenerated, nil
}

// setOrchestratorDefaults for orchestrators
func setOrchestratorDefaults(cs *api.ContainerService) {
	location := cs.Location
	a := cs.Properties

	cloudSpecConfig := GetCloudSpecConfig(location)
	if a.OrchestratorProfile == nil {
		return
	}
	o := a.OrchestratorProfile
	o.OrchestratorVersion = common.GetValidPatchVersion(
		o.OrchestratorType,
		o.OrchestratorVersion)
	if o.OrchestratorType == api.Kubernetes {
		k8sVersion := o.OrchestratorVersion

		if o.KubernetesConfig == nil {
			o.KubernetesConfig = &api.KubernetesConfig{}
		}

		// Add default addons specification, if no user-provided spec exists
		if o.KubernetesConfig.Addons == nil {
			o.KubernetesConfig.Addons = []api.KubernetesAddon{
				DefaultTillerAddonsConfig,
				DefaultDashboardAddonsConfig,
				DefaultReschedulerAddonsConfig,
			}
		} else {
			// For each addon, provide default configuration if user didn't provide its own config
			t := getAddonsIndexByName(o.KubernetesConfig.Addons, DefaultTillerAddonName)
			if t < 0 {
				// Provide default acs-engine config for Tiller
				o.KubernetesConfig.Addons = append(o.KubernetesConfig.Addons, DefaultTillerAddonsConfig)
			}
			d := getAddonsIndexByName(o.KubernetesConfig.Addons, DefaultDashboardAddonName)
			if d < 0 {
				// Provide default acs-engine config for Dashboard
				o.KubernetesConfig.Addons = append(o.KubernetesConfig.Addons, DefaultDashboardAddonsConfig)
			}
			r := getAddonsIndexByName(o.KubernetesConfig.Addons, DefaultReschedulerAddonName)
			if r < 0 {
				// Provide default acs-engine config for Rescheduler
				o.KubernetesConfig.Addons = append(o.KubernetesConfig.Addons, DefaultReschedulerAddonsConfig)
			}
		}
		if o.KubernetesConfig.KubernetesImageBase == "" {
			o.KubernetesConfig.KubernetesImageBase = cloudSpecConfig.KubernetesSpecConfig.KubernetesImageBase
		}
		if o.KubernetesConfig.EtcdVersion == "" {
			o.KubernetesConfig.EtcdVersion = DefaultEtcdVersion
		}
		if o.KubernetesConfig.NetworkPolicy == "" {
			o.KubernetesConfig.NetworkPolicy = DefaultNetworkPolicy
		}
		if o.KubernetesConfig.ClusterSubnet == "" {
			if o.IsAzureCNI() {
				// When VNET integration is enabled, all masters, agents and pods share the same large subnet.
				o.KubernetesConfig.ClusterSubnet = DefaultKubernetesSubnet
			} else {
				o.KubernetesConfig.ClusterSubnet = DefaultKubernetesClusterSubnet
			}
		}
		if o.KubernetesConfig.MaxPods == 0 {
			if o.IsAzureCNI() {
				o.KubernetesConfig.MaxPods = DefaultKubernetesMaxPodsVNETIntegrated
			} else {
				o.KubernetesConfig.MaxPods = DefaultKubernetesMaxPods
			}
		}
		if o.KubernetesConfig.GCHighThreshold == 0 {
			o.KubernetesConfig.GCHighThreshold = DefaultKubernetesGCHighThreshold
		}
		if o.KubernetesConfig.GCLowThreshold == 0 {
			o.KubernetesConfig.GCLowThreshold = DefaultKubernetesGCLowThreshold
		}
		if o.KubernetesConfig.DNSServiceIP == "" {
			o.KubernetesConfig.DNSServiceIP = DefaultKubernetesDNSServiceIP
		}
		if o.KubernetesConfig.DockerBridgeSubnet == "" {
			o.KubernetesConfig.DockerBridgeSubnet = DefaultDockerBridgeSubnet
		}
		if o.KubernetesConfig.ServiceCIDR == "" {
			o.KubernetesConfig.ServiceCIDR = DefaultKubernetesServiceCIDR
		}
		if o.KubernetesConfig.NonMasqueradeCidr == "" {
			o.KubernetesConfig.NonMasqueradeCidr = DefaultNonMasqueradeCidr
		}
		if o.KubernetesConfig.NodeStatusUpdateFrequency == "" {
			o.KubernetesConfig.NodeStatusUpdateFrequency = KubeConfigs[k8sVersion]["nodestatusfreq"]
		}
		if o.KubernetesConfig.CtrlMgrNodeMonitorGracePeriod == "" {
			o.KubernetesConfig.CtrlMgrNodeMonitorGracePeriod = KubeConfigs[k8sVersion]["nodegraceperiod"]
		}
		if o.KubernetesConfig.CtrlMgrPodEvictionTimeout == "" {
			o.KubernetesConfig.CtrlMgrPodEvictionTimeout = KubeConfigs[k8sVersion]["podeviction"]
		}
		if o.KubernetesConfig.CtrlMgrRouteReconciliationPeriod == "" {
			o.KubernetesConfig.CtrlMgrRouteReconciliationPeriod = KubeConfigs[k8sVersion]["routeperiod"]
		}
		// Enforce sane cloudprovider backoff defaults, if CloudProviderBackoff is true in KubernetesConfig
		if o.KubernetesConfig.CloudProviderBackoff == true {
			if o.KubernetesConfig.CloudProviderBackoffDuration == 0 {
				o.KubernetesConfig.CloudProviderBackoffDuration = DefaultKubernetesCloudProviderBackoffDuration
			}
			if o.KubernetesConfig.CloudProviderBackoffExponent == 0 {
				o.KubernetesConfig.CloudProviderBackoffExponent = DefaultKubernetesCloudProviderBackoffExponent
			}
			if o.KubernetesConfig.CloudProviderBackoffJitter == 0 {
				o.KubernetesConfig.CloudProviderBackoffJitter = DefaultKubernetesCloudProviderBackoffJitter
			}
			if o.KubernetesConfig.CloudProviderBackoffRetries == 0 {
				o.KubernetesConfig.CloudProviderBackoffRetries = DefaultKubernetesCloudProviderBackoffRetries
			}
		}
		k8sSemVer, _ := semver.NewVersion(k8sVersion)
		constraint, _ := semver.NewConstraint(">= 1.6.6")
		// Enforce sane cloudprovider rate limit defaults, if CloudProviderRateLimit is true in KubernetesConfig
		// For k8s version greater or equal to 1.6.6, we will set the default CloudProviderRate* settings
		if o.KubernetesConfig.CloudProviderRateLimit == true && constraint.Check(k8sSemVer) {
			if o.KubernetesConfig.CloudProviderRateLimitQPS == 0 {
				o.KubernetesConfig.CloudProviderRateLimitQPS = DefaultKubernetesCloudProviderRateLimitQPS
			}
			if o.KubernetesConfig.CloudProviderRateLimitBucket == 0 {
				o.KubernetesConfig.CloudProviderRateLimitBucket = DefaultKubernetesCloudProviderRateLimitBucket
			}
		}

		// default etcd version
		if "" == o.KubernetesConfig.EtcdVersion {
			o.KubernetesConfig.EtcdVersion = "2.5.2"
		}

		// For each addon, produce a synthesized config between user-provided and acs-engine defaults
		t := getAddonsIndexByName(a.OrchestratorProfile.KubernetesConfig.Addons, DefaultTillerAddonName)
		if a.OrchestratorProfile.KubernetesConfig.Addons[t].IsEnabled(api.DefaultTillerAddonEnabled) {
			a.OrchestratorProfile.KubernetesConfig.Addons[t] = assignDefaultAddonVals(a.OrchestratorProfile.KubernetesConfig.Addons[t], DefaultTillerAddonsConfig)
		}
		d := getAddonsIndexByName(a.OrchestratorProfile.KubernetesConfig.Addons, DefaultDashboardAddonName)
		if a.OrchestratorProfile.KubernetesConfig.Addons[d].IsEnabled(api.DefaultDashboardAddonEnabled) {
			a.OrchestratorProfile.KubernetesConfig.Addons[d] = assignDefaultAddonVals(a.OrchestratorProfile.KubernetesConfig.Addons[d], DefaultDashboardAddonsConfig)
		}
		r := getAddonsIndexByName(a.OrchestratorProfile.KubernetesConfig.Addons, DefaultReschedulerAddonName)
		if a.OrchestratorProfile.KubernetesConfig.Addons[r].IsEnabled(api.DefaultReschedulerAddonEnabled) {
			a.OrchestratorProfile.KubernetesConfig.Addons[r] = assignDefaultAddonVals(a.OrchestratorProfile.KubernetesConfig.Addons[r], DefaultReschedulerAddonsConfig)
		}

		if "" == a.OrchestratorProfile.KubernetesConfig.EtcdDiskSizeGB {
			a.OrchestratorProfile.KubernetesConfig.EtcdDiskSizeGB = DefaultEtcdDiskSize
		}

	} else if o.OrchestratorType == api.DCOS {
		if o.DcosConfig == nil {
			o.DcosConfig = &api.DcosConfig{}
		}
		if o.DcosConfig.DcosWindowsBootstrapURL == "" {
			o.DcosConfig.DcosWindowsBootstrapURL = DefaultDCOSSpecConfig.DCOSWindowsBootstrapDownloadURL
		}
	}
}

func setExtensionDefaults(a *api.Properties) {
	if a.ExtensionProfiles == nil {
		return
	}
	for _, extension := range a.ExtensionProfiles {
		if extension.RootURL == "" {
			extension.RootURL = DefaultExtensionsRootURL
		}
	}
}

// SetHostedMasterNetworkDefaults for hosted masters
func setHostedMasterNetworkDefaults(a *api.Properties) {
	if a.HostedMasterProfile == nil {
		return
	}
	a.HostedMasterProfile.Subnet = DefaultKubernetesMasterSubnet
}

// SetMasterNetworkDefaults for masters
func setMasterNetworkDefaults(a *api.Properties) {
	if a.MasterProfile == nil {
		return
	}

	// Set default Distro to Ubuntu
	if a.MasterProfile.Distro == "" {
		a.MasterProfile.Distro = api.Ubuntu
	}

	if !a.MasterProfile.IsCustomVNET() {
		if a.OrchestratorProfile.OrchestratorType == api.Kubernetes {
			if a.OrchestratorProfile.IsAzureCNI() {
				// When VNET integration is enabled, all masters, agents and pods share the same large subnet.
				a.MasterProfile.Subnet = a.OrchestratorProfile.KubernetesConfig.ClusterSubnet
				a.MasterProfile.FirstConsecutiveStaticIP = getFirstConsecutiveStaticIPAddress(a.MasterProfile.Subnet)
			} else {
				a.MasterProfile.Subnet = DefaultKubernetesMasterSubnet
				a.MasterProfile.FirstConsecutiveStaticIP = DefaultFirstConsecutiveKubernetesStaticIP
			}
		} else if a.HasWindows() {
			a.MasterProfile.Subnet = DefaultSwarmWindowsMasterSubnet
			a.MasterProfile.FirstConsecutiveStaticIP = DefaultSwarmWindowsFirstConsecutiveStaticIP
		} else {
			a.MasterProfile.Subnet = DefaultMasterSubnet
			a.MasterProfile.FirstConsecutiveStaticIP = DefaultFirstConsecutiveStaticIP
		}
	}

	// Set the default number of IP addresses allocated for masters.
	if a.MasterProfile.IPAddressCount == 0 {
		// Allocate one IP address for the node.
		a.MasterProfile.IPAddressCount = 1

		// Allocate IP addresses for pods if VNET integration is enabled.
		if a.OrchestratorProfile.IsAzureCNI() {
			if a.OrchestratorProfile.OrchestratorType == api.Kubernetes {
				a.MasterProfile.IPAddressCount += a.OrchestratorProfile.KubernetesConfig.MaxPods
			}
		}
	}

	if a.MasterProfile.HTTPSourceAddressPrefix == "" {
		a.MasterProfile.HTTPSourceAddressPrefix = "*"
	}
}

// SetAgentNetworkDefaults for agents
func setAgentNetworkDefaults(a *api.Properties) {
	// configure the subnets if not in custom VNET
	if a.MasterProfile != nil && !a.MasterProfile.IsCustomVNET() {
		subnetCounter := 0
		for _, profile := range a.AgentPoolProfiles {
			if a.OrchestratorProfile.OrchestratorType == api.Kubernetes {
				profile.Subnet = a.MasterProfile.Subnet
			} else {
				profile.Subnet = fmt.Sprintf(DefaultAgentSubnetTemplate, subnetCounter)
			}

			subnetCounter++
		}
	}

	for _, profile := range a.AgentPoolProfiles {
		// set default OSType to Linux
		if profile.OSType == "" {
			profile.OSType = api.Linux
		}
		// set default Distro to Ubuntu
		if profile.Distro == "" {
			profile.Distro = api.Ubuntu
		}

		// Set the default number of IP addresses allocated for agents.
		if profile.IPAddressCount == 0 {
			// Allocate one IP address for the node.
			profile.IPAddressCount = 1

			// Allocate IP addresses for pods if VNET integration is enabled.
			if a.OrchestratorProfile.IsAzureCNI() {
				if a.OrchestratorProfile.OrchestratorType == api.Kubernetes {
					profile.IPAddressCount += a.OrchestratorProfile.KubernetesConfig.MaxPods
				}
			}
		}
	}
}

// setStorageDefaults for agents
func setStorageDefaults(a *api.Properties) {
	if a.MasterProfile != nil && len(a.MasterProfile.StorageProfile) == 0 {
		a.MasterProfile.StorageProfile = api.StorageAccount
	}
	for _, profile := range a.AgentPoolProfiles {
		if len(profile.StorageProfile) == 0 {
			profile.StorageProfile = api.StorageAccount
		}
		if len(profile.AvailabilityProfile) == 0 {
			profile.AvailabilityProfile = api.VirtualMachineScaleSets
		}
	}
}

func setDefaultCerts(a *api.Properties) (bool, error) {
	if !certGenerationRequired(a) {
		return false, nil
	}

	masterExtraFQDNs := FormatAzureProdFQDNs(a.MasterProfile.DNSPrefix)
	firstMasterIP := net.ParseIP(a.MasterProfile.FirstConsecutiveStaticIP).To4()

	if firstMasterIP == nil {
		return false, fmt.Errorf("MasterProfile.FirstConsecutiveStaticIP '%s' is an invalid IP address", a.MasterProfile.FirstConsecutiveStaticIP)
	}

	ips := []net.IP{firstMasterIP}

	// Add the Internal Loadbalancer IP which is always at at a known offset from the firstMasterIP
	ips = append(ips, net.IP{firstMasterIP[0], firstMasterIP[1], firstMasterIP[2], firstMasterIP[3] + byte(DefaultInternalLbStaticIPOffset)})

	// Include the Internal load balancer as well
	for i := 1; i < a.MasterProfile.Count; i++ {
		ip := net.IP{firstMasterIP[0], firstMasterIP[1], firstMasterIP[2], firstMasterIP[3] + byte(i)}
		ips = append(ips, ip)
	}

	if a.CertificateProfile == nil {
		a.CertificateProfile = &api.CertificateProfile{}
	}

	// use the specified Certificate Authority pair, or generate a new pair
	var caPair *PkiKeyCertPair
	if len(a.CertificateProfile.CaCertificate) != 0 && len(a.CertificateProfile.CaPrivateKey) != 0 {
		caPair = &PkiKeyCertPair{CertificatePem: a.CertificateProfile.CaCertificate, PrivateKeyPem: a.CertificateProfile.CaPrivateKey}
	} else {
		caCertificate, caPrivateKey, err := createCertificate("ca", nil, nil, false, nil, nil, nil)
		if err != nil {
			return false, err
		}
		caPair = &PkiKeyCertPair{CertificatePem: string(certificateToPem(caCertificate.Raw)), PrivateKeyPem: string(privateKeyToPem(caPrivateKey))}
		a.CertificateProfile.CaCertificate = caPair.CertificatePem
		a.CertificateProfile.CaPrivateKey = caPair.PrivateKeyPem
	}

	cidrFirstIP, err := common.CidrStringFirstIP(a.OrchestratorProfile.KubernetesConfig.ServiceCIDR)
	if err != nil {
		return false, err
	}
	ips = append(ips, cidrFirstIP)

	apiServerPair, clientPair, kubeConfigPair, err := CreatePki(masterExtraFQDNs, ips, DefaultKubernetesClusterDomain, caPair)
	if err != nil {
		return false, err
	}

	a.CertificateProfile.APIServerCertificate = apiServerPair.CertificatePem
	a.CertificateProfile.APIServerPrivateKey = apiServerPair.PrivateKeyPem
	a.CertificateProfile.ClientCertificate = clientPair.CertificatePem
	a.CertificateProfile.ClientPrivateKey = clientPair.PrivateKeyPem
	a.CertificateProfile.KubeConfigCertificate = kubeConfigPair.CertificatePem
	a.CertificateProfile.KubeConfigPrivateKey = kubeConfigPair.PrivateKeyPem

	return true, nil
}

func certGenerationRequired(a *api.Properties) bool {
	if certAlreadyPresent(a.CertificateProfile) {
		return false
	}
	if a.MasterProfile == nil {
		return false
	}

	switch a.OrchestratorProfile.OrchestratorType {
	case api.Kubernetes:
		return true
	default:
		return false
	}
}

// certAlreadyPresent determines if the passed in CertificateProfile includes certificate data
// TODO actually verify valid/useable certificate data
func certAlreadyPresent(c *api.CertificateProfile) bool {
	if c != nil {
		switch {
		case len(c.APIServerCertificate) > 0:
			return true
		case len(c.APIServerPrivateKey) > 0:
			return true
		case len(c.ClientCertificate) > 0:
			return true
		case len(c.ClientPrivateKey) > 0:
			return true
		default:
			return false
		}
	}
	return false
}

// getFirstConsecutiveStaticIPAddress returns the first static IP address of the given subnet.
func getFirstConsecutiveStaticIPAddress(subnetStr string) string {
	_, subnet, err := net.ParseCIDR(subnetStr)
	if err != nil {
		return DefaultFirstConsecutiveKubernetesStaticIP
	}

	// Find the first and last octet of the host bits.
	ones, bits := subnet.Mask.Size()
	firstOctet := ones / 8
	lastOctet := bits/8 - 1

	// Set the remaining host bits in the first octet.
	subnet.IP[firstOctet] |= (1 << byte((8 - (ones % 8)))) - 1

	// Fill the intermediate octets with 1s and last octet with offset. This is done so to match
	// the existing behavior of allocating static IP addresses from the last /24 of the subnet.
	for i := firstOctet + 1; i < lastOctet; i++ {
		subnet.IP[i] = 255
	}
	subnet.IP[lastOctet] = DefaultKubernetesFirstConsecutiveStaticIPOffset

	return subnet.IP.String()
}

func getAddonsIndexByName(addons []api.KubernetesAddon, name string) int {
	for i := range addons {
		if addons[i].Name == name {
			return i
		}
	}
	return -1
}

func getAddonContainersIndexByName(containers []api.KubernetesContainerSpec, name string) int {
	for i := range containers {
		if containers[i].Name == name {
			return i
		}
	}
	return -1
}

// assignDefaultAddonVals will assign default values to addon from defaults, for each property in addon that has a zero value
func assignDefaultAddonVals(addon, defaults api.KubernetesAddon) api.KubernetesAddon {
	for i := range defaults.Containers {
		c := getAddonContainersIndexByName(addon.Containers, defaults.Containers[i].Name)
		if c < 0 {
			addon.Containers = append(addon.Containers, defaults.Containers[i])
		} else {
			if addon.Containers[c].Image == "" {
				addon.Containers[c].Image = defaults.Containers[i].Image
			}
			if addon.Containers[c].CPURequests == "" {
				addon.Containers[c].CPURequests = defaults.Containers[i].CPURequests
			}
			if addon.Containers[c].MemoryRequests == "" {
				addon.Containers[c].MemoryRequests = defaults.Containers[i].MemoryRequests
			}
			if addon.Containers[c].CPULimits == "" {
				addon.Containers[c].CPULimits = defaults.Containers[i].CPULimits
			}
			if addon.Containers[c].MemoryLimits == "" {
				addon.Containers[c].MemoryLimits = defaults.Containers[i].MemoryLimits
			}
		}
	}
	return addon
}

// pointerToBool returns a pointer to a bool
func pointerToBool(b bool) *bool {
	p := b
	return &p
}<|MERGE_RESOLUTION|>--- conflicted
+++ resolved
@@ -132,10 +132,7 @@
 		KubernetesSpecConfig: KubernetesSpecConfig{
 			KubernetesImageBase:              "crproxy.trafficmanager.net:6000/google_containers/",
 			TillerImageBase:                  "crproxy.trafficmanager.net:6000/kubernetes-helm/",
-<<<<<<< HEAD
-=======
 			EtcdDownloadURLBase:              "https://acsengine.blob.core.chinacloudapi.cn/github-coreos",
->>>>>>> 1e0c402e
 			CNIPluginsDownloadURL:            "https://acsengine.blob.core.chinacloudapi.cn/cni/cni-plugins-amd64-latest.tgz",
 			VnetCNILinuxPluginsDownloadURL:   "https://acsengine.blob.core.chinacloudapi.cn/cni/azure-vnet-cni-linux-amd64-latest.tgz",
 			VnetCNIWindowsPluginsDownloadURL: "https://acsengine.blob.core.chinacloudapi.cn/cni/azure-vnet-cni-windows-amd64-latest.zip",
@@ -156,9 +153,6 @@
 				ImagePublisher: "Canonical",
 				ImageVersion:   "latest",
 			},
-<<<<<<< HEAD
-			api.RHEL: DefaultRHELOSImageConfig,
-=======
 			api.RHEL:   DefaultRHELOSImageConfig,
 			api.CoreOS: DefaultCoreOSImageConfig,
 		},
@@ -206,7 +200,6 @@
 				CPULimits:      "10m",
 				MemoryLimits:   "100Mi",
 			},
->>>>>>> 1e0c402e
 		},
 	}
 )
