--- conflicted
+++ resolved
@@ -1,4 +1,3 @@
-<<<<<<< HEAD
 package acsengine
 
 import (
@@ -18,7 +17,7 @@
 }
 
 const (
-	// SSHKeySize is the size of SSH key to create
+	// SSHKeySize is the size (in bytes) of SSH key to create
 	SSHKeySize = 4096
 )
 
@@ -34,6 +33,7 @@
 	f := &FileSaver{
 		Translator: s.Translator,
 	}
+
 	err = f.SaveFile(outputDirectory, fmt.Sprintf("%s_rsa", username), privateKeyPem)
 	if err != nil {
 		return nil, "", err
@@ -59,58 +59,4 @@
 	authorizedKey := string(authorizedKeyBytes)
 
 	return privateKey, authorizedKey, nil
-}
-=======
-package acsengine
-
-import (
-	"crypto/rand"
-	"crypto/rsa"
-	"fmt"
-	"io"
-
-	log "github.com/Sirupsen/logrus"
-	"golang.org/x/crypto/ssh"
-)
-
-const (
-	// SSHKeySize is the size (in bytes) of SSH key to create
-	SSHKeySize = 4096
-)
-
-// CreateSaveSSH generates and stashes an SSH key pair.
-func CreateSaveSSH(username, outputDirectory string) (privateKey *rsa.PrivateKey, publicKeyString string, err error) {
-	privateKey, publicKeyString, err = CreateSSH(rand.Reader)
-	if err != nil {
-		return nil, "", err
-	}
-
-	privateKeyPem := privateKeyToPem(privateKey)
-
-	err = saveFile(outputDirectory, fmt.Sprintf("%s_rsa", username), privateKeyPem)
-	if err != nil {
-		return nil, "", err
-	}
-
-	return privateKey, publicKeyString, nil
-}
-
-// CreateSSH creates an SSH key pair.
-func CreateSSH(rg io.Reader) (privateKey *rsa.PrivateKey, publicKeyString string, err error) {
-	log.Debugf("ssh: generating %dbit rsa key", SSHKeySize)
-	privateKey, err = rsa.GenerateKey(rg, SSHKeySize)
-	if err != nil {
-		return nil, "", fmt.Errorf("failed to generate private key for ssh: %q", err)
-	}
-
-	publicKey := privateKey.PublicKey
-	sshPublicKey, err := ssh.NewPublicKey(&publicKey)
-	if err != nil {
-		return nil, "", fmt.Errorf("failed to create openssh public key string: %q", err)
-	}
-	authorizedKeyBytes := ssh.MarshalAuthorizedKey(sshPublicKey)
-	authorizedKey := string(authorizedKeyBytes)
-
-	return privateKey, authorizedKey, nil
-}
->>>>>>> 2b09dca8
+}