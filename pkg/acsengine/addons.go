--- conflicted
+++ resolved
@@ -103,12 +103,6 @@
 			profile.OrchestratorProfile.IsMetricsServerEnabled(),
 		},
 		{
-<<<<<<< HEAD
-			"kubernetesmasteraddons-omsagent-daemonset.yaml",
-			"omsagent-daemonset.yaml",
-			profile.OrchestratorProfile.IsContainerMonitoringEnabled(),
-		},
-=======
 			"omsagent-daemonset.yaml",
 			"omsagent-daemonset.yaml",
 			profile.OrchestratorProfile.IsContainerMonitoringEnabled(),
@@ -118,7 +112,6 @@
 			"azure-cni-networkmonitor.yaml",
 			profile.OrchestratorProfile.IsAzureCNI(),
 		},
->>>>>>> 72fb1419
 	}
 }
 
