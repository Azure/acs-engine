--- conflicted
+++ resolved
@@ -202,14 +202,10 @@
 		log.Fatalf("error pretty printing template parameters: %s \n", e.Error())
 	}
 	outputDirectory := path.Join("_output", upgradeContainerService.Properties.MasterProfile.DNSPrefix, "Upgrade")
-<<<<<<< HEAD
 	writer := &acsengine.ArtifactWriter{
 		Translator: translator,
 	}
-	if err := writer.WriteArtifacts(upgradeContainerService, "vlabs", templateapp, parametersapp, outputDirectory, false, false); err != nil {
-=======
-	if err := acsengine.WriteTLSArtifacts(upgradeContainerService, "vlabs", templateapp, parametersapp, outputDirectory, false, false); err != nil {
->>>>>>> 2b09dca8
+	if err := writer.WriteTLSArtifacts(upgradeContainerService, "vlabs", templateapp, parametersapp, outputDirectory, false, false); err != nil {
 		log.Fatalf("error writing artifacts: %s \n", err.Error())
 	}
 }