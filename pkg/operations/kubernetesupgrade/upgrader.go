package kubernetesupgrade

import (
	"encoding/json"

	"github.com/Azure/acs-engine/pkg/acsengine"
	"github.com/Azure/acs-engine/pkg/api"
	"github.com/Azure/acs-engine/pkg/armhelpers"
	"github.com/Azure/acs-engine/pkg/i18n"
	"github.com/sirupsen/logrus"
)

// Upgrader holds information on upgrading an ACS cluster
type Upgrader struct {
	Translator *i18n.Translator
	logger     *logrus.Entry
	ClusterTopology
	Client     armhelpers.ACSEngineClient
	kubeConfig string
}

// Init initializes an upgrader struct
func (ku *Upgrader) Init(translator *i18n.Translator, logger *logrus.Entry, clusterTopology ClusterTopology, client armhelpers.ACSEngineClient, kubeConfig string) {
	ku.Translator = translator
	ku.logger = logger
	ku.ClusterTopology = clusterTopology
	ku.Client = client
	ku.kubeConfig = kubeConfig
}

// RunUpgrade runs the upgrade pipeline
func (ku *Upgrader) RunUpgrade() error {
	if err := ku.upgradeMasterNodes(); err != nil {
		return err
	}

	if err := ku.upgradeAgentPools(); err != nil {
		return err
	}

	return nil
}

// Validate will run validation post upgrade
func (ku *Upgrader) Validate() error {
	return nil
}

func (ku *Upgrader) upgradeMasterNodes() error {
	if ku.ClusterTopology.DataModel.Properties.MasterProfile == nil {
		return nil
	}
	ku.logger.Infof("Master nodes StorageProfile: %s\n", ku.ClusterTopology.DataModel.Properties.MasterProfile.StorageProfile)
	// Upgrade Master VMs
	templateMap, parametersMap, err := ku.generateUpgradeTemplate(ku.ClusterTopology.DataModel)
	if err != nil {
		return ku.Translator.Errorf("error generating upgrade template: %s", err.Error())
	}

	ku.logger.Infof("Prepping master nodes for upgrade...\n")

	transformer := &acsengine.Transformer{
		Translator: ku.Translator,
	}
	if err := transformer.NormalizeResourcesForK8sMasterUpgrade(ku.logger, templateMap, ku.DataModel.Properties.MasterProfile.IsManagedDisks(), nil); err != nil {
		ku.logger.Errorf(err.Error())
		return err
	}

	upgradeMasterNode := UpgradeMasterNode{
		Translator: ku.Translator,
		logger:     ku.logger,
	}
	upgradeMasterNode.TemplateMap = templateMap
	upgradeMasterNode.ParametersMap = parametersMap
	upgradeMasterNode.UpgradeContainerService = ku.ClusterTopology.DataModel
	upgradeMasterNode.ResourceGroup = ku.ClusterTopology.ResourceGroup
	upgradeMasterNode.Client = ku.Client

	expectedMasterCount := ku.ClusterTopology.DataModel.Properties.MasterProfile.Count
	mastersUpgradedCount := len(*ku.ClusterTopology.UpgradedMasterVMs)
	mastersToUgradeCount := expectedMasterCount - mastersUpgradedCount

	ku.logger.Infof("Total expected master count: %d\n", expectedMasterCount)
	ku.logger.Infof("Master nodes that need to be upgraded: %d\n", mastersToUgradeCount)
	ku.logger.Infof("Master nodes that have been upgraded: %d\n", mastersUpgradedCount)

	ku.logger.Infof("Starting upgrade of master nodes...\n")

	masterNodesInCluster := len(*ku.ClusterTopology.MasterVMs) + mastersUpgradedCount
	ku.logger.Infof("masterNodesInCluster: %d\n", masterNodesInCluster)
	if masterNodesInCluster > expectedMasterCount {
		return ku.Translator.Errorf("Total count of master VMs: %d exceeded expected count: %d", masterNodesInCluster, expectedMasterCount)
	}

	upgradedMastersIndex := make(map[int]bool)

	for _, vm := range *ku.ClusterTopology.UpgradedMasterVMs {
		ku.logger.Infof("Master VM: %s is upgraded to expected orchestrator version\n", *vm.Name)
		masterIndex, _ := armhelpers.GetVMNameIndex(vm.StorageProfile.OsDisk.OsType, *vm.Name)
		upgradedMastersIndex[masterIndex] = true
	}

	for _, vm := range *ku.ClusterTopology.MasterVMs {
		ku.logger.Infof("Upgrading Master VM: %s\n", *vm.Name)

		masterIndex, _ := armhelpers.GetVMNameIndex(vm.StorageProfile.OsDisk.OsType, *vm.Name)

		err := upgradeMasterNode.DeleteNode(vm.Name)
		if err != nil {
			ku.logger.Infof("Error deleting master VM: %s, err: %v\n", *vm.Name, err)
			return err
		}

		err = upgradeMasterNode.CreateNode("master", masterIndex)
		if err != nil {
			ku.logger.Infof("Error creating upgraded master VM: %s\n", *vm.Name)
			return err
		}

		err = upgradeMasterNode.Validate(vm.Name)
		if err != nil {
			ku.logger.Infof("Error validating upgraded master VM: %s\n", *vm.Name)
			return err
		}

		upgradedMastersIndex[masterIndex] = true
	}

	// This condition is possible if the previous upgrade operation failed during master
	// VM upgrade when a master VM was deleted but creation of upgraded master did not run.
	if masterNodesInCluster < expectedMasterCount {
		ku.logger.Infof(
			"Found missing master VMs in the cluster. Reconstructing names of missing master VMs for recreation during upgrade...\n")
	}

	mastersToCreate := expectedMasterCount - masterNodesInCluster
	ku.logger.Infof("Expected master count: %d, Creating %d more master VMs\n", expectedMasterCount, mastersToCreate)

	// NOTE: this is NOT completely idempotent because it assumes that
	// the OS disk has been deleted
	for i := 0; i < mastersToCreate; i++ {
		masterIndexToCreate := 0
		for upgradedMastersIndex[masterIndexToCreate] == true {
			masterIndexToCreate++
		}

		ku.logger.Infof("Creating upgraded master VM with index: %d\n", masterIndexToCreate)

		err = upgradeMasterNode.CreateNode("master", masterIndexToCreate)
		if err != nil {
			ku.logger.Infof("Error creating upgraded master VM with index: %d\n", masterIndexToCreate)
			return err
		}

		tempVMName := ""
		err = upgradeMasterNode.Validate(&tempVMName)
		if err != nil {
			ku.logger.Infof("Error validating upgraded master VM with index: %d\n", masterIndexToCreate)
			return err
		}

		upgradedMastersIndex[masterIndexToCreate] = true
	}

	return nil
}

func (ku *Upgrader) upgradeAgentPools() error {
	// Unused until safely drain node is being called
	// var kubeAPIServerURL string
	// if ku.DataModel.Properties.MasterProfile != nil {
	// 	kubeAPIServerURL = ku.DataModel.Properties.MasterProfile.FQDN
	// }
	// if ku.DataModel.Properties.HostedMasterProfile != nil {
	// 	kubeAPIServerURL = ku.DataModel.Properties.HostedMasterProfile.FQDN
	// }
	for _, agentPool := range ku.ClusterTopology.AgentPools {
		// Upgrade Agent VMs
		templateMap, parametersMap, err := ku.generateUpgradeTemplate(ku.ClusterTopology.DataModel)
		if err != nil {
			return ku.Translator.Errorf("error generating upgrade template: %s", err.Error())
		}

		ku.logger.Infof("Prepping agent pool: %s for upgrade...\n", *agentPool.Name)

		preservePools := map[string]bool{*agentPool.Name: true}
		transformer := &acsengine.Transformer{
			Translator: ku.Translator,
		}
		var isMasterManagedDisk bool
		if ku.DataModel.Properties.MasterProfile != nil {
			isMasterManagedDisk = ku.DataModel.Properties.MasterProfile.IsManagedDisks()
		}
		if err := transformer.NormalizeResourcesForK8sAgentUpgrade(ku.logger, templateMap, isMasterManagedDisk, preservePools); err != nil {
			ku.logger.Errorf(err.Error())
			return err
		}

		var agentCount int
		for _, app := range ku.ClusterTopology.DataModel.Properties.AgentPoolProfiles {
			if app.Name == *agentPool.Name {
				agentCount = app.Count
				break
			}
		}

		upgradeAgentNode := UpgradeAgentNode{
			Translator: ku.Translator,
			logger:     ku.logger,
		}
		upgradeAgentNode.TemplateMap = templateMap
		upgradeAgentNode.ParametersMap = parametersMap
		upgradeAgentNode.UpgradeContainerService = ku.ClusterTopology.DataModel
		upgradeAgentNode.ResourceGroup = ku.ClusterTopology.ResourceGroup
		upgradeAgentNode.Client = ku.Client
		upgradeAgentNode.kubeConfig = ku.kubeConfig

		upgradedAgentsIndex := make(map[int]bool)

		for _, vm := range *agentPool.UpgradedAgentVMs {
			ku.logger.Infof("Agent VM: %s, pool name: %s on expected orchestrator version\n", *vm.Name, *agentPool.Name)
			agentIndex, _ := armhelpers.GetVMNameIndex(vm.StorageProfile.OsDisk.OsType, *vm.Name)
			upgradedAgentsIndex[agentIndex] = true
		}

		ku.logger.Infof("Starting upgrade of agent nodes in pool identifier: %s, name: %s...\n",
			*agentPool.Identifier, *agentPool.Name)

		for _, vm := range *agentPool.AgentVMs {
			ku.logger.Infof("Upgrading Agent VM: %s, pool name: %s\n", *vm.Name, *agentPool.Name)

			agentIndex, _ := armhelpers.GetVMNameIndex(vm.StorageProfile.OsDisk.OsType, *vm.Name)

<<<<<<< HEAD
=======
			// Currently in a sinlge node cluster the api server will not be running when this point is reached on the first node so it will always fail.
			// err := operations.SafelyDrainNode(ku.Client, log.New().WithField("operation", "upgrade"), kubeAPIServerURL, ku.kubeConfig, *vm.Name)
			// if err != nil {
			// 	ku.logger.Infof("Error draining agent VM: %s\n", *vm.Name))
			// 	return err
			// }

>>>>>>> 20cefd4b
			err := upgradeAgentNode.DeleteNode(vm.Name)
			if err != nil {
				ku.logger.Infof("Error deleting agent VM: %s\n", *vm.Name)
				return err
			}

			err = upgradeAgentNode.CreateNode(*agentPool.Name, agentIndex)
			if err != nil {
				ku.logger.Infof("Error creating upgraded agent VM: %s\n", *vm.Name)
				return err
			}

			err = upgradeAgentNode.Validate(vm.Name)
			if err != nil {
				ku.logger.Infof("Error validating upgraded agent VM: %s\n", *vm.Name)
				return err
			}

			upgradedAgentsIndex[agentIndex] = true
		}

		agentsToCreate := agentCount - len(upgradedAgentsIndex)
		ku.logger.Infof("Expected agent count in the pool: %d, Creating %d more agents\n", agentCount, agentsToCreate)

		// NOTE: this is NOT completely idempotent because it assumes that
		// the OS disk has been deleted
		for i := 0; i < agentsToCreate; i++ {
			agentIndexToCreate := 0
			for upgradedAgentsIndex[agentIndexToCreate] == true {
				agentIndexToCreate++
			}

			ku.logger.Infof("Creating upgraded Agent VM with index: %d, pool name: %s\n", agentIndexToCreate, *agentPool.Name)

			err = upgradeAgentNode.CreateNode(*agentPool.Name, agentIndexToCreate)
			if err != nil {
				ku.logger.Infof("Error creating upgraded agent VM with index: %d\n", agentIndexToCreate)
				return err
			}

			tempVMName := ""
			err = upgradeAgentNode.Validate(&tempVMName)
			if err != nil {
				ku.logger.Infof("Error validating upgraded agent VM with index: %d\n", agentIndexToCreate)
				return err
			}

			upgradedAgentsIndex[agentIndexToCreate] = true
		}
	}

	return nil
}

func (ku *Upgrader) generateUpgradeTemplate(upgradeContainerService *api.ContainerService) (map[string]interface{}, map[string]interface{}, error) {
	var err error
	ctx := acsengine.Context{
		Translator: ku.Translator,
	}
	templateGenerator, err := acsengine.InitializeTemplateGenerator(ctx, false)
	if err != nil {
		return nil, nil, ku.Translator.Errorf("failed to initialize template generator: %s", err.Error())
	}

	var templateJSON string
	var parametersJSON string
	if templateJSON, parametersJSON, _, err = templateGenerator.GenerateTemplate(upgradeContainerService); err != nil {
		return nil, nil, ku.Translator.Errorf("error generating upgrade template: %s", err.Error())
	}

	var template interface{}
	var parameters interface{}
	json.Unmarshal([]byte(templateJSON), &template)
	json.Unmarshal([]byte(parametersJSON), &parameters)
	templateMap := template.(map[string]interface{})
	parametersMap := parameters.(map[string]interface{})

	return templateMap, parametersMap, nil
}<|MERGE_RESOLUTION|>--- conflicted
+++ resolved
@@ -232,16 +232,6 @@
 
 			agentIndex, _ := armhelpers.GetVMNameIndex(vm.StorageProfile.OsDisk.OsType, *vm.Name)
 
-<<<<<<< HEAD
-=======
-			// Currently in a sinlge node cluster the api server will not be running when this point is reached on the first node so it will always fail.
-			// err := operations.SafelyDrainNode(ku.Client, log.New().WithField("operation", "upgrade"), kubeAPIServerURL, ku.kubeConfig, *vm.Name)
-			// if err != nil {
-			// 	ku.logger.Infof("Error draining agent VM: %s\n", *vm.Name))
-			// 	return err
-			// }
-
->>>>>>> 20cefd4b
 			err := upgradeAgentNode.DeleteNode(vm.Name)
 			if err != nil {
 				ku.logger.Infof("Error deleting agent VM: %s\n", *vm.Name)
