--- conflicted
+++ resolved
@@ -156,39 +156,8 @@
 	It("Should return error message when failing on ClusterPreflightCheck operation", func() {
 		cs := createContainerService("testcluster", api.KubernetesRelease1Dot5, 3, 3)
 
-<<<<<<< HEAD
 		cs.Properties.OrchestratorProfile.OrchestratorRelease = api.KubernetesRelease1Dot7
 		cs.Properties.OrchestratorProfile.OrchestratorVersion = api.KubernetesReleaseToVersion[api.KubernetesRelease1Dot7]
-=======
-		ucs := api.UpgradeContainerService{}
-		ucs.OrchestratorProfile = &api.OrchestratorProfile{}
-		ucs.OrchestratorProfile.OrchestratorType = api.Kubernetes
-		ucs.OrchestratorProfile.OrchestratorRelease = api.KubernetesRelease1Dot7
-		ucs.OrchestratorProfile.OrchestratorVersion = api.KubernetesReleaseToVersion[api.KubernetesRelease1Dot7]
-
-		uc := UpgradeCluster{
-			Translator: &i18n.Translator{},
-		}
-
-		mockClient := armhelpers.MockACSEngineClient{}
-		uc.Client = &mockClient
-
-		subID, _ := uuid.FromString("DEC923E3-1EF1-4745-9516-37906D56DEC4")
-
-		err := uc.UpgradeCluster(subID, "TestRg", cs, &ucs, "12345678")
-		Expect(err).NotTo(BeNil())
-		Expect(err.Error()).To(Equal("Upgrade to Kubernetes 1.7 is not supported from orchestrator release: 1.5"))
-	})
-
-	It("Should return error message when failing on ClusterPreflightCheck operation", func() {
-		cs := createContainerService("testcluster", api.KubernetesRelease1Dot7, 3, 3)
-
-		ucs := api.UpgradeContainerService{}
-		ucs.OrchestratorProfile = &api.OrchestratorProfile{}
-		ucs.OrchestratorProfile.OrchestratorType = api.Kubernetes
-		ucs.OrchestratorProfile.OrchestratorRelease = api.KubernetesRelease1Dot6
-		ucs.OrchestratorProfile.OrchestratorVersion = api.KubernetesReleaseToVersion[api.KubernetesRelease1Dot6]
->>>>>>> 95dca7c7
 
 		uc := UpgradeCluster{
 			Translator: &i18n.Translator{},
