--- conflicted
+++ resolved
@@ -69,14 +69,10 @@
 
 	log.Infoln(fmt.Sprintf("Prepping master nodes for upgrade..."))
 
-<<<<<<< HEAD
 	transformer := &acsengine.Transformer{
 		Translator: ku.Translator,
 	}
-	if err := transformer.NormalizeResourcesForK8sMasterUpgrade(log.NewEntry(log.New()), templateMap, nil); err != nil {
-=======
-	if err := acsengine.NormalizeResourcesForK8sMasterUpgrade(log.NewEntry(log.New()), templateMap, ku.DataModel.Properties.MasterProfile.IsManagedDisks(), nil); err != nil {
->>>>>>> 6a2da10d
+	if err := transformer.NormalizeResourcesForK8sMasterUpgrade(log.NewEntry(log.New()), templateMap, ku.DataModel.Properties.MasterProfile.IsManagedDisks(), nil); err != nil {
 		log.Fatalln(err)
 		return err
 	}
@@ -189,14 +185,10 @@
 		log.Infoln(fmt.Sprintf("Prepping agent pool: %s for upgrade...", *agentPool.Name))
 
 		preservePools := map[string]bool{*agentPool.Name: true}
-<<<<<<< HEAD
 		transformer := &acsengine.Transformer{
 			Translator: ku.Translator,
 		}
-		if err := transformer.NormalizeResourcesForK8sAgentUpgrade(log.NewEntry(log.New()), templateMap, preservePools); err != nil {
-=======
-		if err := acsengine.NormalizeResourcesForK8sAgentUpgrade(log.NewEntry(log.New()), templateMap, ku.DataModel.Properties.MasterProfile.IsManagedDisks(), preservePools); err != nil {
->>>>>>> 6a2da10d
+		if err := transformer.NormalizeResourcesForK8sAgentUpgrade(log.NewEntry(log.New()), templateMap, ku.DataModel.Properties.MasterProfile.IsManagedDisks(), preservePools); err != nil {
 			log.Fatalln(err)
 			return err
 		}
