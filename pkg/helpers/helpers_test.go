--- conflicted
+++ resolved
@@ -166,7 +166,61 @@
 	}
 }
 
-<<<<<<< HEAD
+func TestAcceleratedNetworkingSupported(t *testing.T) {
+	cases := []struct {
+		input          string
+		expectedResult bool
+	}{
+		{
+			input:          "Standard_A1",
+			expectedResult: false,
+		},
+		{
+			input:          "Standard_G4",
+			expectedResult: false,
+		},
+		{
+			input:          "Standard_B3",
+			expectedResult: false,
+		},
+		{
+			input:          "Standard_D1_v2",
+			expectedResult: false,
+		},
+		{
+			input:          "Standard_L3",
+			expectedResult: false,
+		},
+		{
+			input:          "Standard_NC6",
+			expectedResult: false,
+		},
+		{
+			input:          "Standard_G4",
+			expectedResult: false,
+		},
+		{
+			input:          "Standard_D2_v2",
+			expectedResult: true,
+		},
+		{
+			input:          "Standard_DS2_v2",
+			expectedResult: true,
+		},
+		{
+			input:          "",
+			expectedResult: true,
+		},
+	}
+
+	for _, c := range cases {
+		result := AcceleratedNetworkingSupported(c.input)
+		if c.expectedResult != result {
+			t.Fatalf("AcceleratedNetworkingSupported returned unexpected result: expected %t but got %t", c.expectedResult, result)
+		}
+	}
+}
+
 func TestEqualError(t *testing.T) {
 	testcases := []struct {
 		errA     error
@@ -203,59 +257,6 @@
 	for _, test := range testcases {
 		if EqualError(test.errA, test.errB) != test.expected {
 			t.Errorf("expected EqualError to return %t for errors %s and %s", test.expected, test.errA, test.errB)
-=======
-func TestAcceleratedNetworkingSupported(t *testing.T) {
-	cases := []struct {
-		input          string
-		expectedResult bool
-	}{
-		{
-			input:          "Standard_A1",
-			expectedResult: false,
-		},
-		{
-			input:          "Standard_G4",
-			expectedResult: false,
-		},
-		{
-			input:          "Standard_B3",
-			expectedResult: false,
-		},
-		{
-			input:          "Standard_D1_v2",
-			expectedResult: false,
-		},
-		{
-			input:          "Standard_L3",
-			expectedResult: false,
-		},
-		{
-			input:          "Standard_NC6",
-			expectedResult: false,
-		},
-		{
-			input:          "Standard_G4",
-			expectedResult: false,
-		},
-		{
-			input:          "Standard_D2_v2",
-			expectedResult: true,
-		},
-		{
-			input:          "Standard_DS2_v2",
-			expectedResult: true,
-		},
-		{
-			input:          "",
-			expectedResult: true,
-		},
-	}
-
-	for _, c := range cases {
-		result := AcceleratedNetworkingSupported(c.input)
-		if c.expectedResult != result {
-			t.Fatalf("AcceleratedNetworkingSupported returned unexpected result: expected %t but got %t", c.expectedResult, result)
->>>>>>> bc738c6a
 		}
 	}
 }