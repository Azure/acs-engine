package helpers

import (
	// "fmt"
	"bytes"
	"crypto/rsa"
	"encoding/json"
	"io"
	"os"
	"runtime"
	"strings"

	"github.com/Azure/acs-engine/pkg/i18n"
	"golang.org/x/crypto/ssh"
)

const (
	// SSHKeySize is the size (in bytes) of SSH key to create
	SSHKeySize = 4096
)

// NormalizeAzureRegion returns a normalized Azure region with white spaces removed and converted to lower case
func NormalizeAzureRegion(name string) string {
	return strings.ToLower(strings.Replace(name, " ", "", -1))
}

// JSONMarshalIndent marshals formatted JSON w/ optional SetEscapeHTML
func JSONMarshalIndent(content interface{}, prefix, indent string, escape bool) ([]byte, error) {
	b, err := JSONMarshal(content, escape)
	if err != nil {
		return nil, err
	}

	var bufIndent bytes.Buffer
	if err := json.Indent(&bufIndent, b, prefix, indent); err != nil {
		return nil, err
	}

	return bufIndent.Bytes(), nil
}

// JSONMarshal marshals JSON w/ optional SetEscapeHTML
func JSONMarshal(content interface{}, escape bool) ([]byte, error) {
	var buf bytes.Buffer
	enc := json.NewEncoder(&buf)
	enc.SetEscapeHTML(escape)
	if err := enc.Encode(content); err != nil {
		return nil, err
	}

	return buf.Bytes(), nil
}

// IsTrueBoolPointer is a simple boolean helper function for boolean pointers
func IsTrueBoolPointer(b *bool) bool {
	if b != nil && *b {
		return true
	}
	return false
}

// PointerToBool returns a pointer to a bool
func PointerToBool(b bool) *bool {
	p := b
	return &p
}

<<<<<<< HEAD
// PointerToInt returns a pointer to a int
func PointerToInt(i int) *int {
	p := i
	return &p
=======
// EqualError is a ni;-safe method which reports whether errors a and b are considered equal.
// They're equal if both are nil, or both are not nil and a.Error() == b.Error().
func EqualError(a, b error) bool {
	return a == nil && b == nil || a != nil && b != nil && a.Error() == b.Error()
>>>>>>> 92d6f8be
}

// CreateSSH creates an SSH key pair.
func CreateSSH(rg io.Reader, s *i18n.Translator) (privateKey *rsa.PrivateKey, publicKeyString string, err error) {
	privateKey, err = rsa.GenerateKey(rg, SSHKeySize)
	if err != nil {
		return nil, "", s.Errorf("failed to generate private key for ssh: %q", err)
	}

	publicKey := privateKey.PublicKey
	sshPublicKey, err := ssh.NewPublicKey(&publicKey)
	if err != nil {
		return nil, "", s.Errorf("failed to create openssh public key string: %q", err)
	}
	authorizedKeyBytes := ssh.MarshalAuthorizedKey(sshPublicKey)
	authorizedKey := string(authorizedKeyBytes)

	return privateKey, authorizedKey, nil
}

// AcceleratedNetworkingSupported check if the VmSKU support the Accelerated Networking
func AcceleratedNetworkingSupported(sku string) bool {
	if strings.Contains(sku, "Standard_A") {
		return false
	}
	if strings.Contains(sku, "Standard_B") {
		return false
	}
	if strings.Contains(sku, "Standard_G") {
		return false
	}
	if strings.Contains(sku, "Standard_H") {
		return false
	}
	if strings.Contains(sku, "Standard_L") {
		return false
	}
	if strings.Contains(sku, "Standard_N") {
		return false
	}
	if strings.EqualFold(sku, "Standard_D1") || strings.Contains(sku, "Standard_D1_") {
		return false
	}
	if strings.EqualFold(sku, "Standard_DS1") || strings.Contains(sku, "Standard_DS1_") {
		return false
	}
	if strings.EqualFold(sku, "Standard_F1") || strings.EqualFold(sku, "Standard_F1s") {
		return false
	}
	return true
}

// GetHomeDir attempts to get the home dir from env
func GetHomeDir() string {
	if runtime.GOOS == "windows" {
		home := os.Getenv("HOMEDRIVE") + os.Getenv("HOMEPATH")
		if home == "" {
			home = os.Getenv("USERPROFILE")
		}
		return home
	}
	return os.Getenv("HOME")
}<|MERGE_RESOLUTION|>--- conflicted
+++ resolved
@@ -65,17 +65,16 @@
 	return &p
 }
 
-<<<<<<< HEAD
 // PointerToInt returns a pointer to a int
 func PointerToInt(i int) *int {
 	p := i
 	return &p
-=======
+}
+
 // EqualError is a ni;-safe method which reports whether errors a and b are considered equal.
 // They're equal if both are nil, or both are not nil and a.Error() == b.Error().
 func EqualError(a, b error) bool {
 	return a == nil && b == nil || a != nil && b != nil && a.Error() == b.Error()
->>>>>>> 92d6f8be
 }
 
 // CreateSSH creates an SSH key pair.
