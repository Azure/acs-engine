--- conflicted
+++ resolved
@@ -1,18 +1,11 @@
-# Microsoft Azure Container Service Engine - Builds Docker Enabled Clusters
-
-## Overview
-
-These cluster definition examples demonstrate how to create customized Docker Enabled Cluster with Windows on Microsoft Azure.
-
-## User Guides
-
-<<<<<<< HEAD
-* [Kubernetes Windows Walkthrough](../../docs/kubernetes.windows.md) - shows how to create a hybrid Kubernetes Windows enabled Docker cluster on Azure.
-* [Building Kubernetes Windows binaries](../../docs/kubernetes-build-win-binaries.md) - shows how to build kubernetes windows binaries for use in a Windows Kubernetes cluster.
-* [Hybrid Swarm Mode with Linux and Windows nodes](../../docs/swarmmode-hybrid.md) - shows how to create a hybrid Swarm Mode cluster on Azure.
-
-=======
-* [Kubernetes Windows Walkthrough](../../docs/kubernetes/windows.md) - shows how to create a hybrid Kubernetes Windows enabled Docker cluster on Azure.
-* [Building Kubernetes Windows binaries](../../docs/kubernetes-build-win-binaries.md) - shows how to build kubernetes windows binaries for use in a Windows Kubernetes cluster.
-
->>>>>>> 275b1e8e
+# Microsoft Azure Container Service Engine - Builds Docker Enabled Clusters
+
+## Overview
+
+These cluster definition examples demonstrate how to create customized Docker Enabled Cluster with Windows on Microsoft Azure.
+
+## User Guides
+
+* [Kubernetes Windows Walkthrough](../../docs/kubernetes/windows.md) - shows how to create a hybrid Kubernetes Windows enabled Docker cluster on Azure.
+* [Building Kubernetes Windows binaries](../../docs/kubernetes-build-win-binaries.md) - shows how to build kubernetes windows binaries for use in a Windows Kubernetes cluster.
+* [Hybrid Swarm Mode with Linux and Windows nodes](../../docs/swarmmode-hybrid.md) - shows how to create a hybrid Swarm Mode cluster on Azure.