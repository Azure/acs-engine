--- conflicted
+++ resolved
@@ -16,14 +16,7 @@
 prereqs:
 	go get github.com/Masterminds/glide
 	go get github.com/jteeuwen/go-bindata/...
-<<<<<<< HEAD
-	go get github.com/Sirupsen/logrus
-	go get github.com/spf13/cobra
-	go get github.com/onsi/gomega
-	go get github.com/leonelquinteros/gotext
-=======
 	glide install
->>>>>>> 9e3f46c8
 
 _build:
 	go generate -v $(GOFILES)
