--- conflicted
+++ resolved
@@ -325,15 +325,6 @@
 }
 
 func (s *StorageClientSuite) TestReturnsStorageServiceError(c *chk.C) {
-<<<<<<< HEAD
-	// attempt to delete a nonexisting container
-	cli := getBlobClient(c)
-	rec := cli.client.appendRecorder(c)
-	defer rec.Stop()
-
-	cnt := cli.GetContainerReference(containerName(c))
-	_, err := cnt.delete(nil)
-=======
 	// attempt to delete nonexisting resources
 	cli := getBasicClient(c)
 	rec := cli.appendRecorder(c)
@@ -343,17 +334,12 @@
 	blobCli := cli.GetBlobService()
 	cnt := blobCli.GetContainerReference(containerName(c))
 	err := cnt.Delete(nil)
->>>>>>> 6c8aea4b
 	c.Assert(err, chk.NotNil)
 
 	v, ok := err.(AzureStorageServiceError)
 	c.Check(ok, chk.Equals, true)
 	c.Assert(v.StatusCode, chk.Equals, 404)
 	c.Assert(v.Code, chk.Equals, "ContainerNotFound")
-<<<<<<< HEAD
-	c.Assert(v.Code, chk.Not(chk.Equals), "")
-	c.Assert(v.RequestID, chk.Not(chk.Equals), "")
-=======
 	c.Assert(v.RequestID, chk.Not(chk.Equals), "")
 	c.Assert(v.Date, chk.Not(chk.Equals), "")
 	c.Assert(v.APIVersion, chk.Not(chk.Equals), "")
@@ -371,7 +357,6 @@
 	c.Assert(v.RequestID, chk.Not(chk.Equals), "")
 	c.Assert(v.Date, chk.Not(chk.Equals), "")
 	c.Assert(v.APIVersion, chk.Not(chk.Equals), "")
->>>>>>> 6c8aea4b
 }
 
 func (s *StorageClientSuite) TestReturnsStorageServiceError_withoutResponseBody(c *chk.C) {
