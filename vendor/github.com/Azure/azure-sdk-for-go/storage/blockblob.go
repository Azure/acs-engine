package storage

import (
	"bytes"
	"encoding/xml"
	"fmt"
	"io"
	"net/http"
	"net/url"
<<<<<<< HEAD
=======
	"strconv"
>>>>>>> 6c8aea4b
	"strings"
	"time"
)

// BlockListType is used to filter out types of blocks in a Get Blocks List call
// for a block blob.
//
// See https://msdn.microsoft.com/en-us/library/azure/dd179400.aspx for all
// block types.
type BlockListType string

// Filters for listing blocks in block blobs
const (
	BlockListTypeAll         BlockListType = "all"
	BlockListTypeCommitted   BlockListType = "committed"
	BlockListTypeUncommitted BlockListType = "uncommitted"
)

// Maximum sizes (per REST API) for various concepts
const (
	MaxBlobBlockSize = 100 * 1024 * 1024
	MaxBlobPageSize  = 4 * 1024 * 1024
)

// BlockStatus defines states a block for a block blob can
// be in.
type BlockStatus string

// List of statuses that can be used to refer to a block in a block list
const (
	BlockStatusUncommitted BlockStatus = "Uncommitted"
	BlockStatusCommitted   BlockStatus = "Committed"
	BlockStatusLatest      BlockStatus = "Latest"
)

// Block is used to create Block entities for Put Block List
// call.
type Block struct {
	ID     string
	Status BlockStatus
}

// BlockListResponse contains the response fields from Get Block List call.
//
// See https://msdn.microsoft.com/en-us/library/azure/dd179400.aspx
type BlockListResponse struct {
	XMLName           xml.Name        `xml:"BlockList"`
	CommittedBlocks   []BlockResponse `xml:"CommittedBlocks>Block"`
	UncommittedBlocks []BlockResponse `xml:"UncommittedBlocks>Block"`
}

// BlockResponse contains the block information returned
// in the GetBlockListCall.
type BlockResponse struct {
	Name string `xml:"Name"`
	Size int64  `xml:"Size"`
}

// CreateBlockBlob initializes an empty block blob with no blocks.
//
// See https://docs.microsoft.com/en-us/rest/api/storageservices/fileservices/Put-Blob
func (b *Blob) CreateBlockBlob(options *PutBlobOptions) error {
	return b.CreateBlockBlobFromReader(nil, options)
}

// CreateBlockBlobFromReader initializes a block blob using data from
// reader. Size must be the number of bytes read from reader. To
// create an empty blob, use size==0 and reader==nil.
//
// The API rejects requests with size > 256 MiB (but this limit is not
// checked by the SDK). To write a larger blob, use CreateBlockBlob,
// PutBlock, and PutBlockList.
//
// See https://docs.microsoft.com/en-us/rest/api/storageservices/fileservices/Put-Blob
func (b *Blob) CreateBlockBlobFromReader(blob io.Reader, options *PutBlobOptions) error {
	params := url.Values{}
	headers := b.Container.bsc.client.getStandardHeaders()
	headers["x-ms-blob-type"] = string(BlobTypeBlock)
<<<<<<< HEAD
	headers["Content-Length"] = fmt.Sprintf("%d", b.Properties.ContentLength)
=======

	headers["Content-Length"] = "0"
	var n int64
	var err error
	if blob != nil {
		buf := &bytes.Buffer{}
		n, err = io.Copy(buf, blob)
		if err != nil {
			return err
		}
		blob = buf
		headers["Content-Length"] = strconv.FormatInt(n, 10)
	}
	b.Properties.ContentLength = n

>>>>>>> 6c8aea4b
	headers = mergeHeaders(headers, headersFromStruct(b.Properties))
	headers = b.Container.bsc.client.addMetadataToHeaders(headers, b.Metadata)

	if options != nil {
		params = addTimeout(params, options.Timeout)
		headers = mergeHeaders(headers, headersFromStruct(*options))
	}
	uri := b.Container.bsc.client.getEndpoint(blobServiceName, b.buildPath(), params)

	resp, err := b.Container.bsc.client.exec(http.MethodPut, uri, headers, blob, b.Container.bsc.auth)
	if err != nil {
		return err
	}
	readAndCloseBody(resp.body)
	return checkRespCode(resp.statusCode, []int{http.StatusCreated})
}

// PutBlockOptions includes the options for a put block operation
type PutBlockOptions struct {
	Timeout    uint
	LeaseID    string `header:"x-ms-lease-id"`
	ContentMD5 string `header:"Content-MD5"`
	RequestID  string `header:"x-ms-client-request-id"`
}

// PutBlock saves the given data chunk to the specified block blob with
// given ID.
//
// The API rejects chunks larger than 100 MiB (but this limit is not
// checked by the SDK).
//
// See https://docs.microsoft.com/en-us/rest/api/storageservices/fileservices/Put-Block
func (b *Blob) PutBlock(blockID string, chunk []byte, options *PutBlockOptions) error {
	return b.PutBlockWithLength(blockID, uint64(len(chunk)), bytes.NewReader(chunk), options)
}

// PutBlockWithLength saves the given data stream of exactly specified size to
// the block blob with given ID. It is an alternative to PutBlocks where data
// comes as stream but the length is known in advance.
//
// The API rejects requests with size > 100 MiB (but this limit is not
// checked by the SDK).
//
// See https://docs.microsoft.com/en-us/rest/api/storageservices/fileservices/Put-Block
func (b *Blob) PutBlockWithLength(blockID string, size uint64, blob io.Reader, options *PutBlockOptions) error {
	query := url.Values{
		"comp":    {"block"},
		"blockid": {blockID},
	}
	headers := b.Container.bsc.client.getStandardHeaders()
	headers["Content-Length"] = fmt.Sprintf("%v", size)

	if options != nil {
		query = addTimeout(query, options.Timeout)
		headers = mergeHeaders(headers, headersFromStruct(*options))
	}
	uri := b.Container.bsc.client.getEndpoint(blobServiceName, b.buildPath(), query)

	resp, err := b.Container.bsc.client.exec(http.MethodPut, uri, headers, blob, b.Container.bsc.auth)
	if err != nil {
		return err
	}
	readAndCloseBody(resp.body)
	return checkRespCode(resp.statusCode, []int{http.StatusCreated})
}

// PutBlockListOptions includes the options for a put block list operation
type PutBlockListOptions struct {
	Timeout           uint
	LeaseID           string     `header:"x-ms-lease-id"`
	IfModifiedSince   *time.Time `header:"If-Modified-Since"`
	IfUnmodifiedSince *time.Time `header:"If-Unmodified-Since"`
	IfMatch           string     `header:"If-Match"`
	IfNoneMatch       string     `header:"If-None-Match"`
	RequestID         string     `header:"x-ms-client-request-id"`
}

// PutBlockList saves list of blocks to the specified block blob.
//
// See https://docs.microsoft.com/en-us/rest/api/storageservices/fileservices/Put-Block-List
func (b *Blob) PutBlockList(blocks []Block, options *PutBlockListOptions) error {
	params := url.Values{"comp": {"blocklist"}}
	blockListXML := prepareBlockListRequest(blocks)
	headers := b.Container.bsc.client.getStandardHeaders()
	headers["Content-Length"] = fmt.Sprintf("%v", len(blockListXML))
	headers = mergeHeaders(headers, headersFromStruct(b.Properties))
	headers = b.Container.bsc.client.addMetadataToHeaders(headers, b.Metadata)

	if options != nil {
		params = addTimeout(params, options.Timeout)
		headers = mergeHeaders(headers, headersFromStruct(*options))
	}
	uri := b.Container.bsc.client.getEndpoint(blobServiceName, b.buildPath(), params)

	resp, err := b.Container.bsc.client.exec(http.MethodPut, uri, headers, strings.NewReader(blockListXML), b.Container.bsc.auth)
	if err != nil {
		return err
	}
	readAndCloseBody(resp.body)
	return checkRespCode(resp.statusCode, []int{http.StatusCreated})
}

// GetBlockListOptions includes the options for a get block list operation
type GetBlockListOptions struct {
	Timeout   uint
	Snapshot  *time.Time
	LeaseID   string `header:"x-ms-lease-id"`
	RequestID string `header:"x-ms-client-request-id"`
}

// GetBlockList retrieves list of blocks in the specified block blob.
//
// See https://docs.microsoft.com/en-us/rest/api/storageservices/fileservices/Get-Block-List
func (b *Blob) GetBlockList(blockType BlockListType, options *GetBlockListOptions) (BlockListResponse, error) {
	params := url.Values{
		"comp":          {"blocklist"},
		"blocklisttype": {string(blockType)},
	}
	headers := b.Container.bsc.client.getStandardHeaders()

	if options != nil {
		params = addTimeout(params, options.Timeout)
		params = addSnapshot(params, options.Snapshot)
		headers = mergeHeaders(headers, headersFromStruct(*options))
	}
	uri := b.Container.bsc.client.getEndpoint(blobServiceName, b.buildPath(), params)

	var out BlockListResponse
	resp, err := b.Container.bsc.client.exec(http.MethodGet, uri, headers, nil, b.Container.bsc.auth)
	if err != nil {
		return out, err
	}
	defer resp.body.Close()

	err = xmlUnmarshal(resp.body, &out)
	return out, err
}<|MERGE_RESOLUTION|>--- conflicted
+++ resolved
@@ -7,10 +7,7 @@
 	"io"
 	"net/http"
 	"net/url"
-<<<<<<< HEAD
-=======
 	"strconv"
->>>>>>> 6c8aea4b
 	"strings"
 	"time"
 )
@@ -89,9 +86,6 @@
 	params := url.Values{}
 	headers := b.Container.bsc.client.getStandardHeaders()
 	headers["x-ms-blob-type"] = string(BlobTypeBlock)
-<<<<<<< HEAD
-	headers["Content-Length"] = fmt.Sprintf("%d", b.Properties.ContentLength)
-=======
 
 	headers["Content-Length"] = "0"
 	var n int64
@@ -107,7 +101,6 @@
 	}
 	b.Properties.ContentLength = n
 
->>>>>>> 6c8aea4b
 	headers = mergeHeaders(headers, headersFromStruct(b.Properties))
 	headers = b.Container.bsc.client.addMetadataToHeaders(headers, b.Metadata)
 
