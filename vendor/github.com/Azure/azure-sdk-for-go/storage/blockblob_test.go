package storage

import (
	"bytes"
	"encoding/base64"
	"io/ioutil"

	chk "gopkg.in/check.v1"
)

type BlockBlobSuite struct{}

var _ = chk.Suite(&BlockBlobSuite{})

func (s *BlockBlobSuite) TestCreateBlockBlobFromReader(c *chk.C) {
	cli := getBlobClient(c)
	rec := cli.client.appendRecorder(c)
	defer rec.Stop()

	cnt := cli.GetContainerReference(containerName(c))
	b := cnt.GetBlobReference(blobName(c))
	c.Assert(cnt.Create(nil), chk.IsNil)
	defer cnt.Delete(nil)

<<<<<<< HEAD
	data := content(8888)
	b.Properties.ContentLength = int64(len(data))
	c.Assert(b.CreateBlockBlobFromReader(bytes.NewReader(data), nil), chk.IsNil)
=======
	length := 8888
	data := content(length)
	err := b.CreateBlockBlobFromReader(bytes.NewReader(data), nil)
	c.Assert(err, chk.IsNil)
	c.Assert(b.Properties.ContentLength, chk.Equals, int64(length))
>>>>>>> 6c8aea4b

	resp, err := b.Get(nil)
	c.Assert(err, chk.IsNil)
	gotData, err := ioutil.ReadAll(resp)
	defer resp.Close()

	c.Assert(err, chk.IsNil)
	c.Assert(gotData, chk.DeepEquals, data)
}

<<<<<<< HEAD
func (s *BlockBlobSuite) TestCreateBlockBlobFromReaderWithShortData(c *chk.C) {
	cli := getBlobClient(c)
	rec := cli.client.appendRecorder(c)
	defer rec.Stop()

	cnt := cli.GetContainerReference(containerName(c))
	b := cnt.GetBlobReference(blobName(c))
	c.Assert(cnt.Create(nil), chk.IsNil)
	defer cnt.Delete(nil)

	data := content(8888)
	b.Properties.ContentLength = 9999
	err := b.CreateBlockBlobFromReader(bytes.NewReader(data), nil)
	c.Assert(err, chk.NotNil)

	_, err = b.Get(nil)
	// Upload was incomplete: blob should not have been created.
	c.Assert(err, chk.NotNil)
}

=======
>>>>>>> 6c8aea4b
func (s *BlockBlobSuite) TestPutBlock(c *chk.C) {
	cli := getBlobClient(c)
	rec := cli.client.appendRecorder(c)
	defer rec.Stop()

	cnt := cli.GetContainerReference(containerName(c))
	b := cnt.GetBlobReference(blobName(c))
	c.Assert(cnt.Create(nil), chk.IsNil)
	defer cnt.Delete(nil)

	chunk := content(1024)
	blockID := base64.StdEncoding.EncodeToString([]byte("lol"))
	c.Assert(b.PutBlock(blockID, chunk, nil), chk.IsNil)
}

func (s *BlockBlobSuite) TestGetBlockList_PutBlockList(c *chk.C) {
	cli := getBlobClient(c)
	rec := cli.client.appendRecorder(c)
	defer rec.Stop()

	cnt := cli.GetContainerReference(containerName(c))
	b := cnt.GetBlobReference(blobName(c))
	c.Assert(cnt.Create(nil), chk.IsNil)
	defer cnt.Delete(nil)

	chunk := content(1024)
	blockID := base64.StdEncoding.EncodeToString([]byte("lol"))

	// Put one block
	c.Assert(b.PutBlock(blockID, chunk, nil), chk.IsNil)
	defer b.Delete(nil)

	// Get committed blocks
	committed, err := b.GetBlockList(BlockListTypeCommitted, nil)
	c.Assert(err, chk.IsNil)

	if len(committed.CommittedBlocks) > 0 {
		c.Fatal("There are committed blocks")
	}

	// Get uncommitted blocks
	uncommitted, err := b.GetBlockList(BlockListTypeUncommitted, nil)
	c.Assert(err, chk.IsNil)

	c.Assert(len(uncommitted.UncommittedBlocks), chk.Equals, 1)
	// Commit block list
	c.Assert(b.PutBlockList([]Block{{blockID, BlockStatusUncommitted}}, nil), chk.IsNil)

	// Get all blocks
	all, err := b.GetBlockList(BlockListTypeAll, nil)
	c.Assert(err, chk.IsNil)
	c.Assert(len(all.CommittedBlocks), chk.Equals, 1)
	c.Assert(len(all.UncommittedBlocks), chk.Equals, 0)

	// Verify the block
	thatBlock := all.CommittedBlocks[0]
	c.Assert(thatBlock.Name, chk.Equals, blockID)
	c.Assert(thatBlock.Size, chk.Equals, int64(len(chunk)))
}

func (s *BlockBlobSuite) TestCreateBlockBlob(c *chk.C) {
	cli := getBlobClient(c)
	rec := cli.client.appendRecorder(c)
	defer rec.Stop()

	cnt := cli.GetContainerReference(containerName(c))
	b := cnt.GetBlobReference(blobName(c))
	c.Assert(cnt.Create(nil), chk.IsNil)
	defer cnt.Delete(nil)

	c.Assert(b.CreateBlockBlob(nil), chk.IsNil)

	// Verify
	blocks, err := b.GetBlockList(BlockListTypeAll, nil)
	c.Assert(err, chk.IsNil)
	c.Assert(len(blocks.CommittedBlocks), chk.Equals, 0)
	c.Assert(len(blocks.UncommittedBlocks), chk.Equals, 0)
}

func (s *BlockBlobSuite) TestPutEmptyBlockBlob(c *chk.C) {
	cli := getBlobClient(c)
	rec := cli.client.appendRecorder(c)
	defer rec.Stop()

	cnt := cli.GetContainerReference(containerName(c))
	b := cnt.GetBlobReference(blobName(c))
	c.Assert(cnt.Create(nil), chk.IsNil)
	defer cnt.Delete(nil)

	c.Assert(b.putSingleBlockBlob([]byte("Hello!")), chk.IsNil)

	err := b.GetProperties(nil)
	c.Assert(err, chk.IsNil)
	c.Assert(b.Properties.ContentLength, chk.Not(chk.Equals), 0)
}<|MERGE_RESOLUTION|>--- conflicted
+++ resolved
@@ -22,17 +22,11 @@
 	c.Assert(cnt.Create(nil), chk.IsNil)
 	defer cnt.Delete(nil)
 
-<<<<<<< HEAD
-	data := content(8888)
-	b.Properties.ContentLength = int64(len(data))
-	c.Assert(b.CreateBlockBlobFromReader(bytes.NewReader(data), nil), chk.IsNil)
-=======
 	length := 8888
 	data := content(length)
 	err := b.CreateBlockBlobFromReader(bytes.NewReader(data), nil)
 	c.Assert(err, chk.IsNil)
 	c.Assert(b.Properties.ContentLength, chk.Equals, int64(length))
->>>>>>> 6c8aea4b
 
 	resp, err := b.Get(nil)
 	c.Assert(err, chk.IsNil)
@@ -43,29 +37,6 @@
 	c.Assert(gotData, chk.DeepEquals, data)
 }
 
-<<<<<<< HEAD
-func (s *BlockBlobSuite) TestCreateBlockBlobFromReaderWithShortData(c *chk.C) {
-	cli := getBlobClient(c)
-	rec := cli.client.appendRecorder(c)
-	defer rec.Stop()
-
-	cnt := cli.GetContainerReference(containerName(c))
-	b := cnt.GetBlobReference(blobName(c))
-	c.Assert(cnt.Create(nil), chk.IsNil)
-	defer cnt.Delete(nil)
-
-	data := content(8888)
-	b.Properties.ContentLength = 9999
-	err := b.CreateBlockBlobFromReader(bytes.NewReader(data), nil)
-	c.Assert(err, chk.NotNil)
-
-	_, err = b.Get(nil)
-	// Upload was incomplete: blob should not have been created.
-	c.Assert(err, chk.NotNil)
-}
-
-=======
->>>>>>> 6c8aea4b
 func (s *BlockBlobSuite) TestPutBlock(c *chk.C) {
 	cli := getBlobClient(c)
 	rec := cli.client.appendRecorder(c)
