package storage

import (
	"encoding/xml"
	"errors"
	"fmt"
	"io"
	"net/http"
	"net/url"
	"strconv"
	"strings"
	"time"
)

// Container represents an Azure container.
type Container struct {
	bsc        *BlobStorageClient
	Name       string              `xml:"Name"`
	Properties ContainerProperties `xml:"Properties"`
	Metadata   map[string]string
}

func (c *Container) buildPath() string {
	return fmt.Sprintf("/%s", c.Name)
}

// ContainerProperties contains various properties of a container returned from
// various endpoints like ListContainers.
type ContainerProperties struct {
	LastModified  string `xml:"Last-Modified"`
	Etag          string `xml:"Etag"`
	LeaseStatus   string `xml:"LeaseStatus"`
	LeaseState    string `xml:"LeaseState"`
	LeaseDuration string `xml:"LeaseDuration"`
}

// ContainerListResponse contains the response fields from
// ListContainers call.
//
// See https://msdn.microsoft.com/en-us/library/azure/dd179352.aspx
type ContainerListResponse struct {
	XMLName    xml.Name    `xml:"EnumerationResults"`
	Xmlns      string      `xml:"xmlns,attr"`
	Prefix     string      `xml:"Prefix"`
	Marker     string      `xml:"Marker"`
	NextMarker string      `xml:"NextMarker"`
	MaxResults int64       `xml:"MaxResults"`
	Containers []Container `xml:"Containers>Container"`
}

// BlobListResponse contains the response fields from ListBlobs call.
//
// See https://msdn.microsoft.com/en-us/library/azure/dd135734.aspx
type BlobListResponse struct {
	XMLName    xml.Name `xml:"EnumerationResults"`
	Xmlns      string   `xml:"xmlns,attr"`
	Prefix     string   `xml:"Prefix"`
	Marker     string   `xml:"Marker"`
	NextMarker string   `xml:"NextMarker"`
	MaxResults int64    `xml:"MaxResults"`
	Blobs      []Blob   `xml:"Blobs>Blob"`

	// BlobPrefix is used to traverse blobs as if it were a file system.
	// It is returned if ListBlobsParameters.Delimiter is specified.
	// The list here can be thought of as "folders" that may contain
	// other folders or blobs.
	BlobPrefixes []string `xml:"Blobs>BlobPrefix>Name"`

	// Delimiter is used to traverse blobs as if it were a file system.
	// It is returned if ListBlobsParameters.Delimiter is specified.
	Delimiter string `xml:"Delimiter"`
}

// IncludeBlobDataset has options to include in a list blobs operation
type IncludeBlobDataset struct {
	Snapshots        bool
	Metadata         bool
	UncommittedBlobs bool
	Copy             bool
}

// ListBlobsParameters defines the set of customizable
// parameters to make a List Blobs call.
//
// See https://msdn.microsoft.com/en-us/library/azure/dd135734.aspx
type ListBlobsParameters struct {
	Prefix     string
	Delimiter  string
	Marker     string
	Include    *IncludeBlobDataset
	MaxResults uint
	Timeout    uint
	RequestID  string
}

func (p ListBlobsParameters) getParameters() url.Values {
	out := url.Values{}

	if p.Prefix != "" {
		out.Set("prefix", p.Prefix)
	}
	if p.Delimiter != "" {
		out.Set("delimiter", p.Delimiter)
	}
	if p.Marker != "" {
		out.Set("marker", p.Marker)
	}
	if p.Include != nil {
		include := []string{}
		include = addString(include, p.Include.Snapshots, "snapshots")
		include = addString(include, p.Include.Metadata, "metadata")
		include = addString(include, p.Include.UncommittedBlobs, "uncommittedblobs")
		include = addString(include, p.Include.Copy, "copy")
		fullInclude := strings.Join(include, ",")
		out.Set("include", fullInclude)
	}
	if p.MaxResults != 0 {
		out.Set("maxresults", strconv.FormatUint(uint64(p.MaxResults), 10))
	}
	if p.Timeout != 0 {
		out.Set("timeout", strconv.FormatUint(uint64(p.Timeout), 10))
	}

	return out
}

func addString(datasets []string, include bool, text string) []string {
	if include {
		datasets = append(datasets, text)
	}
	return datasets
}

// ContainerAccessType defines the access level to the container from a public
// request.
//
// See https://msdn.microsoft.com/en-us/library/azure/dd179468.aspx and "x-ms-
// blob-public-access" header.
type ContainerAccessType string

// Access options for containers
const (
	ContainerAccessTypePrivate   ContainerAccessType = ""
	ContainerAccessTypeBlob      ContainerAccessType = "blob"
	ContainerAccessTypeContainer ContainerAccessType = "container"
)

// ContainerAccessPolicy represents each access policy in the container ACL.
type ContainerAccessPolicy struct {
	ID         string
	StartTime  time.Time
	ExpiryTime time.Time
	CanRead    bool
	CanWrite   bool
	CanDelete  bool
}

// ContainerPermissions represents the container ACLs.
type ContainerPermissions struct {
	AccessType     ContainerAccessType
	AccessPolicies []ContainerAccessPolicy
}

// ContainerAccessHeader references header used when setting/getting container ACL
const (
	ContainerAccessHeader string = "x-ms-blob-public-access"
)

// GetBlobReference returns a Blob object for the specified blob name.
func (c *Container) GetBlobReference(name string) *Blob {
	return &Blob{
		Container: c,
		Name:      name,
	}
}

// CreateContainerOptions includes the options for a create container operation
type CreateContainerOptions struct {
	Timeout   uint
	Access    ContainerAccessType `header:"x-ms-blob-public-access"`
	RequestID string              `header:"x-ms-client-request-id"`
}

// Create creates a blob container within the storage account
// with given name and access level. Returns error if container already exists.
//
// See https://docs.microsoft.com/en-us/rest/api/storageservices/fileservices/Create-Container
func (c *Container) Create(options *CreateContainerOptions) error {
	resp, err := c.create(options)
	if err != nil {
		return err
	}
	readAndCloseBody(resp.body)
	return checkRespCode(resp.statusCode, []int{http.StatusCreated})
}

// CreateIfNotExists creates a blob container if it does not exist. Returns
// true if container is newly created or false if container already exists.
func (c *Container) CreateIfNotExists(options *CreateContainerOptions) (bool, error) {
	resp, err := c.create(options)
	if resp != nil {
		defer readAndCloseBody(resp.body)
		if resp.statusCode == http.StatusCreated || resp.statusCode == http.StatusConflict {
			return resp.statusCode == http.StatusCreated, nil
		}
	}
	return false, err
}

func (c *Container) create(options *CreateContainerOptions) (*storageResponse, error) {
	query := url.Values{"restype": {"container"}}
	headers := c.bsc.client.getStandardHeaders()
	headers = c.bsc.client.addMetadataToHeaders(headers, c.Metadata)

	if options != nil {
		query = addTimeout(query, options.Timeout)
		headers = mergeHeaders(headers, headersFromStruct(*options))
	}
	uri := c.bsc.client.getEndpoint(blobServiceName, c.buildPath(), query)

	return c.bsc.client.exec(http.MethodPut, uri, headers, nil, c.bsc.auth)
}

// Exists returns true if a container with given name exists
// on the storage account, otherwise returns false.
func (c *Container) Exists() (bool, error) {
	uri := c.bsc.client.getEndpoint(blobServiceName, c.buildPath(), url.Values{"restype": {"container"}})
	headers := c.bsc.client.getStandardHeaders()

	resp, err := c.bsc.client.exec(http.MethodHead, uri, headers, nil, c.bsc.auth)
	if resp != nil {
		defer readAndCloseBody(resp.body)
		if resp.statusCode == http.StatusOK || resp.statusCode == http.StatusNotFound {
			return resp.statusCode == http.StatusOK, nil
		}
	}
	return false, err
}

// SetContainerPermissionOptions includes options for a set container permissions operation
type SetContainerPermissionOptions struct {
	Timeout           uint
	LeaseID           string     `header:"x-ms-lease-id"`
	IfModifiedSince   *time.Time `header:"If-Modified-Since"`
	IfUnmodifiedSince *time.Time `header:"If-Unmodified-Since"`
	RequestID         string     `header:"x-ms-client-request-id"`
}

// SetPermissions sets up container permissions
// See https://docs.microsoft.com/en-us/rest/api/storageservices/fileservices/Set-Container-ACL
func (c *Container) SetPermissions(permissions ContainerPermissions, options *SetContainerPermissionOptions) error {
	body, length, err := generateContainerACLpayload(permissions.AccessPolicies)
	if err != nil {
		return err
	}
	params := url.Values{
		"restype": {"container"},
		"comp":    {"acl"},
	}
	headers := c.bsc.client.getStandardHeaders()
	headers = addToHeaders(headers, ContainerAccessHeader, string(permissions.AccessType))
	headers["Content-Length"] = strconv.Itoa(length)

	if options != nil {
		params = addTimeout(params, options.Timeout)
		headers = mergeHeaders(headers, headersFromStruct(*options))
	}
	uri := c.bsc.client.getEndpoint(blobServiceName, c.buildPath(), params)

	resp, err := c.bsc.client.exec(http.MethodPut, uri, headers, body, c.bsc.auth)
	if err != nil {
		return err
	}
	defer readAndCloseBody(resp.body)

	if err := checkRespCode(resp.statusCode, []int{http.StatusOK}); err != nil {
		return errors.New("Unable to set permissions")
	}

	return nil
}

// GetContainerPermissionOptions includes options for a get container permissions operation
type GetContainerPermissionOptions struct {
	Timeout   uint
	LeaseID   string `header:"x-ms-lease-id"`
	RequestID string `header:"x-ms-client-request-id"`
}

// GetPermissions gets the container permissions as per https://msdn.microsoft.com/en-us/library/azure/dd179469.aspx
// If timeout is 0 then it will not be passed to Azure
// leaseID will only be passed to Azure if populated
func (c *Container) GetPermissions(options *GetContainerPermissionOptions) (*ContainerPermissions, error) {
	params := url.Values{
		"restype": {"container"},
		"comp":    {"acl"},
	}
	headers := c.bsc.client.getStandardHeaders()

	if options != nil {
		params = addTimeout(params, options.Timeout)
		headers = mergeHeaders(headers, headersFromStruct(*options))
	}
	uri := c.bsc.client.getEndpoint(blobServiceName, c.buildPath(), params)

	resp, err := c.bsc.client.exec(http.MethodGet, uri, headers, nil, c.bsc.auth)
	if err != nil {
		return nil, err
	}
	defer resp.body.Close()

	var ap AccessPolicy
	err = xmlUnmarshal(resp.body, &ap.SignedIdentifiersList)
	if err != nil {
		return nil, err
	}
	return buildAccessPolicy(ap, &resp.headers), nil
}

func buildAccessPolicy(ap AccessPolicy, headers *http.Header) *ContainerPermissions {
	// containerAccess. Blob, Container, empty
	containerAccess := headers.Get(http.CanonicalHeaderKey(ContainerAccessHeader))
	permissions := ContainerPermissions{
		AccessType:     ContainerAccessType(containerAccess),
		AccessPolicies: []ContainerAccessPolicy{},
	}

	for _, policy := range ap.SignedIdentifiersList.SignedIdentifiers {
		capd := ContainerAccessPolicy{
			ID:         policy.ID,
			StartTime:  policy.AccessPolicy.StartTime,
			ExpiryTime: policy.AccessPolicy.ExpiryTime,
		}
		capd.CanRead = updatePermissions(policy.AccessPolicy.Permission, "r")
		capd.CanWrite = updatePermissions(policy.AccessPolicy.Permission, "w")
		capd.CanDelete = updatePermissions(policy.AccessPolicy.Permission, "d")

		permissions.AccessPolicies = append(permissions.AccessPolicies, capd)
	}
	return &permissions
}

// DeleteContainerOptions includes options for a delete container operation
type DeleteContainerOptions struct {
	Timeout           uint
	LeaseID           string     `header:"x-ms-lease-id"`
	IfModifiedSince   *time.Time `header:"If-Modified-Since"`
	IfUnmodifiedSince *time.Time `header:"If-Unmodified-Since"`
	RequestID         string     `header:"x-ms-client-request-id"`
}

// Delete deletes the container with given name on the storage
// account. If the container does not exist returns error.
//
// See https://docs.microsoft.com/en-us/rest/api/storageservices/fileservices/delete-container
func (c *Container) Delete(options *DeleteContainerOptions) error {
	resp, err := c.delete(options)
	if err != nil {
		return err
	}
	readAndCloseBody(resp.body)
	return checkRespCode(resp.statusCode, []int{http.StatusAccepted})
}

// DeleteIfExists deletes the container with given name on the storage
// account if it exists. Returns true if container is deleted with this call, or
// false if the container did not exist at the time of the Delete Container
// operation.
//
// See https://docs.microsoft.com/en-us/rest/api/storageservices/fileservices/delete-container
func (c *Container) DeleteIfExists(options *DeleteContainerOptions) (bool, error) {
	resp, err := c.delete(options)
	if resp != nil {
		defer readAndCloseBody(resp.body)
		if resp.statusCode == http.StatusAccepted || resp.statusCode == http.StatusNotFound {
			return resp.statusCode == http.StatusAccepted, nil
		}
	}
	return false, err
}

func (c *Container) delete(options *DeleteContainerOptions) (*storageResponse, error) {
	query := url.Values{"restype": {"container"}}
	headers := c.bsc.client.getStandardHeaders()

	if options != nil {
		query = addTimeout(query, options.Timeout)
		headers = mergeHeaders(headers, headersFromStruct(*options))
	}
	uri := c.bsc.client.getEndpoint(blobServiceName, c.buildPath(), query)

	return c.bsc.client.exec(http.MethodDelete, uri, headers, nil, c.bsc.auth)
}

// ListBlobs returns an object that contains list of blobs in the container,
// pagination token and other information in the response of List Blobs call.
//
// See https://docs.microsoft.com/en-us/rest/api/storageservices/fileservices/List-Blobs
func (c *Container) ListBlobs(params ListBlobsParameters) (BlobListResponse, error) {
	q := mergeParams(params.getParameters(), url.Values{
		"restype": {"container"},
		"comp":    {"list"}},
	)
	uri := c.bsc.client.getEndpoint(blobServiceName, c.buildPath(), q)

	headers := c.bsc.client.getStandardHeaders()
	headers = addToHeaders(headers, "x-ms-client-request-id", params.RequestID)

	var out BlobListResponse
	resp, err := c.bsc.client.exec(http.MethodGet, uri, headers, nil, c.bsc.auth)
	if err != nil {
		return out, err
	}
	defer resp.body.Close()

	err = xmlUnmarshal(resp.body, &out)
<<<<<<< HEAD
=======
	for i := range out.Blobs {
		out.Blobs[i].Container = c
	}
>>>>>>> 6c8aea4b
	return out, err
}

func generateContainerACLpayload(policies []ContainerAccessPolicy) (io.Reader, int, error) {
	sil := SignedIdentifiers{
		SignedIdentifiers: []SignedIdentifier{},
	}
	for _, capd := range policies {
		permission := capd.generateContainerPermissions()
		signedIdentifier := convertAccessPolicyToXMLStructs(capd.ID, capd.StartTime, capd.ExpiryTime, permission)
		sil.SignedIdentifiers = append(sil.SignedIdentifiers, signedIdentifier)
	}
	return xmlMarshal(sil)
}

func (capd *ContainerAccessPolicy) generateContainerPermissions() (permissions string) {
	// generate the permissions string (rwd).
	// still want the end user API to have bool flags.
	permissions = ""

	if capd.CanRead {
		permissions += "r"
	}

	if capd.CanWrite {
		permissions += "w"
	}

	if capd.CanDelete {
		permissions += "d"
	}

	return permissions
}<|MERGE_RESOLUTION|>--- conflicted
+++ resolved
@@ -414,12 +414,9 @@
 	defer resp.body.Close()
 
 	err = xmlUnmarshal(resp.body, &out)
-<<<<<<< HEAD
-=======
 	for i := range out.Blobs {
 		out.Blobs[i].Container = c
 	}
->>>>>>> 6c8aea4b
 	return out, err
 }
 
