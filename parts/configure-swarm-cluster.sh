--- conflicted
+++ resolved
@@ -1,292 +1,283 @@
-#!/bin/bash
-
-set -x
-
-echo "starting swarm cluster configuration"
-date
-ps ax
-
-#############
-# Parameters
-#############
-
-<<<<<<< HEAD
-MASTERCOUNT=${1}
-MASTERPREFIX=${2}
-MASTERFIRSTADDR=${3}
-AZUREUSER=${4}
-POSTINSTALLSCRIPTURI=${5}
-BASESUBNET=${6}
-DOCKERENGINEDOWNLOADREPO=${7}
-DOCKERCOMPOSEDOWNLOADURL=${8}
-=======
-SWARM_VERSION=${1}
-DOCKER_COMPOSE_VERSION=${2}
-MASTERCOUNT=${3}
-MASTERPREFIX=${4}
-MASTERFIRSTADDR=${5}
-AZUREUSER=${6}
-POSTINSTALLSCRIPTURI=${7}
-BASESUBNET=${8}
->>>>>>> e5883fed
-VMNAME=`hostname`
-VMNUMBER=`echo $VMNAME | sed 's/.*[^0-9]\([0-9]\+\)*$/\1/'`
-VMPREFIX=`echo $VMNAME | sed 's/\(.*[^0-9]\)*[0-9]\+$/\1/'`
-
-echo "Master Count: $MASTERCOUNT"
-echo "Master Prefix: $MASTERPREFIX"
-echo "Master First Addr: $MASTERFIRSTADDR"
-echo "vmname: $VMNAME"
-echo "VMNUMBER: $VMNUMBER, VMPREFIX: $VMPREFIX"
-echo "BASESUBNET: $BASESUBNET"
-echo "AZUREUSER: $AZUREUSER"
-
-###################
-# Common Functions
-###################
-
-ensureAzureNetwork()
-{
-  # ensure the network works
-  networkHealthy=1
-  for i in {1..12}; do
-    wget -O/dev/null http://bing.com
-    if [ $? -eq 0 ]
-    then
-      # hostname has been found continue
-      networkHealthy=0
-      echo "the network is healthy"
-      break
-    fi
-    sleep 10
-  done
-  if [ $networkHealthy -ne 0 ]
-  then
-    echo "the network is not healthy, aborting install"
-    ifconfig
-    ip a
-    exit 1
-  fi
-  # ensure the host ip can resolve
-  networkHealthy=1
-  for i in {1..120}; do
-    hostname -i
-    if [ $? -eq 0 ]
-    then
-      # hostname has been found continue
-      networkHealthy=0
-      echo "the network is healthy"
-      break
-    fi
-    sleep 1
-  done
-  # attempt to fix hostname, in case dns is not resolving Azure IPs (but can resolve public ips)
-  if [ $networkHealthy -ne 0 ]
-  then
-    HOSTNAME=`hostname`
-    HOSTADDR=`ip address show dev eth0 | grep -Eo 'inet (addr:)?([0-9]*\.){3}[0-9]*' | grep -Eo '([0-9]*\.){3}[0-9]*'`
-    echo $HOSTADDR $HOSTNAME >> /etc/hosts
-    hostname -i
-    if [ $? -eq 0 ]
-    then
-      # hostname has been found continue
-      networkHealthy=0
-      echo "the network is healthy by updating /etc/hosts"
-    fi
-  fi
-  if [ $networkHealthy -ne 0 ]
-  then
-    echo "the network is not healthy, cannot resolve ip address, aborting install"
-    ifconfig
-    ip a
-    exit 2
-  fi
-}
-ensureAzureNetwork
-HOSTADDR=`hostname -i`
-
-# apply all Canonical security updates during provisioning
-/usr/lib/apt/apt.systemd.daily
-
-ismaster ()
-{
-  if [ "$MASTERPREFIX" == "$VMPREFIX" ]
-  then
-    return 0
-  else
-    return 1
-  fi
-}
-if ismaster ; then
-  echo "this node is a master"
-fi
-
-isagent()
-{
-  if ismaster ; then
-    return 1
-  else
-    return 0
-  fi
-}
-if isagent ; then
-  echo "this node is an agent"
-fi
-
-consulstr()
-{
-  consulargs=""
-  for i in `seq 0 $((MASTERCOUNT-1))` ;
-  do
-    MASTEROCTET=`expr $MASTERFIRSTADDR + $i`
-    IPADDR="${BASESUBNET}${MASTEROCTET}"
-
-    if [ "$VMNUMBER" -eq "0" ]
-    then
-      consulargs="${consulargs}-bootstrap-expect $MASTERCOUNT "
-    fi
-    if [ "$VMNUMBER" -eq "$i" ]
-    then
-      consulargs="${consulargs}-advertise $IPADDR "
-    else
-      consulargs="${consulargs}-retry-join $IPADDR "
-    fi
-  done
-  echo $consulargs
-}
-
-consulargs=$(consulstr)
-MASTER0IPADDR="${BASESUBNET}${MASTERFIRSTADDR}"
-
-######################
-# resolve self in DNS
-######################
-
-echo "$HOSTADDR $VMNAME" | sudo tee -a /etc/hosts
-
-################
-# Install Docker
-################
-
-echo "Installing and configuring docker"
-
-installDocker()
-{
-  apt-get update
-  apt-get install -y apt-transport-https ca-certificates
-  for i in 1 2 3 4 5; do curl --max-time 60 -fsSL https://apt.dockerproject.org/gpg | apt-key add -; [ $? -eq 0 ] && break || sleep 5; done
-  echo "deb ${DOCKERENGINEDOWNLOADREPO} ubuntu-xenial main" | sudo tee /etc/apt/sources.list.d/docker.list
-  apt-get update
-  apt-get install -y --allow-unauthenticated docker-engine
-  systemctl restart docker
-}
-time installDocker
-sudo usermod -aG docker $AZUREUSER
-if isagent ; then
-  # Start Docker and listen on :2375 (no auth, but in vnet)
-  echo 'DOCKER_OPTS="-H unix:///var/run/docker.sock -H 0.0.0.0:2375 --cluster-store=consul://'$MASTER0IPADDR:8500 --cluster-advertise=$HOSTADDR:2375'"' | sudo tee -a /etc/default/docker
-fi
-
-echo "Installing docker compose"
-installDockerCompose()
-{
-  for i in {1..10}; do
-    wget --tries 4 --retry-connrefused --waitretry=15 -qO- ${8}/$DOCKER_COMPOSE_VERSION/docker-compose-`uname -s`-`uname -m` > /usr/local/bin/docker-compose
-    if [ $? -eq 0 ]
-    then
-      # hostname has been found continue
-      echo "docker-compose installed successfully"
-      break
-    fi
-    sleep 10
-  done
-}
-time installDockerCompose
-chmod +x /usr/local/bin/docker-compose
-
-sudo service docker restart
-
-ensureDocker()
-{
-  # ensure that docker is healthy
-  dockerHealthy=1
-  for i in {1..3}; do
-    sudo docker info
-    if [ $? -eq 0 ]
-    then
-      # hostname has been found continue
-      dockerHealthy=0
-      echo "Docker is healthy"
-      sudo docker ps -a
-      break
-    fi
-    sleep 10
-  done
-  if [ $dockerHealthy -ne 0 ]
-  then
-    echo "Docker is not healthy"
-  fi
-}
-ensureDocker
-
-##############################################
-# configure init rules restart all processes
-##############################################
-
-if ismaster ; then
-  mkdir -p /data/consul
-  echo "consul:
-  image: \"progrium/consul\"
-  command: -server -node $VMNAME $consulargs
-  ports:
-    - \"8500:8500\"
-    - \"8300:8300\"
-    - \"8301:8301\"
-    - \"8301:8301/udp\"
-    - \"8302:8302\"
-    - \"8302:8302/udp\"
-    - \"8400:8400\"
-  volumes:
-    - \"/data/consul:/data\"
-  restart: \"always\"
-swarm:
-  image: \"$SWARM_VERSION\"
-  command: manage --replication --advertise $HOSTADDR:2375 --discovery-opt kv.path=docker/nodes consul://$MASTER0IPADDR:8500
-  ports:
-    - \"2375:2375\"
-  links:
-    - \"consul\"
-  volumes:
-    - \"/etc/docker:/etc/docker\"
-  restart: \"always\"
-" > /opt/azure/containers/docker-compose.yml
-
-  pushd /opt/azure/containers/
-  docker-compose up -d
-  popd
-  echo "completed starting docker swarm on the master"
-fi
-
-if ismaster ; then
-  echo "Having ssh listen to port 2222 as well as 22"
-  sudo sed  -i "s/^Port 22$/Port 22\nPort 2222/1" /etc/ssh/sshd_config
-fi
-
-if [ $POSTINSTALLSCRIPTURI != "disabled" ]
-then
-  echo "downloading, and kicking off post install script"
-  /bin/bash -c "wget --tries 20 --retry-connrefused --waitretry=15 -qO- $POSTINSTALLSCRIPTURI | nohup /bin/bash >> /var/log/azure/cluster-bootstrap-postinstall.log 2>&1 &"
-fi
-
-echo "processes at end of script"
-ps ax
-date
-echo "completed Swarm cluster configuration"
-
-echo "restart system to install any remaining software"
-if isagent ; then
-  shutdown -r now
-else
-  # wait 1 minute to restart master
-  /bin/bash -c "shutdown -r 1 &"
-fi
+#!/bin/bash
+
+set -x
+
+echo "starting swarm cluster configuration"
+date
+ps ax
+
+#############
+# Parameters
+#############
+
+SWARM_VERSION=${1}
+DOCKER_COMPOSE_VERSION=${2}
+MASTERCOUNT=${3}
+MASTERPREFIX=${4}
+MASTERFIRSTADDR=${5}
+AZUREUSER=${6}
+POSTINSTALLSCRIPTURI=${7}
+BASESUBNET=${8}
+DOCKERENGINEDOWNLOADREPO=${9}
+DOCKERCOMPOSEDOWNLOADURL=${10}
+VMNAME=`hostname`
+VMNUMBER=`echo $VMNAME | sed 's/.*[^0-9]\([0-9]\+\)*$/\1/'`
+VMPREFIX=`echo $VMNAME | sed 's/\(.*[^0-9]\)*[0-9]\+$/\1/'`
+
+echo "Master Count: $MASTERCOUNT"
+echo "Master Prefix: $MASTERPREFIX"
+echo "Master First Addr: $MASTERFIRSTADDR"
+echo "vmname: $VMNAME"
+echo "VMNUMBER: $VMNUMBER, VMPREFIX: $VMPREFIX"
+echo "BASESUBNET: $BASESUBNET"
+echo "AZUREUSER: $AZUREUSER"
+
+###################
+# Common Functions
+###################
+
+ensureAzureNetwork()
+{
+  # ensure the network works
+  networkHealthy=1
+  for i in {1..12}; do
+    wget -O/dev/null http://bing.com
+    if [ $? -eq 0 ]
+    then
+      # hostname has been found continue
+      networkHealthy=0
+      echo "the network is healthy"
+      break
+    fi
+    sleep 10
+  done
+  if [ $networkHealthy -ne 0 ]
+  then
+    echo "the network is not healthy, aborting install"
+    ifconfig
+    ip a
+    exit 1
+  fi
+  # ensure the host ip can resolve
+  networkHealthy=1
+  for i in {1..120}; do
+    hostname -i
+    if [ $? -eq 0 ]
+    then
+      # hostname has been found continue
+      networkHealthy=0
+      echo "the network is healthy"
+      break
+    fi
+    sleep 1
+  done
+  # attempt to fix hostname, in case dns is not resolving Azure IPs (but can resolve public ips)
+  if [ $networkHealthy -ne 0 ]
+  then
+    HOSTNAME=`hostname`
+    HOSTADDR=`ip address show dev eth0 | grep -Eo 'inet (addr:)?([0-9]*\.){3}[0-9]*' | grep -Eo '([0-9]*\.){3}[0-9]*'`
+    echo $HOSTADDR $HOSTNAME >> /etc/hosts
+    hostname -i
+    if [ $? -eq 0 ]
+    then
+      # hostname has been found continue
+      networkHealthy=0
+      echo "the network is healthy by updating /etc/hosts"
+    fi
+  fi
+  if [ $networkHealthy -ne 0 ]
+  then
+    echo "the network is not healthy, cannot resolve ip address, aborting install"
+    ifconfig
+    ip a
+    exit 2
+  fi
+}
+ensureAzureNetwork
+HOSTADDR=`hostname -i`
+
+# apply all Canonical security updates during provisioning
+/usr/lib/apt/apt.systemd.daily
+
+ismaster ()
+{
+  if [ "$MASTERPREFIX" == "$VMPREFIX" ]
+  then
+    return 0
+  else
+    return 1
+  fi
+}
+if ismaster ; then
+  echo "this node is a master"
+fi
+
+isagent()
+{
+  if ismaster ; then
+    return 1
+  else
+    return 0
+  fi
+}
+if isagent ; then
+  echo "this node is an agent"
+fi
+
+consulstr()
+{
+  consulargs=""
+  for i in `seq 0 $((MASTERCOUNT-1))` ;
+  do
+    MASTEROCTET=`expr $MASTERFIRSTADDR + $i`
+    IPADDR="${BASESUBNET}${MASTEROCTET}"
+
+    if [ "$VMNUMBER" -eq "0" ]
+    then
+      consulargs="${consulargs}-bootstrap-expect $MASTERCOUNT "
+    fi
+    if [ "$VMNUMBER" -eq "$i" ]
+    then
+      consulargs="${consulargs}-advertise $IPADDR "
+    else
+      consulargs="${consulargs}-retry-join $IPADDR "
+    fi
+  done
+  echo $consulargs
+}
+
+consulargs=$(consulstr)
+MASTER0IPADDR="${BASESUBNET}${MASTERFIRSTADDR}"
+
+######################
+# resolve self in DNS
+######################
+
+echo "$HOSTADDR $VMNAME" | sudo tee -a /etc/hosts
+
+################
+# Install Docker
+################
+
+echo "Installing and configuring docker"
+
+installDocker()
+{
+  apt-get update
+  apt-get install -y apt-transport-https ca-certificates
+  for i in 1 2 3 4 5; do curl --max-time 60 -fsSL https://apt.dockerproject.org/gpg | apt-key add -; [ $? -eq 0 ] && break || sleep 5; done
+  echo "deb ${DOCKERENGINEDOWNLOADREPO} ubuntu-xenial main" | sudo tee /etc/apt/sources.list.d/docker.list
+  apt-get update
+  apt-get install -y --allow-unauthenticated docker-engine
+  systemctl restart docker
+}
+time installDocker
+sudo usermod -aG docker $AZUREUSER
+if isagent ; then
+  # Start Docker and listen on :2375 (no auth, but in vnet)
+  echo 'DOCKER_OPTS="-H unix:///var/run/docker.sock -H 0.0.0.0:2375 --cluster-store=consul://'$MASTER0IPADDR:8500 --cluster-advertise=$HOSTADDR:2375'"' | sudo tee -a /etc/default/docker
+fi
+
+echo "Installing docker compose"
+installDockerCompose()
+{
+  for i in {1..10}; do
+    wget --tries 4 --retry-connrefused --waitretry=15 -qO- ${8}/$DOCKER_COMPOSE_VERSION/docker-compose-`uname -s`-`uname -m` > /usr/local/bin/docker-compose
+    if [ $? -eq 0 ]
+    then
+      # hostname has been found continue
+      echo "docker-compose installed successfully"
+      break
+    fi
+    sleep 10
+  done
+}
+time installDockerCompose
+chmod +x /usr/local/bin/docker-compose
+
+sudo service docker restart
+
+ensureDocker()
+{
+  # ensure that docker is healthy
+  dockerHealthy=1
+  for i in {1..3}; do
+    sudo docker info
+    if [ $? -eq 0 ]
+    then
+      # hostname has been found continue
+      dockerHealthy=0
+      echo "Docker is healthy"
+      sudo docker ps -a
+      break
+    fi
+    sleep 10
+  done
+  if [ $dockerHealthy -ne 0 ]
+  then
+    echo "Docker is not healthy"
+  fi
+}
+ensureDocker
+
+##############################################
+# configure init rules restart all processes
+##############################################
+
+if ismaster ; then
+  mkdir -p /data/consul
+  echo "consul:
+  image: \"progrium/consul\"
+  command: -server -node $VMNAME $consulargs
+  ports:
+    - \"8500:8500\"
+    - \"8300:8300\"
+    - \"8301:8301\"
+    - \"8301:8301/udp\"
+    - \"8302:8302\"
+    - \"8302:8302/udp\"
+    - \"8400:8400\"
+  volumes:
+    - \"/data/consul:/data\"
+  restart: \"always\"
+swarm:
+  image: \"$SWARM_VERSION\"
+  command: manage --replication --advertise $HOSTADDR:2375 --discovery-opt kv.path=docker/nodes consul://$MASTER0IPADDR:8500
+  ports:
+    - \"2375:2375\"
+  links:
+    - \"consul\"
+  volumes:
+    - \"/etc/docker:/etc/docker\"
+  restart: \"always\"
+" > /opt/azure/containers/docker-compose.yml
+
+  pushd /opt/azure/containers/
+  docker-compose up -d
+  popd
+  echo "completed starting docker swarm on the master"
+fi
+
+if ismaster ; then
+  echo "Having ssh listen to port 2222 as well as 22"
+  sudo sed  -i "s/^Port 22$/Port 22\nPort 2222/1" /etc/ssh/sshd_config
+fi
+
+if [ $POSTINSTALLSCRIPTURI != "disabled" ]
+then
+  echo "downloading, and kicking off post install script"
+  /bin/bash -c "wget --tries 20 --retry-connrefused --waitretry=15 -qO- $POSTINSTALLSCRIPTURI | nohup /bin/bash >> /var/log/azure/cluster-bootstrap-postinstall.log 2>&1 &"
+fi
+
+echo "processes at end of script"
+ps ax
+date
+echo "completed Swarm cluster configuration"
+
+echo "restart system to install any remaining software"
+if isagent ; then
+  shutdown -r now
+else
+  # wait 1 minute to restart master
+  /bin/bash -c "shutdown -r 1 &"
+fi