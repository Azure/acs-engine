bootcmd:
- bash -c "if [ ! -f /var/lib/sdb-gpt ];then echo DCOS-5890;parted -s /dev/sdb mklabel
  gpt;touch /var/lib/sdb-gpt;fi"
disk_setup:
  ephemeral0:
    layout:
    - 45
    - 45
    - 10
    overwrite: true
    table_type: gpt
fs_setup:
- device: ephemeral0.1
  filesystem: ext4
  overwrite: true
- device: ephemeral0.2
  filesystem: ext4
  overwrite: true
- device: ephemeral0.3
  filesystem: ext4
  overwrite: true
mounts:
- - ephemeral0.1
  - /var/lib/mesos
- - ephemeral0.2
  - /var/lib/docker
- - ephemeral0.3
  - /var/tmp
runcmd:
- /usr/lib/apt/apt.systemd.daily
- echo 2dd1ce17-079e-403c-b352-a1921ee207ee > /sys/bus/vmbus/drivers/hv_util/unbind # mitigation for bug https://bugs.launchpad.net/ubuntu/+source/linux/+bug/1676635
- sed -i "13i\echo 2dd1ce17-079e-403c-b352-a1921ee207ee > /sys/bus/vmbus/drivers/hv_util/unbind\n" /etc/rc.local # mitigation for bug https://bugs.launchpad.net/ubuntu/+source/linux/+bug/1676635
- - ln
  - -s
  - /bin/rm
  - /usr/bin/rm
- - ln
  - -s
  - /bin/mkdir
  - /usr/bin/mkdir
- - ln
  - -s
  - /bin/tar
  - /usr/bin/tar
- - ln
  - -s
  - /bin/ln
  - /usr/bin/ln
- - ln
  - -s
  - /bin/cp
  - /usr/bin/cp
- - ln
  - -s
  - /bin/systemctl
  - /usr/bin/systemctl
- - ln
  - -s
  - /bin/mount
  - /usr/bin/mount
- - ln
  - -s
  - /bin/bash
  - /usr/bin/bash
- - ln
  - -s
  - /usr/sbin/useradd
  - /usr/bin/useradd
- - systemctl
  - disable
  - --now
  - resolvconf.service
- - systemctl
  - mask
  - --now
  - lxc-net.service
- - systemctl
  - disable
  - --now
  - unscd.service
- - systemctl
  - stop
  - --now
  - unscd.service
- sed -i "s/^Port 22$/Port 22\nPort 2222/1" /etc/ssh/sshd_config
- service ssh restart 
- - tar
  - czf 
  - /etc/docker.tar.gz
  - -C
  - /tmp/xtoph
  - .docker
- - rm 
  - -rf 
  - /tmp/xtoph
- /opt/azure/containers/provision.sh
- - cp
  - -p
  - /etc/resolv.conf
  - /tmp/resolv.conf
- - rm
  - -f
  - /etc/resolv.conf
- - cp
  - -p
  - /tmp/resolv.conf
  - /etc/resolv.conf
- - systemctl
  - start
  - dcos-docker-install.service
- - systemctl
  - start
  - dcos-config-writer.service
- - systemctl
  - restart
  - systemd-journald.service
- - systemctl
  - restart
  - docker.service
- - systemctl
  - start
  - dcos-link-env.service
- - systemctl
  - enable
  - dcos-setup.service
- - systemctl
  - --no-block
  - start
  - dcos-setup.service
- /opt/azure/containers/add_admin_to_docker_group.sh
write_files:
- content: 'https://dcosio.azureedge.net/dcos/stable

'
  owner: root
  path: /etc/mesosphere/setup-flags/repository-url
  permissions: '0644'
- content: '["3dt--7847ebb24bf6756c3103902971b34c3f09c3afbd", "adminrouter--0493a6fdaed08e1971871818e194aa4607df4f09",
    "avro-cpp--760c214063f6b038b522eaf4b768b905fed56ebc", "boost-libs--2015ccb58fb756f61c02ee6aa05cc1e27459a9ec",
    "bootstrap--59a905ecee27e71168ed44cefda4481fb76b816d", "boto--6344d31eef082c7bd13259b17034ea7b5c34aedf",
    "check-time--be7d0ba757ec87f9965378fee7c76a6ee5ae996d", "cni--e48337da39a8cd379414acfe0da52a9226a10d24",
    "cosmos--20decef90f0623ed253a12ec4cf5c148b18d8249", "curl--fc3486c43f98e63f9b12675f1356e8fe842f26b0",
    "dcos-config--setup_DCOSGUID", "dcos-history--77b0e97d7b25c8bedf8f7da0689cac65b83e3813",
    "dcos-image--bda6a02bcb2eb21c4218453a870cc584f921a800", "dcos-image-deps--83584fd868e5b470f7cf754424a9a75b328e9b68",
    "dcos-integration-test--c28bcb2347799dca43083f55e4c7b28503176f9c", "dcos-log--4d630df863228f38c6333e44670b4c4b20a74832",
    "dcos-metadata--setup_DCOSGUID", "dcos-metrics--23ee2f89c58b1258bc959f1d0dd7debcbb3d79d2",
    "dcos-oauth--0079529da183c0f23a06d2b069721b6fa6cc7b52", "dcos-signal--1bcd3b612cbdc379380dcba17cdf9a3b6652d9dc",
    "dcos-ui--d4afd695796404a5b35950c3daddcae322481ac4", "dnspython--0f833eb9a8abeba3179b43f3a200a8cd42d3795a",
    "docker-gc--59a98ed6446a084bf74e4ff4b8e3479f59ea8528", "dvdcli--5374dd4ffb519f1dcefdec89b2247e3404f2e2e3",
    "erlang--a9ee2530357a3301e53056b36a93420847b339a3", "exhibitor--72d9d8f947e5411eda524d40dde1a58edeb158ed",
    "flask--26d1bcdb2d1c3dcf1d2c03bc0d4f29c86d321b21", "java--cd5e921ce66b0d3303883c06d73a657314044304",
    "libevent--208be855d2be29c9271a7bd6c04723ff79946e02", "libffi--83ce3bd7eda2ef089e57efd2bc16c144d5a1f094",
    "libsodium--9ff915db08c6bba7d6738af5084e782b13c84bf8", "logrotate--7f7bc4416d3ad101d0c5218872858483b516be07",
    "marathon--bfb24f7f90cb3cd52a1cb22a07caafa5013bba21", "mesos--aaedd03eee0d57f5c0d49c74ff1e5721862cad98",
    "mesos-dns--0401501b2b5152d01bfa84ff6d007fdafe414b16", "mesos-modules--311849eaae42696b8a7eefe86b9ab3ebd9bd48f5",
    "metronome--467e4c64f804dbd4cd8572516e111a3f9298c10d", "navstar--1128db0234105a64fb4be52f4453cd6aa895ff30",
    "ncurses--d889894b71aa1a5b311bafef0e85479025b4dacb", "octarine--e86d3312691b12523280d56f6260216729aaa0ad",
    "openssl--b01a32a42e3ccba52b417276e9509a441e1d4a82", "pkgpanda-api--541feb8a8be58bdde8fecf1d2e5bfa0515f5a7d0",
    "pkgpanda-role--f8a749a4a821476ad2ef7e9dd9d12b6a8c4643a4", "pytest--78aee3e58a049cdab0d266af74f77d658b360b4f",
    "python--b7a144a49577a223d37d447c568f51330ee95390", "python-azure-mgmt-resource--03c05550f43b0e7a4455c33fe43b0deb755d87f0",
    "python-cryptography--4184767c68e48801dd394072cb370c610a05029d", "python-dateutil--fdc6ff929f65dd0918cf75a9ad56704683d31781",
    "python-docopt--beba78faa13e5bf4c52393b4b82d81f3c391aa65", "python-gunicorn--a537f95661fb2689c52fe12510eb0d01cb83af60",
    "python-isodate--40d378c688e6badfd16676dd8b51b742bfebc8d5", "python-jinja2--7450f5ae5a822f63f7a58c717207be0456df51ed",
    "python-kazoo--cb7ce13a1068cd82dd84ea0de32b529a760a4bdd", "python-markupsafe--dd46d2a3c58611656a235f96d4adc51b2a7a590e",
    "python-passlib--802ec3605c0b82428fedba60983b1bafaa036bb8", "python-pyyaml--81dd44cc4a24db7cefa7016c6586a131acf279c3",
    "python-requests--1b2cadbd3811cc0c2ee235ce927e13ea1d6af41d", "python-retrying--eb7b8bac133f50492b1e1349cbe77c3e38bd02c3",
    "python-tox--07244f8a939a10353634c952c6d88ec4a3c05736", "rexray--869621bb411c9f2a793ea42cdfeed489e1972aaa",
    "six--f06424b68523c4dfa2a7c3e7475d479f3d361e42", "spartan--9cc57a3d55452b905d90e3201f56913140914ecc",
    "strace--7d01796d64994451c1b2b82d161a335cbe90569b", "teamcity-messages--e623a4d86eb3a8d199cefcc240dd4c5460cb2962",
    "toybox--f235594ab8ea9a2864ee72abe86723d76f92e848"]

'
  owner: root
  path: /etc/mesosphere/setup-flags/cluster-packages.json
  permissions: '0644'
- content: |
    [Journal]
    MaxLevelConsole=warning
    RateLimitInterval=1s
    RateLimitBurst=20000
  owner: root
  path: /etc/systemd/journald.conf.d/dcos.conf
  permissions: '0644'
- content: |
    rexray:
      loglevel: info
      modules:
        default-admin:
          host: tcp://127.0.0.1:61003
        default-docker:
          disabled: true
  path: /etc/rexray/config.yml
  permissions: '0644'
- content: |
    [Unit]
    After=network-online.target
    Wants=network-online.target
    [Service]
    Type=oneshot
    Environment=DEBIAN_FRONTEND=noninteractive
    StandardOutput=journal+console
    StandardError=journal+console
    ExecStartPre=/usr/bin/curl -fLsSv --retry 20 -Y 100000 -y 60 -o /var/tmp/d.deb https://az837203.vo.msecnd.net/dcos-deps/docker-engine_1.13.1-0-ubuntu-xenial_amd64.deb
    ExecStart=/usr/bin/bash -c "try=1;until dpkg -D3 -i /var/tmp/d.deb || ((try>9));do echo retry $((try++));sleep $((try*try));done;systemctl --now start docker;systemctl restart docker.socket"
  path: /etc/systemd/system/dcos-docker-install.service
  permissions: '0644'
- content: |
    [Service]
    Restart=always
    StartLimitInterval=0
    RestartSec=15
    LimitNOFILE=16384
    ExecStartPre=-/sbin/ip link del docker0
    ExecStart=
    ExecStart=/usr/bin/docker daemon -H fd:// --storage-driver=overlay
  path: /etc/systemd/system/docker.service.d/execstart.conf
  permissions: '0644'
- content: |
    [Unit]
    PartOf=docker.service
    [Socket]
    ListenStream=/var/run/docker.sock
    SocketMode=0660
    SocketUser=root
    SocketGroup=docker
    ListenStream=2375
    BindIPv6Only=both
    [Install]
    WantedBy=sockets.target
  path: /etc/systemd/system/docker.socket
  permissions: '0644'
  content: |
      [Unit]
      Requires=dcos-setup.service
      After=dcos-setup.service
      [Service]
      Type=oneshot
      EnvironmentFile=/etc/environment
      EnvironmentFile=/opt/mesosphere/environment
      ExecStart=/usr/bin/bash -c "echo $(detect_ip) $(hostname) > /etc/hosts"
  path: /etc/systemd/system/dcos-config-writer.service
  permissions: '0644'
- content: |
    "bound_values":
      "adminrouter_auth_enabled": |-
        {{{oauthEnabled}}}
      "cluster_name": |-
        {{{masterPublicIPAddressName}}}
      "exhibitor_azure_account_key": |-
        ', listKeys(resourceId('Microsoft.Storage/storageAccounts', variables('masterStorageAccountExhibitorName')), '2015-06-15').key1, '
      "exhibitor_azure_account_name": |-
        {{{masterStorageAccountExhibitorName}}}
      "exhibitor_azure_prefix": |-
        {{{masterPublicIPAddressName}}}
      "master_list": |-
        ["', DCOSCUSTOMDATAPUBLICIPSTR'"]
      "oauth_enabled": |-
        {{{oauthEnabled}}}
    "late_bound_package_id": |-
      dcos-provider-DCOSGUID-azure--setup
  owner: root
  path: /etc/mesosphere/setup-flags/late-config.yaml
  permissions: '0644'
- content: |
    [Unit]
    Before=dcos.target
    [Service]
    Type=oneshot
    StandardOutput=journal+console
    StandardError=journal+console
    ExecStartPre=/usr/bin/mkdir -p /etc/profile.d
    ExecStart=/usr/bin/ln -sf /opt/mesosphere/bin/add_dcos_path.sh /etc/profile.d/dcos.sh
  path: /etc/systemd/system/dcos-link-env.service
  permissions: '0644'
- content: |
    [Unit]
    Description=Pkgpanda: Download DC/OS to this host.
    After=network-online.target
    Wants=network-online.target
    ConditionPathExists=!/opt/mesosphere/
    [Service]
    Type=oneshot
    StandardOutput=journal+console
    StandardError=journal+console
    ExecStartPre=/usr/bin/curl --keepalive-time 2 -fLsSv --retry 20 -Y 100000 -y 60 -o //var/tmp/bootstrap.tar.xz {{{dcosBootstrapURL}}}
    ExecStartPre=/usr/bin/mkdir -p /opt/mesosphere
    ExecStart=/usr/bin/tar -axf //var/tmp/bootstrap.tar.xz -C /opt/mesosphere
    ExecStartPost=-/usr/bin/rm -f //var/tmp/bootstrap.tar.xz
  path: /etc/systemd/system/dcos-download.service
  permissions: '0644'
- content: |
    [Unit]
    Description=Pkgpanda: Specialize DC/OS for this host.
    Requires=dcos-download.service
    After=dcos-download.service
    [Service]
    Type=oneshot
    StandardOutput=journal+console
    StandardError=journal+console
    EnvironmentFile=/opt/mesosphere/environment
    ExecStart=/opt/mesosphere/bin/pkgpanda setup --no-block-systemd
    [Install]
    WantedBy=multi-user.target
  path: /etc/systemd/system/dcos-setup.service
  permissions: '0644'
- content: ''
  path: /etc/mesosphere/roles/azure
- content: 'PROVISION_STR'
  path: "/opt/azure/containers/provision.sh"
  permissions: "0744"
  owner: "root"
- path: /var/lib/dcos/mesos-slave-common
  content: 'ATTRIBUTES_STR'
  permissions: "0644"
  owner: "root"
<<<<<<< HEAD
- content: '{ "auths": { "{{{registry}}}": { "auth" : "{{{registryKey}}}" } } }'
  path: "/tmp/xtoph/.docker/config.json"
=======
- content: |
    #!/bin/bash
    adduser {{{adminUsername}}} docker
  path: "/opt/azure/containers/add_admin_to_docker_group.sh"
  permissions: "0744"
>>>>>>> f85026b1
  owner: "root"
<|MERGE_RESOLUTION|>--- conflicted
+++ resolved
@@ -313,14 +313,12 @@
   content: 'ATTRIBUTES_STR'
   permissions: "0644"
   owner: "root"
-<<<<<<< HEAD
 - content: '{ "auths": { "{{{registry}}}": { "auth" : "{{{registryKey}}}" } } }'
   path: "/tmp/xtoph/.docker/config.json"
-=======
+  owner: "root"
 - content: |
     #!/bin/bash
     adduser {{{adminUsername}}} docker
   path: "/opt/azure/containers/add_admin_to_docker_group.sh"
   permissions: "0744"
->>>>>>> f85026b1
-  owner: "root"
+  owner: "root"