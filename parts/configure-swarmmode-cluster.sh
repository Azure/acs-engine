#!/bin/bash

###########################################################
# Configure Swarm Mode One Box
#
# This installs the following components
# - Docker
# - Docker Compose
# - Swarm Mode masters
# - Swarm Mode agents
###########################################################

set -x

echo "starting Swarm Mode cluster configuration"
date
ps ax

#############
# Parameters
#############

<<<<<<< HEAD
MASTERCOUNT=${1}
MASTERPREFIX=${2}
MASTERFIRSTADDR=${3}
AZUREUSER=${4}
POSTINSTALLSCRIPTURI=${5}
BASESUBNET=${6}
DOCKERENGINEDOWNLOADREPO=${7}
DOCKERCOMPOSEDOWNLOADURL=${8}
=======
DOCKER_CE_VERSION=${1}
DOCKER_COMPOSE_VERSION=${2}
MASTERCOUNT=${3}
MASTERPREFIX=${4}
MASTERFIRSTADDR=${5}
AZUREUSER=${6}
POSTINSTALLSCRIPTURI=${7}
BASESUBNET=${8}
>>>>>>> e5883fed
VMNAME=`hostname`
VMNUMBER=`echo $VMNAME | sed 's/.*[^0-9]\([0-9]\+\)*$/\1/'`
VMPREFIX=`echo $VMNAME | sed 's/\(.*[^0-9]\)*[0-9]\+$/\1/'`

echo "Master Count: $MASTERCOUNT"
echo "Master Prefix: $MASTERPREFIX"
echo "Master First Addr: $MASTERFIRSTADDR"
echo "vmname: $VMNAME"
echo "VMNUMBER: $VMNUMBER, VMPREFIX: $VMPREFIX"
echo "BASESUBNET: $BASESUBNET"
echo "AZUREUSER: $AZUREUSER"

###################
# Common Functions
###################

ensureAzureNetwork()
{
  # ensure the network works
  networkHealthy=1
  for i in {1..12}; do
    wget -O/dev/null http://bing.com
    if [ $? -eq 0 ]
    then
      # hostname has been found continue
      networkHealthy=0
      echo "the network is healthy"
      break
    fi
    sleep 10
  done
  if [ $networkHealthy -ne 0 ]
  then
    echo "the network is not healthy, aborting install"
    ifconfig
    ip a
    exit 1
  fi
  # ensure the host ip can resolve
  networkHealthy=1
  for i in {1..120}; do
    hostname -i
    if [ $? -eq 0 ]
    then
      # hostname has been found continue
      networkHealthy=0
      echo "the network is healthy"
      break
    fi
    sleep 1
  done
  # attempt to fix hostname, in case dns is not resolving Azure IPs (but can resolve public ips)
  if [ $networkHealthy -ne 0 ]
  then
    HOSTNAME=`hostname`
    HOSTADDR=`ip address show dev eth0 | grep -Eo 'inet (addr:)?([0-9]*\.){3}[0-9]*' | grep -Eo '([0-9]*\.){3}[0-9]*'`
    echo $HOSTADDR $HOSTNAME >> /etc/hosts
    hostname -i
    if [ $? -eq 0 ]
    then
      # hostname has been found continue
      networkHealthy=0
      echo "the network is healthy by updating /etc/hosts"
    fi
  fi
  if [ $networkHealthy -ne 0 ]
  then
    echo "the network is not healthy, cannot resolve ip address, aborting install"
    ifconfig
    ip a
    exit 2
  fi
}
ensureAzureNetwork
HOSTADDR=`hostname -i`

# apply all Canonical security updates during provisioning
/usr/lib/apt/apt.systemd.daily

ismaster ()
{
  if [ "$MASTERPREFIX" == "$VMPREFIX" ]
  then
    return 0
  else
    return 1
  fi
}
if ismaster ; then
  echo "this node is a master"
fi

isagent()
{
  if ismaster ; then
    return 1
  else
    return 0
  fi
}
if isagent ; then
  echo "this node is an agent"
fi

MASTER0IPADDR="${BASESUBNET}${MASTERFIRSTADDR}"

######################
# resolve self in DNS
######################

if [ -z "$(grep "$HOSTADDR $VMNAME" /etc/hosts)" ]; then
    echo "$HOSTADDR $VMNAME" | sudo tee -a /etc/hosts
fi

################
# Install Docker
################

echo "Installing and configuring Docker"

installDocker()
{
  for i in {1..10}; do
    apt-get install -y apt-transport-https ca-certificates curl software-properties-common
    curl --max-time 60 -fsSL https://download.docker.com/linux/ubuntu/gpg | apt-key add - 
    add-apt-repository "deb [arch=amd64] https://download.docker.com/linux/ubuntu $(lsb_release -cs) stable"
    apt-get update
    apt-get install -y docker-ce=${DOCKER_CE_VERSION}
    if [ $? -eq 0 ]
    then
      systemctl restart docker
      # hostname has been found continue
      echo "Docker installed successfully"
      break
    fi
    sleep 10
  done
}
time installDocker

sudo usermod -aG docker $AZUREUSER

echo "Updating Docker daemon options"

updateDockerDaemonOptions()
{
    sudo mkdir -p /etc/systemd/system/docker.service.d
    # Start Docker and listen on :2375 (no auth, but in vnet) and
    # also have it bind to the unix socket at /var/run/docker.sock
    sudo bash -c 'echo "[Service]
    ExecStart=
    ExecStart=/usr/bin/dockerd -H tcp://0.0.0.0:2375 -H unix:///var/run/docker.sock
  " > /etc/systemd/system/docker.service.d/override.conf'
}
time updateDockerDaemonOptions

echo "Installing Docker Compose"
installDockerCompose()
{
  # sudo -i

  for i in {1..10}; do
    wget --tries 4 --retry-connrefused --waitretry=15 -qO- ${8}/$DOCKER_COMPOSE_VERSION/docker-compose-`uname -s`-`uname -m` > /usr/local/bin/docker-compose
    if [ $? -eq 0 ]
    then
      # hostname has been found continue
      echo "docker-compose installed successfully"
      break
    fi
    sleep 10
  done
}
time installDockerCompose
chmod +x /usr/local/bin/docker-compose

sudo systemctl daemon-reload
sudo service docker restart

ensureDocker()
{
  # ensure that docker is healthy
  dockerHealthy=1
  for i in {1..3}; do
    sudo docker info
    if [ $? -eq 0 ]
    then
      # hostname has been found continue
      dockerHealthy=0
      echo "Docker is healthy"
      sudo docker ps -a
      break
    fi
    sleep 10
  done
  if [ $dockerHealthy -ne 0 ]
  then
    echo "Docker is not healthy"
  fi
}
ensureDocker

##############################################
# configure init rules restart all processes
##############################################

if ismaster ; then
    if [ "$HOSTADDR" = "$MASTER0IPADDR" ]; then
          echo "Creating a new Swarm on first master"
          docker swarm init --advertise-addr $(hostname -i):2377 --listen-addr $(hostname -i):2377
    else
        echo "Secondary master attempting to join an existing Swarm"
        swarmmodetoken=""
        swarmmodetokenAcquired=1
        for i in {1..120}; do
            swarmmodetoken=$(docker -H $MASTER0IPADDR:2375 swarm join-token -q manager)
            if [ $? -eq 0 ]; then
                swarmmodetokenAcquired=0
                break
            fi
            sleep 5
        done
        if [ $swarmmodetokenAcquired -ne 0 ]
        then
            echo "Secondary master couldn't connect to Swarm, aborting install"
            exit 3
        fi
        docker swarm join --token $swarmmodetoken $MASTER0IPADDR:2377
    fi
fi

if ismaster ; then
  echo "Having ssh listen to port 2222 as well as 22"
  sudo sed  -i "s/^Port 22$/Port 22\nPort 2222/1" /etc/ssh/sshd_config
fi

if ismaster ; then
  echo "Setting availability of master node: '$VMNAME' to pause"
  docker node update --availability pause $VMNAME
fi

if isagent ; then
    echo "Agent attempting to join an existing Swarm"
    swarmmodetoken=""
    swarmmodetokenAcquired=1
    for i in {1..120}; do
        swarmmodetoken=$(docker -H $MASTER0IPADDR:2375 swarm join-token -q worker)
        if [ $? -eq 0 ]; then
            swarmmodetokenAcquired=0
            break
        fi
        sleep 5
    done
    if [ $swarmmodetokenAcquired -ne 0 ]
    then
        echo "Agent couldn't join Swarm, aborting install"
        exit 4
    fi
    docker swarm join --token $swarmmodetoken $MASTER0IPADDR:2377
fi

if [ $POSTINSTALLSCRIPTURI != "disabled" ]
then
  echo "downloading, and kicking off post install script"
  /bin/bash -c "wget --tries 20 --retry-connrefused --waitretry=15 -qO- $POSTINSTALLSCRIPTURI | nohup /bin/bash >> /var/log/azure/cluster-bootstrap-postinstall.log 2>&1 &"
fi

# mitigation for bug https://bugs.launchpad.net/ubuntu/+source/linux/+bug/1676635
echo 2dd1ce17-079e-403c-b352-a1921ee207ee > /sys/bus/vmbus/drivers/hv_util/unbind
sed -i "13i\echo 2dd1ce17-079e-403c-b352-a1921ee207ee > /sys/bus/vmbus/drivers/hv_util/unbind\n" /etc/rc.local

echo "processes at end of script"
ps ax
date
echo "completed Swarm Mode cluster configuration"

echo "restart system to install any remaining software"
if isagent ; then
  shutdown -r now
else
  # wait 1 minute to restart master
  /bin/bash -c "shutdown -r 1 &"
fi
<|MERGE_RESOLUTION|>--- conflicted
+++ resolved
@@ -1,323 +1,314 @@
-#!/bin/bash
-
-###########################################################
-# Configure Swarm Mode One Box
-#
-# This installs the following components
-# - Docker
-# - Docker Compose
-# - Swarm Mode masters
-# - Swarm Mode agents
-###########################################################
-
-set -x
-
-echo "starting Swarm Mode cluster configuration"
-date
-ps ax
-
-#############
-# Parameters
-#############
-
-<<<<<<< HEAD
-MASTERCOUNT=${1}
-MASTERPREFIX=${2}
-MASTERFIRSTADDR=${3}
-AZUREUSER=${4}
-POSTINSTALLSCRIPTURI=${5}
-BASESUBNET=${6}
-DOCKERENGINEDOWNLOADREPO=${7}
-DOCKERCOMPOSEDOWNLOADURL=${8}
-=======
-DOCKER_CE_VERSION=${1}
-DOCKER_COMPOSE_VERSION=${2}
-MASTERCOUNT=${3}
-MASTERPREFIX=${4}
-MASTERFIRSTADDR=${5}
-AZUREUSER=${6}
-POSTINSTALLSCRIPTURI=${7}
-BASESUBNET=${8}
->>>>>>> e5883fed
-VMNAME=`hostname`
-VMNUMBER=`echo $VMNAME | sed 's/.*[^0-9]\([0-9]\+\)*$/\1/'`
-VMPREFIX=`echo $VMNAME | sed 's/\(.*[^0-9]\)*[0-9]\+$/\1/'`
-
-echo "Master Count: $MASTERCOUNT"
-echo "Master Prefix: $MASTERPREFIX"
-echo "Master First Addr: $MASTERFIRSTADDR"
-echo "vmname: $VMNAME"
-echo "VMNUMBER: $VMNUMBER, VMPREFIX: $VMPREFIX"
-echo "BASESUBNET: $BASESUBNET"
-echo "AZUREUSER: $AZUREUSER"
-
-###################
-# Common Functions
-###################
-
-ensureAzureNetwork()
-{
-  # ensure the network works
-  networkHealthy=1
-  for i in {1..12}; do
-    wget -O/dev/null http://bing.com
-    if [ $? -eq 0 ]
-    then
-      # hostname has been found continue
-      networkHealthy=0
-      echo "the network is healthy"
-      break
-    fi
-    sleep 10
-  done
-  if [ $networkHealthy -ne 0 ]
-  then
-    echo "the network is not healthy, aborting install"
-    ifconfig
-    ip a
-    exit 1
-  fi
-  # ensure the host ip can resolve
-  networkHealthy=1
-  for i in {1..120}; do
-    hostname -i
-    if [ $? -eq 0 ]
-    then
-      # hostname has been found continue
-      networkHealthy=0
-      echo "the network is healthy"
-      break
-    fi
-    sleep 1
-  done
-  # attempt to fix hostname, in case dns is not resolving Azure IPs (but can resolve public ips)
-  if [ $networkHealthy -ne 0 ]
-  then
-    HOSTNAME=`hostname`
-    HOSTADDR=`ip address show dev eth0 | grep -Eo 'inet (addr:)?([0-9]*\.){3}[0-9]*' | grep -Eo '([0-9]*\.){3}[0-9]*'`
-    echo $HOSTADDR $HOSTNAME >> /etc/hosts
-    hostname -i
-    if [ $? -eq 0 ]
-    then
-      # hostname has been found continue
-      networkHealthy=0
-      echo "the network is healthy by updating /etc/hosts"
-    fi
-  fi
-  if [ $networkHealthy -ne 0 ]
-  then
-    echo "the network is not healthy, cannot resolve ip address, aborting install"
-    ifconfig
-    ip a
-    exit 2
-  fi
-}
-ensureAzureNetwork
-HOSTADDR=`hostname -i`
-
-# apply all Canonical security updates during provisioning
-/usr/lib/apt/apt.systemd.daily
-
-ismaster ()
-{
-  if [ "$MASTERPREFIX" == "$VMPREFIX" ]
-  then
-    return 0
-  else
-    return 1
-  fi
-}
-if ismaster ; then
-  echo "this node is a master"
-fi
-
-isagent()
-{
-  if ismaster ; then
-    return 1
-  else
-    return 0
-  fi
-}
-if isagent ; then
-  echo "this node is an agent"
-fi
-
-MASTER0IPADDR="${BASESUBNET}${MASTERFIRSTADDR}"
-
-######################
-# resolve self in DNS
-######################
-
-if [ -z "$(grep "$HOSTADDR $VMNAME" /etc/hosts)" ]; then
-    echo "$HOSTADDR $VMNAME" | sudo tee -a /etc/hosts
-fi
-
-################
-# Install Docker
-################
-
-echo "Installing and configuring Docker"
-
-installDocker()
-{
-  for i in {1..10}; do
-    apt-get install -y apt-transport-https ca-certificates curl software-properties-common
-    curl --max-time 60 -fsSL https://download.docker.com/linux/ubuntu/gpg | apt-key add - 
-    add-apt-repository "deb [arch=amd64] https://download.docker.com/linux/ubuntu $(lsb_release -cs) stable"
-    apt-get update
-    apt-get install -y docker-ce=${DOCKER_CE_VERSION}
-    if [ $? -eq 0 ]
-    then
-      systemctl restart docker
-      # hostname has been found continue
-      echo "Docker installed successfully"
-      break
-    fi
-    sleep 10
-  done
-}
-time installDocker
-
-sudo usermod -aG docker $AZUREUSER
-
-echo "Updating Docker daemon options"
-
-updateDockerDaemonOptions()
-{
-    sudo mkdir -p /etc/systemd/system/docker.service.d
-    # Start Docker and listen on :2375 (no auth, but in vnet) and
-    # also have it bind to the unix socket at /var/run/docker.sock
-    sudo bash -c 'echo "[Service]
-    ExecStart=
-    ExecStart=/usr/bin/dockerd -H tcp://0.0.0.0:2375 -H unix:///var/run/docker.sock
-  " > /etc/systemd/system/docker.service.d/override.conf'
-}
-time updateDockerDaemonOptions
-
-echo "Installing Docker Compose"
-installDockerCompose()
-{
-  # sudo -i
-
-  for i in {1..10}; do
-    wget --tries 4 --retry-connrefused --waitretry=15 -qO- ${8}/$DOCKER_COMPOSE_VERSION/docker-compose-`uname -s`-`uname -m` > /usr/local/bin/docker-compose
-    if [ $? -eq 0 ]
-    then
-      # hostname has been found continue
-      echo "docker-compose installed successfully"
-      break
-    fi
-    sleep 10
-  done
-}
-time installDockerCompose
-chmod +x /usr/local/bin/docker-compose
-
-sudo systemctl daemon-reload
-sudo service docker restart
-
-ensureDocker()
-{
-  # ensure that docker is healthy
-  dockerHealthy=1
-  for i in {1..3}; do
-    sudo docker info
-    if [ $? -eq 0 ]
-    then
-      # hostname has been found continue
-      dockerHealthy=0
-      echo "Docker is healthy"
-      sudo docker ps -a
-      break
-    fi
-    sleep 10
-  done
-  if [ $dockerHealthy -ne 0 ]
-  then
-    echo "Docker is not healthy"
-  fi
-}
-ensureDocker
-
-##############################################
-# configure init rules restart all processes
-##############################################
-
-if ismaster ; then
-    if [ "$HOSTADDR" = "$MASTER0IPADDR" ]; then
-          echo "Creating a new Swarm on first master"
-          docker swarm init --advertise-addr $(hostname -i):2377 --listen-addr $(hostname -i):2377
-    else
-        echo "Secondary master attempting to join an existing Swarm"
-        swarmmodetoken=""
-        swarmmodetokenAcquired=1
-        for i in {1..120}; do
-            swarmmodetoken=$(docker -H $MASTER0IPADDR:2375 swarm join-token -q manager)
-            if [ $? -eq 0 ]; then
-                swarmmodetokenAcquired=0
-                break
-            fi
-            sleep 5
-        done
-        if [ $swarmmodetokenAcquired -ne 0 ]
-        then
-            echo "Secondary master couldn't connect to Swarm, aborting install"
-            exit 3
-        fi
-        docker swarm join --token $swarmmodetoken $MASTER0IPADDR:2377
-    fi
-fi
-
-if ismaster ; then
-  echo "Having ssh listen to port 2222 as well as 22"
-  sudo sed  -i "s/^Port 22$/Port 22\nPort 2222/1" /etc/ssh/sshd_config
-fi
-
-if ismaster ; then
-  echo "Setting availability of master node: '$VMNAME' to pause"
-  docker node update --availability pause $VMNAME
-fi
-
-if isagent ; then
-    echo "Agent attempting to join an existing Swarm"
-    swarmmodetoken=""
-    swarmmodetokenAcquired=1
-    for i in {1..120}; do
-        swarmmodetoken=$(docker -H $MASTER0IPADDR:2375 swarm join-token -q worker)
-        if [ $? -eq 0 ]; then
-            swarmmodetokenAcquired=0
-            break
-        fi
-        sleep 5
-    done
-    if [ $swarmmodetokenAcquired -ne 0 ]
-    then
-        echo "Agent couldn't join Swarm, aborting install"
-        exit 4
-    fi
-    docker swarm join --token $swarmmodetoken $MASTER0IPADDR:2377
-fi
-
-if [ $POSTINSTALLSCRIPTURI != "disabled" ]
-then
-  echo "downloading, and kicking off post install script"
-  /bin/bash -c "wget --tries 20 --retry-connrefused --waitretry=15 -qO- $POSTINSTALLSCRIPTURI | nohup /bin/bash >> /var/log/azure/cluster-bootstrap-postinstall.log 2>&1 &"
-fi
-
-# mitigation for bug https://bugs.launchpad.net/ubuntu/+source/linux/+bug/1676635
-echo 2dd1ce17-079e-403c-b352-a1921ee207ee > /sys/bus/vmbus/drivers/hv_util/unbind
-sed -i "13i\echo 2dd1ce17-079e-403c-b352-a1921ee207ee > /sys/bus/vmbus/drivers/hv_util/unbind\n" /etc/rc.local
-
-echo "processes at end of script"
-ps ax
-date
-echo "completed Swarm Mode cluster configuration"
-
-echo "restart system to install any remaining software"
-if isagent ; then
-  shutdown -r now
-else
-  # wait 1 minute to restart master
-  /bin/bash -c "shutdown -r 1 &"
-fi
+#!/bin/bash
+
+###########################################################
+# Configure Swarm Mode One Box
+#
+# This installs the following components
+# - Docker
+# - Docker Compose
+# - Swarm Mode masters
+# - Swarm Mode agents
+###########################################################
+
+set -x
+
+echo "starting Swarm Mode cluster configuration"
+date
+ps ax
+
+#############
+# Parameters
+#############
+
+DOCKER_CE_VERSION=${1}
+DOCKER_COMPOSE_VERSION=${2}
+MASTERCOUNT=${3}
+MASTERPREFIX=${4}
+MASTERFIRSTADDR=${5}
+AZUREUSER=${6}
+POSTINSTALLSCRIPTURI=${7}
+BASESUBNET=${8}
+DOCKERENGINEDOWNLOADREPO=${9}
+DOCKERCOMPOSEDOWNLOADURL=${10}
+VMNAME=`hostname`
+VMNUMBER=`echo $VMNAME | sed 's/.*[^0-9]\([0-9]\+\)*$/\1/'`
+VMPREFIX=`echo $VMNAME | sed 's/\(.*[^0-9]\)*[0-9]\+$/\1/'`
+
+echo "Master Count: $MASTERCOUNT"
+echo "Master Prefix: $MASTERPREFIX"
+echo "Master First Addr: $MASTERFIRSTADDR"
+echo "vmname: $VMNAME"
+echo "VMNUMBER: $VMNUMBER, VMPREFIX: $VMPREFIX"
+echo "BASESUBNET: $BASESUBNET"
+echo "AZUREUSER: $AZUREUSER"
+
+###################
+# Common Functions
+###################
+
+ensureAzureNetwork()
+{
+  # ensure the network works
+  networkHealthy=1
+  for i in {1..12}; do
+    wget -O/dev/null http://bing.com
+    if [ $? -eq 0 ]
+    then
+      # hostname has been found continue
+      networkHealthy=0
+      echo "the network is healthy"
+      break
+    fi
+    sleep 10
+  done
+  if [ $networkHealthy -ne 0 ]
+  then
+    echo "the network is not healthy, aborting install"
+    ifconfig
+    ip a
+    exit 1
+  fi
+  # ensure the host ip can resolve
+  networkHealthy=1
+  for i in {1..120}; do
+    hostname -i
+    if [ $? -eq 0 ]
+    then
+      # hostname has been found continue
+      networkHealthy=0
+      echo "the network is healthy"
+      break
+    fi
+    sleep 1
+  done
+  # attempt to fix hostname, in case dns is not resolving Azure IPs (but can resolve public ips)
+  if [ $networkHealthy -ne 0 ]
+  then
+    HOSTNAME=`hostname`
+    HOSTADDR=`ip address show dev eth0 | grep -Eo 'inet (addr:)?([0-9]*\.){3}[0-9]*' | grep -Eo '([0-9]*\.){3}[0-9]*'`
+    echo $HOSTADDR $HOSTNAME >> /etc/hosts
+    hostname -i
+    if [ $? -eq 0 ]
+    then
+      # hostname has been found continue
+      networkHealthy=0
+      echo "the network is healthy by updating /etc/hosts"
+    fi
+  fi
+  if [ $networkHealthy -ne 0 ]
+  then
+    echo "the network is not healthy, cannot resolve ip address, aborting install"
+    ifconfig
+    ip a
+    exit 2
+  fi
+}
+ensureAzureNetwork
+HOSTADDR=`hostname -i`
+
+# apply all Canonical security updates during provisioning
+/usr/lib/apt/apt.systemd.daily
+
+ismaster ()
+{
+  if [ "$MASTERPREFIX" == "$VMPREFIX" ]
+  then
+    return 0
+  else
+    return 1
+  fi
+}
+if ismaster ; then
+  echo "this node is a master"
+fi
+
+isagent()
+{
+  if ismaster ; then
+    return 1
+  else
+    return 0
+  fi
+}
+if isagent ; then
+  echo "this node is an agent"
+fi
+
+MASTER0IPADDR="${BASESUBNET}${MASTERFIRSTADDR}"
+
+######################
+# resolve self in DNS
+######################
+
+if [ -z "$(grep "$HOSTADDR $VMNAME" /etc/hosts)" ]; then
+    echo "$HOSTADDR $VMNAME" | sudo tee -a /etc/hosts
+fi
+
+################
+# Install Docker
+################
+
+echo "Installing and configuring Docker"
+
+installDocker()
+{
+  for i in {1..10}; do
+    apt-get install -y apt-transport-https ca-certificates curl software-properties-common
+    curl --max-time 60 -fsSL https://download.docker.com/linux/ubuntu/gpg | apt-key add - 
+    add-apt-repository "deb [arch=amd64] https://download.docker.com/linux/ubuntu $(lsb_release -cs) stable"
+    apt-get update
+    apt-get install -y docker-ce=${DOCKER_CE_VERSION}
+    if [ $? -eq 0 ]
+    then
+      systemctl restart docker
+      # hostname has been found continue
+      echo "Docker installed successfully"
+      break
+    fi
+    sleep 10
+  done
+}
+time installDocker
+
+sudo usermod -aG docker $AZUREUSER
+
+echo "Updating Docker daemon options"
+
+updateDockerDaemonOptions()
+{
+    sudo mkdir -p /etc/systemd/system/docker.service.d
+    # Start Docker and listen on :2375 (no auth, but in vnet) and
+    # also have it bind to the unix socket at /var/run/docker.sock
+    sudo bash -c 'echo "[Service]
+    ExecStart=
+    ExecStart=/usr/bin/dockerd -H tcp://0.0.0.0:2375 -H unix:///var/run/docker.sock
+  " > /etc/systemd/system/docker.service.d/override.conf'
+}
+time updateDockerDaemonOptions
+
+echo "Installing Docker Compose"
+installDockerCompose()
+{
+  # sudo -i
+
+  for i in {1..10}; do
+    wget --tries 4 --retry-connrefused --waitretry=15 -qO- ${8}/$DOCKER_COMPOSE_VERSION/docker-compose-`uname -s`-`uname -m` > /usr/local/bin/docker-compose
+    if [ $? -eq 0 ]
+    then
+      # hostname has been found continue
+      echo "docker-compose installed successfully"
+      break
+    fi
+    sleep 10
+  done
+}
+time installDockerCompose
+chmod +x /usr/local/bin/docker-compose
+
+sudo systemctl daemon-reload
+sudo service docker restart
+
+ensureDocker()
+{
+  # ensure that docker is healthy
+  dockerHealthy=1
+  for i in {1..3}; do
+    sudo docker info
+    if [ $? -eq 0 ]
+    then
+      # hostname has been found continue
+      dockerHealthy=0
+      echo "Docker is healthy"
+      sudo docker ps -a
+      break
+    fi
+    sleep 10
+  done
+  if [ $dockerHealthy -ne 0 ]
+  then
+    echo "Docker is not healthy"
+  fi
+}
+ensureDocker
+
+##############################################
+# configure init rules restart all processes
+##############################################
+
+if ismaster ; then
+    if [ "$HOSTADDR" = "$MASTER0IPADDR" ]; then
+          echo "Creating a new Swarm on first master"
+          docker swarm init --advertise-addr $(hostname -i):2377 --listen-addr $(hostname -i):2377
+    else
+        echo "Secondary master attempting to join an existing Swarm"
+        swarmmodetoken=""
+        swarmmodetokenAcquired=1
+        for i in {1..120}; do
+            swarmmodetoken=$(docker -H $MASTER0IPADDR:2375 swarm join-token -q manager)
+            if [ $? -eq 0 ]; then
+                swarmmodetokenAcquired=0
+                break
+            fi
+            sleep 5
+        done
+        if [ $swarmmodetokenAcquired -ne 0 ]
+        then
+            echo "Secondary master couldn't connect to Swarm, aborting install"
+            exit 3
+        fi
+        docker swarm join --token $swarmmodetoken $MASTER0IPADDR:2377
+    fi
+fi
+
+if ismaster ; then
+  echo "Having ssh listen to port 2222 as well as 22"
+  sudo sed  -i "s/^Port 22$/Port 22\nPort 2222/1" /etc/ssh/sshd_config
+fi
+
+if ismaster ; then
+  echo "Setting availability of master node: '$VMNAME' to pause"
+  docker node update --availability pause $VMNAME
+fi
+
+if isagent ; then
+    echo "Agent attempting to join an existing Swarm"
+    swarmmodetoken=""
+    swarmmodetokenAcquired=1
+    for i in {1..120}; do
+        swarmmodetoken=$(docker -H $MASTER0IPADDR:2375 swarm join-token -q worker)
+        if [ $? -eq 0 ]; then
+            swarmmodetokenAcquired=0
+            break
+        fi
+        sleep 5
+    done
+    if [ $swarmmodetokenAcquired -ne 0 ]
+    then
+        echo "Agent couldn't join Swarm, aborting install"
+        exit 4
+    fi
+    docker swarm join --token $swarmmodetoken $MASTER0IPADDR:2377
+fi
+
+if [ $POSTINSTALLSCRIPTURI != "disabled" ]
+then
+  echo "downloading, and kicking off post install script"
+  /bin/bash -c "wget --tries 20 --retry-connrefused --waitretry=15 -qO- $POSTINSTALLSCRIPTURI | nohup /bin/bash >> /var/log/azure/cluster-bootstrap-postinstall.log 2>&1 &"
+fi
+
+# mitigation for bug https://bugs.launchpad.net/ubuntu/+source/linux/+bug/1676635
+echo 2dd1ce17-079e-403c-b352-a1921ee207ee > /sys/bus/vmbus/drivers/hv_util/unbind
+sed -i "13i\echo 2dd1ce17-079e-403c-b352-a1921ee207ee > /sys/bus/vmbus/drivers/hv_util/unbind\n" /etc/rc.local
+
+echo "processes at end of script"
+ps ax
+date
+echo "completed Swarm Mode cluster configuration"
+
+echo "restart system to install any remaining software"
+if isagent ; then
+  shutdown -r now
+else
+  # wait 1 minute to restart master
+  /bin/bash -c "shutdown -r 1 &"
+fi