#cloud-config

{{if not .MasterProfile.IsCoreOS}}
packages:
 - jq
 - traceroute
{{end}}

write_files:
{{if not .MasterProfile.IsCoreOS}}
- path: "/etc/systemd/system/docker.service.d/clear_mount_propagation_flags.conf"
  permissions: "0644"
  owner: "root"
  content: |
    [Service]
    MountFlags=shared
{{end}}

- path: "/etc/systemd/system/docker.service.d/exec_start.conf"
  permissions: "0644"
  owner: "root"
  content: |
    [Service]
    ExecStart=
{{if .MasterProfile.IsCoreOS}}
    ExecStart=/usr/bin/env PATH=${TORCX_BINDIR}:${PATH} ${TORCX_BINDIR}/dockerd --host=fd:// --containerd=/var/run/docker/libcontainerd/docker-containerd.sock --storage-driver=overlay2 --bip={{WrapAsVariable "dockerBridgeCidr"}} $DOCKER_SELINUX $DOCKER_OPTS $DOCKER_CGROUPS $DOCKER_OPT_BIP $DOCKER_OPT_MTU $DOCKER_OPT_IPMASQ
{{else}}
    ExecStart=/usr/bin/docker daemon -H fd:// --storage-driver=overlay2 --bip={{WrapAsVariable "dockerBridgeCidr"}}
{{end}}
- path: "/etc/docker/daemon.json"
  permissions: "0644"
  owner: "root"
  content: |
    {
      "live-restore": true,
      "log-driver": "json-file",
      "log-opts":  {
         "max-size": "50m",
         "max-file": "5"
      }
    }

- path: "/etc/kubernetes/certs/ca.crt"
  permissions: "0644"
  encoding: "base64"
  owner: "root"
  content: |
    {{WrapAsVariable "caCertificate"}}

- path: "/etc/kubernetes/certs/client.crt"
  permissions: "0644"
  encoding: "base64"
  owner: "root"
  content: |
    {{WrapAsVariable "clientCertificate"}}

{{if .OrchestratorProfile.KubernetesConfig.EnableAggregatedAPIs}}
- path: "/etc/kubernetes/generate-proxy-certs.sh"
  permissions: "0744"
  encoding: "gzip"
  owner: "root"
  content: !!binary |
    {{WrapAsVariable "generateProxyCertsScript"}}
{{end}}

- path: "/var/lib/kubelet/kubeconfig"
  permissions: "0644"
  owner: "root"
  content: |
    apiVersion: v1
    kind: Config
    clusters:
    - name: localcluster
      cluster:
        certificate-authority: /etc/kubernetes/certs/ca.crt
        server: {{WrapAsVerbatim "concat('https://', variables('masterPrivateIpAddrs')[copyIndex(variables('masterOffset'))], ':443')"}}
    users:
    - name: client
      user:
        client-certificate: /etc/kubernetes/certs/client.crt
        client-key: /etc/kubernetes/certs/client.key
    contexts:
    - context:
        cluster: localcluster
        user: client
      name: localclustercontext
    current-context: localclustercontext

{{if EnableDataEncryptionAtRest}}
- path: "/etc/kubernetes/encryption-config.yaml"
  permissions: "0600"
  owner: "root"
  content: |
    kind: EncryptionConfig
    apiVersion: v1
    resources:
      - resources:
          - secrets
        providers:
          - aescbc:
              keys:
                - name: key1
                  secret: <etcdEncryptionSecret>
          - identity: {}
{{end}}

MASTER_MANIFESTS_CONFIG_PLACEHOLDER

MASTER_ADDONS_CONFIG_PLACEHOLDER

- path: "/etc/systemd/system/kubectl-extract.service"
  permissions: "0644"
  owner: "root"
  content: |
    [Unit]
    Description=Kubectl extraction
    Requires=docker.service
    After=docker.service
{{if .MasterProfile.IsCoreOS}}
    ConditionPathExists=!/opt/kubectl
{{else}}
    ConditionPathExists=!/usr/local/bin/kubectl
{{end}}

    [Service]
    TimeoutStartSec=0
    Restart=on-failure
    RestartSec=5s
    ExecStartPre=/bin/mkdir -p /tmp/kubectldir
    ExecStartPre=/usr/bin/docker pull {{WrapAsVariable "kubernetesHyperkubeSpec"}}
    ExecStartPre=/usr/bin/docker run --rm -v /tmp/kubectldir:/opt/kubectldir {{WrapAsVariable "kubernetesHyperkubeSpec"}} /bin/bash -c "cp /hyperkube /opt/kubectldir/"
{{if .MasterProfile.IsCoreOS}}
    ExecStartPre=/bin/mv /tmp/kubectldir/hyperkube /opt/kubectl
    ExecStart=/bin/chmod a+x /opt/kubectl
{{else}}
    ExecStartPre=/bin/mv /tmp/kubectldir/hyperkube /usr/local/bin/kubectl
    ExecStart=/bin/chmod a+x /usr/local/bin/kubectl
{{end}}

    [Install]
    WantedBy=multi-user.target

- path: "/etc/default/kubelet"
  permissions: "0644"
  owner: "root"
  content: |
    KUBELET_CONFIG={{GetKubeletConfigKeyVals .MasterProfile.KubernetesConfig}}
    KUBELET_IMAGE={{WrapAsVariable "kubernetesHyperkubeSpec"}}
    DOCKER_OPTS=
    KUBELET_OPTS=
    KUBELET_NODE_LABELS={{GetMasterKubernetesLabels "',variables('labelResourceGroup'),'"}}
{{if IsKubernetesVersionGe "1.6.0"}}
  {{if HasLinuxAgents}}
    KUBELET_NON_MASQUERADE_CIDR={{WrapAsVariable "kubernetesNonMasqueradeCidr"}}
    KUBELET_REGISTER_NODE=--register-node=true
    KUBELET_REGISTER_WITH_TAINTS=--register-with-taints={{WrapAsVariable "registerWithTaints"}}
  {{end}}
{{else}}
    KUBELET_REGISTER_SCHEDULABLE={{WrapAsVariable "registerSchedulable"}}
{{end}}

MASTER_ARTIFACTS_CONFIG_PLACEHOLDER

- path: "/opt/azure/containers/kubelet.sh"
  permissions: "0755"
  owner: "root"
  content: |
    #!/bin/bash
    set -e

{{if gt .MasterProfile.Count 1}}
    # Azure does not support two LoadBalancers(LB) sharing the same nic and backend port.
    # As a workaround, the Internal LB(ILB) listens for apiserver traffic on port 4443 and the External LB(ELB) on port 443
    # This IPTable rule then redirects ILB traffic to port 443 in the prerouting chain
    iptables -t nat -A PREROUTING -p tcp --dport 4443 -j REDIRECT --to-port 443
{{end}}

{{if IsAzureCNI}}
    # SNAT outbound traffic from pods to destinations outside of VNET.
    iptables -t nat -A POSTROUTING -m iprange ! --dst-range 168.63.129.16 -m addrtype ! --dst-type local ! -d {{WrapAsVariable "vnetCidr"}} -j MASQUERADE
{{end}}
    sed -i "s|<kubernetesAddonManagerSpec>|{{WrapAsVariable "kubernetesAddonManagerSpec"}}|g" "/etc/kubernetes/manifests/kube-addon-manager.yaml"
    sed -i "s|<kubernetesHyperkubeSpec>|{{WrapAsVariable "kubernetesHyperkubeSpec"}}|g" "/etc/kubernetes/manifests/kube-apiserver.yaml"
    sed -i "s|<kubernetesHyperkubeSpec>|{{WrapAsVariable "kubernetesHyperkubeSpec"}}|g" "/etc/kubernetes/manifests/kube-controller-manager.yaml"
    sed -i "s|<kubernetesHyperkubeSpec>|{{WrapAsVariable "kubernetesHyperkubeSpec"}}|g" "/etc/kubernetes/manifests/kube-scheduler.yaml"
    sed -i "s|<kubernetesHyperkubeSpec>|{{WrapAsVariable "kubernetesHyperkubeSpec"}}|g; s|<kubeClusterCidr>|{{WrapAsVariable "kubeClusterCidr"}}|g" "/etc/kubernetes/addons/kube-proxy-daemonset.yaml"
    sed -i "s|<kubernetesKubeDNSSpec>|{{WrapAsVariable "kubernetesKubeDNSSpec"}}|g; s|<kubernetesDNSMasqSpec>|{{WrapAsVariable "kubernetesDNSMasqSpec"}}|g; s|<kubernetesExecHealthzSpec>|{{WrapAsVariable "kubernetesExecHealthzSpec"}}|g" "/etc/kubernetes/addons/kube-dns-deployment.yaml"
    sed -i "s|<kubernetesHeapsterSpec>|{{WrapAsVariable "kubernetesHeapsterSpec"}}|g; s|<kubernetesAddonResizerSpec>|{{WrapAsVariable "kubernetesAddonResizerSpec"}}|g" "/etc/kubernetes/addons/kube-heapster-deployment.yaml"
    sed -i "s|<kubeDNSServiceIP>|{{WrapAsVariable "kubeDNSServiceIP"}}|g" "/etc/kubernetes/addons/kube-dns-deployment.yaml"

{{if .OrchestratorProfile.KubernetesConfig.IsDashboardEnabled}}
    sed -i "s|<kubernetesDashboardSpec>|{{WrapAsVariable "kubernetesDashboardSpec"}}|g" "/etc/kubernetes/addons/kubernetes-dashboard-deployment.yaml"
    sed -i "s|<kubernetesDashboardCPURequests>|{{WrapAsVariable "kubernetesDashboardCPURequests"}}|g" "/etc/kubernetes/addons/kubernetes-dashboard-deployment.yaml"
    sed -i "s|<kubernetesDashboardMemoryRequests>|{{WrapAsVariable "kubernetesDashboardMemoryRequests"}}|g" "/etc/kubernetes/addons/kubernetes-dashboard-deployment.yaml"
    sed -i "s|<kubernetesDashboardCPULimit>|{{WrapAsVariable "kubernetesDashboardCPULimit"}}|g" "/etc/kubernetes/addons/kubernetes-dashboard-deployment.yaml"
    sed -i "s|<kubernetesDashboardMemoryLimit>|{{WrapAsVariable "kubernetesDashboardMemoryLimit"}}|g" "/etc/kubernetes/addons/kubernetes-dashboard-deployment.yaml"
{{end}}

{{if .OrchestratorProfile.KubernetesConfig.IsTillerEnabled}}
    sed -i "s|<kubernetesTillerSpec>|{{WrapAsVariable "kubernetesTillerSpec"}}|g" "/etc/kubernetes/addons/kube-tiller-deployment.yaml"
    sed -i "s|<kubernetesTillerCPURequests>|{{WrapAsVariable "kubernetesTillerCPURequests"}}|g" "/etc/kubernetes/addons/kube-tiller-deployment.yaml"
    sed -i "s|<kubernetesTillerMemoryRequests>|{{WrapAsVariable "kubernetesTillerMemoryRequests"}}|g" "/etc/kubernetes/addons/kube-tiller-deployment.yaml"
    sed -i "s|<kubernetesTillerCPULimit>|{{WrapAsVariable "kubernetesTillerCPULimit"}}|g" "/etc/kubernetes/addons/kube-tiller-deployment.yaml"
    sed -i "s|<kubernetesTillerMemoryLimit>|{{WrapAsVariable "kubernetesTillerMemoryLimit"}}|g" "/etc/kubernetes/addons/kube-tiller-deployment.yaml"
{{end}}

{{if AdminGroupID }}
    sed -i "s|<aadAdminGroupId>|{{WrapAsVariable "aadAdminGroupId"}}|g" "/etc/kubernetes/addons/aad-default-admin-group-rbac.yaml"
{{end}}

{{if .OrchestratorProfile.KubernetesConfig.IsACIConnectorEnabled}}
    ACI_CONNECTOR_CREDENTIALS=$(printf "{\"clientId\": \"{{WrapAsVariable "kubernetesACIConnectorClientId"}}\", \"clientSecret\": \"{{WrapAsVariable "kubernetesACIConnectorClientKey"}}\", \"tenantId\": \"{{WrapAsVariable "kubernetesACIConnectorTenantId"}}\", \"subscriptionId\": \"{{WrapAsVariable "kubernetesACIConnectorSubscriptionId"}}\", \"activeDirectoryEndpointUrl\": \"https://login.microsoftonline.com\",\"resourceManagerEndpointUrl\": \"https://management.azure.com/\", \"activeDirectoryGraphResourceId\": \"https://graph.windows.net/\", \"sqlManagementEndpointUrl\": \"https://management.core.windows.net:8443/\", \"galleryEndpointUrl\": \"https://gallery.azure.com/\", \"managementEndpointUrl\": \"https://management.core.windows.net/\"}" | base64 -w 0)
    sed -i "s|<kubernetesACIConnectorSpec>|{{WrapAsVariable "kubernetesACIConnectorSpec"}}|g" "/etc/kubernetes/addons/aci-connector-deployment.yaml"
    sed -i "s|<kubernetesACIConnectorCredentials>|$ACI_CONNECTOR_CREDENTIALS|g" "/etc/kubernetes/addons/aci-connector-deployment.yaml"
    sed -i "s|<kubernetesACIConnectorResourceGroup>|{{WrapAsVariable "kubernetesACIConnectorResourceGroup"}}|g" "/etc/kubernetes/addons/aci-connector-deployment.yaml"
    sed -i "s|<kubernetesACIConnectorNodeName>|{{WrapAsVariable "kubernetesACIConnectorNodeName"}}|g" "/etc/kubernetes/addons/aci-connector-deployment.yaml"
    sed -i "s|<kubernetesACIConnectorOS>|{{WrapAsVariable "kubernetesACIConnectorOS"}}|g" "/etc/kubernetes/addons/aci-connector-deployment.yaml"
    sed -i "s|<kubernetesACIConnectorTaint>|{{WrapAsVariable "kubernetesACIConnectorTaint"}}|g" "/etc/kubernetes/addons/aci-connector-deployment.yaml"
    sed -i "s|<kubernetesACIConnectorRegion>|{{WrapAsVariable "kubernetesACIConnectorRegion"}}|g" "/etc/kubernetes/addons/aci-connector-deployment.yaml"
    sed -i "s|<kubernetesACIConnectorCPURequests>|{{WrapAsVariable "kubernetesACIConnectorCPURequests"}}|g" "/etc/kubernetes/addons/aci-connector-deployment.yaml"
    sed -i "s|<kubernetesACIConnectorMemoryRequests>|{{WrapAsVariable "kubernetesACIConnectorMemoryRequests"}}|g" "/etc/kubernetes/addons/aci-connector-deployment.yaml"
    sed -i "s|<kubernetesACIConnectorCPULimit>|{{WrapAsVariable "kubernetesACIConnectorCPULimit"}}|g" "/etc/kubernetes/addons/aci-connector-deployment.yaml"
    sed -i "s|<kubernetesACIConnectorMemoryLimit>|{{WrapAsVariable "kubernetesACIConnectorMemoryLimit"}}|g" "/etc/kubernetes/addons/aci-connector-deployment.yaml"
{{end}}

{{if .OrchestratorProfile.KubernetesConfig.IsReschedulerEnabled}}
    sed -i "s|<kubernetesReschedulerSpec>|{{WrapAsVariable "kubernetesReschedulerSpec"}}|g" "/etc/kubernetes/addons/kube-rescheduler-deployment.yaml"
    sed -i "s|<kubernetesReschedulerCPURequests>|{{WrapAsVariable "kubernetesReschedulerCPURequests"}}|g" "/etc/kubernetes/addons/kube-rescheduler-deployment.yaml"
    sed -i "s|<kubernetesReschedulerMemoryRequests>|{{WrapAsVariable "kubernetesReschedulerMemoryRequests"}}|g" "/etc/kubernetes/addons/kube-rescheduler-deployment.yaml"
    sed -i "s|<kubernetesReschedulerCPULimit>|{{WrapAsVariable "kubernetesReschedulerCPULimit"}}|g" "/etc/kubernetes/addons/kube-rescheduler-deployment.yaml"
    sed -i "s|<kubernetesReschedulerMemoryLimit>|{{WrapAsVariable "kubernetesReschedulerMemoryLimit"}}|g" "/etc/kubernetes/addons/kube-rescheduler-deployment.yaml"
{{end}}

{{if EnableDataEncryptionAtRest }}
    ETCD_ENCRYPTION_SECRET="$(head -c 32 /dev/urandom | base64)"
    sed -i "s|<etcdEncryptionSecret>|$ETCD_ENCRYPTION_SECRET|g" "/etc/kubernetes/encryption-config.yaml"
{{end}}

{{if eq .OrchestratorProfile.KubernetesConfig.NetworkPolicy "calico"}}
    # If Calico Policy enabled then update Cluster Cidr
    sed -i "s|<kubeClusterCidr>|{{WrapAsVariable "kubeClusterCidr"}}|g" "/etc/kubernetes/addons/calico-daemonset.yaml"
{{end}}
{{if UseCloudControllerManager }}
    sed -i "s|<kubernetesCcmImageSpec>|{{WrapAsVariable "kubernetesCcmImageSpec"}}|g" "/etc/kubernetes/manifests/cloud-controller-manager.yaml"
    sed -i "s|<kubernetesCloudControllerManagerConfig>|{{GetK8sRuntimeConfigKeyVals .OrchestratorProfile.KubernetesConfig.CloudControllerManagerConfig}}|g" "/etc/kubernetes/manifests/cloud-controller-manager.yaml"
{{end}}
    sed -i "s|<kubernetesControllerManagerConfig>|{{GetK8sRuntimeConfigKeyVals .OrchestratorProfile.KubernetesConfig.ControllerManagerConfig}}|g" "/etc/kubernetes/manifests/kube-controller-manager.yaml"
    sed -i "s|<kubernetesAPIServerConfig>|{{GetK8sRuntimeConfigKeyVals .OrchestratorProfile.KubernetesConfig.APIServerConfig}}|g" "/etc/kubernetes/manifests/kube-apiserver.yaml"
    sed -i "s|<kubernetesAPIServerIP>|{{WrapAsVariable "kubernetesAPIServerIP"}}|g" "/etc/kubernetes/manifests/kube-apiserver.yaml"

- path: "/opt/azure/containers/provision.sh"
  permissions: "0744"
  encoding: gzip
  owner: "root"
  content: !!binary |
    {{WrapAsVariable "provisionScript"}}

- path: "/opt/azure/containers/mountetcd.sh"
  permissions: "0744"
  encoding: gzip
  owner: "root"
  content: !!binary |
    {{WrapAsVariable "mountetcdScript"}}

- path: "/etc/systemd/system/etcd.service"
  permissions: "0644"
  owner: "root"
  content: |
    [Unit]
    Description=etcd - highly-available key value store
    Documentation=https://github.com/coreos/etcd
    Documentation=man:etcd
    After=network.target
    Wants=network-online.target
    [Service]
    Environment=DAEMON_ARGS=
    Environment=ETCD_NAME=%H
    Environment=ETCD_DATA_DIR=
    EnvironmentFile=-/etc/default/%p
    Type=notify
    User=etcd
    PermissionsStartOnly=true
    ExecStart=/usr/bin/etcd $DAEMON_ARGS
    Restart=always
    [Install]
    WantedBy=multi-user.target
    Alias=etcd.service

- path: "/opt/azure/containers/setup-etcd.sh"
  permissions: "0744"
  owner: "root"
  content: |
    #!/bin/bash
    set -x
    retrycmd_if_failure() { retries=$1; wait=$2; shift && shift; for i in $(seq 1 $retries); do ${@}; [ $? -eq 0  ] && break || sleep $wait; done; echo Executed \"$@\" $i times; }
    ETCD_VER=v{{WrapAsVariable "etcdVersion"}}
    DOWNLOAD_URL={{WrapAsVariable "etcdDownloadURLBase"}}
    retrycmd_if_failure 5 5 curl --retry 5 --retry-delay 10 --retry-max-time 30 -L ${DOWNLOAD_URL}/etcd-${ETCD_VER}-linux-amd64.tar.gz -o /tmp/etcd-${ETCD_VER}-linux-amd64.tar.gz
    tar xzvf /tmp/etcd-${ETCD_VER}-linux-amd64.tar.gz -C /usr/bin/ --strip-components=1
<<<<<<< HEAD
    useradd -U "etcd"
    usermod -p "$(head -c 32 /dev/urandom | base64)" "etcd"
    passwd -u "etcd"
    systemctl daemon-reload
    systemctl enable etcd.service
=======
    useradd -U "etcd" > /dev/null 2>&1
    usermod -p "$(head -c 32 /dev/urandom | base64)" "etcd" > /dev/null 2>&1
    passwd -u "etcd" > /dev/null 2>&1
    systemctl daemon-reload 
>>>>>>> f383a9c3
    sudo sed -i "1iETCDCTL_ENDPOINTS=https://127.0.0.1:2379" /etc/environment
    sudo sed -i "1iETCDCTL_CA_FILE={{WrapAsVariable "etcdCaFilepath"}}" /etc/environment
    sudo sed -i "1iETCDCTL_KEY_FILE={{WrapAsVariable "etcdClientKeyFilepath"}}" /etc/environment
    sudo sed -i "1iETCDCTL_CERT_FILE={{WrapAsVariable "etcdClientCertFilepath"}}" /etc/environment

{{if .MasterProfile.IsCoreOS}}
- path: "/opt/azure/containers/provision-setup.sh"
  permissions: "0755"
  owner: "root"
  content: |
    #!/bin/bash
    # the first arg is the number of retries, the second arg is the wait duration between two retries and the rest of the args are the cmd to run
    retrycmd_if_failure() { retries=$1; wait=$2; shift && shift; for i in $(seq 1 $retries); do ${@}; [ $? -eq 0  ] && break || sleep $wait; done; echo Executed \"$@\" $i times; }
    /bin/echo DAEMON_ARGS=--name "{{WrapAsVerbatim "variables('masterVMNames')[copyIndex(variables('masterOffset'))]"}}" --initial-advertise-peer-urls "{{WrapAsVerbatim "variables('masterEtcdPeerURLs')[copyIndex(variables('masterOffset'))]"}}" --listen-peer-urls "{{WrapAsVerbatim "variables('masterEtcdPeerURLs')[copyIndex(variables('masterOffset'))]"}}" --advertise-client-urls "{{WrapAsVerbatim "variables('masterEtcdClientURLs')[copyIndex(variables('masterOffset'))]"}}" --listen-client-urls "{{WrapAsVerbatim "concat(variables('masterEtcdClientURLs')[copyIndex(variables('masterOffset'))], ',http://127.0.0.1:', variables('masterEtcdClientPort'))"}}" --initial-cluster-token "k8s-etcd-cluster" --initial-cluster "{{WrapAsVerbatim "variables('masterEtcdClusterStates')[div(variables('masterCount'), 2)]"}} --data-dir "/var/lib/etcddisk"" --initial-cluster-state "new" | tee -a /etc/default/etcd
    /opt/azure/containers/mountetcd.sh
    sudo /bin/chown -R etcd:etcd /var/lib/etcddisk
    systemctl stop etcd-member
    sudo /bin/sed -i s/Restart=on-failure/Restart=always/g /lib/systemd/system/etcd-member.service
    systemctl daemon-reload
    systemctl restart etcd-member
    retrycmd_if_failure 5 5 curl --retry 5 --retry-delay 10 --retry-max-time 30 --max-time 60 http://127.0.0.1:2379/v2/machines
    mkdir -p /etc/kubernetes/manifests
    usermod -aG docker {{WrapAsVariable "username"}}

    {{if .OrchestratorProfile.KubernetesConfig.EnableAggregatedAPIs}}
    sudo bash /etc/kubernetes/generate-proxy-certs.sh
    {{end}}

    touch /opt/azure/containers/runcmd.complete

coreos:
  units:
    - name: start-provision-setup.service
      command: "start"
      content: |
        # Note: Initiated as a service since there is no runcmd within CoreOS on cloud-config/Ignition
        [Unit]
        Description=Start provision setup service

        [Service]
        ExecStart=/opt/azure/containers/provision-setup.sh
{{else}}
runcmd:
# the first arg is the number of retries, the second arg is the wait duration between two retries and the rest of the args are the cmd to run
- retrycmd_if_failure() { retries=$1; wait=$2; shift && shift; for i in $(seq 1 $retries); do ${@}; [ $? -eq 0  ] && break || sleep $wait; done; echo Executed \"$@\" $i times; }
- retrycmd_if_failure 120 1 nc -zw1 $(grep nameserver /etc/resolv.conf | cut -d \  -f 2) 53
- retrycmd_if_failure 120 1 nc -zw1 azure.com 443
- /opt/azure/containers/setup-etcd.sh > /opt/azure/containers/setup-etcd.log 2>&1
- apt-mark hold walinuxagent {{GetKubernetesMasterPreprovisionYaml}}
- /bin/echo DAEMON_ARGS=--name "{{WrapAsVerbatim "variables('masterVMNames')[copyIndex(variables('masterOffset'))]"}}" --peer-client-cert-auth --peer-trusted-ca-file={{WrapAsVariable "etcdCaFilepath"}} --peer-cert-file={{WrapAsVerbatim "variables('etcdPeerCertFilepath')[copyIndex(variables('masterOffset'))]"}} --peer-key-file={{WrapAsVerbatim "variables('etcdPeerKeyFilepath')[copyIndex(variables('masterOffset'))]"}} --initial-advertise-peer-urls "{{WrapAsVerbatim "variables('masterEtcdPeerURLs')[copyIndex(variables('masterOffset'))]"}}" --listen-peer-urls "{{WrapAsVerbatim "variables('masterEtcdPeerURLs')[copyIndex(variables('masterOffset'))]"}}" --client-cert-auth --trusted-ca-file={{WrapAsVariable "etcdCaFilepath"}} --cert-file={{WrapAsVariable "etcdServerCertFilepath"}} --key-file={{WrapAsVariable "etcdServerKeyFilepath"}} --advertise-client-urls "{{WrapAsVerbatim "variables('masterEtcdClientURLs')[copyIndex(variables('masterOffset'))]"}}" --listen-client-urls "{{WrapAsVerbatim "concat(variables('masterEtcdClientURLs')[copyIndex(variables('masterOffset'))], ',https://127.0.0.1:', variables('masterEtcdClientPort'))"}}" --initial-cluster-token "k8s-etcd-cluster" --initial-cluster "{{WrapAsVerbatim "variables('masterEtcdClusterStates')[div(variables('masterCount'), 2)]"}} --data-dir "/var/lib/etcddisk"" --initial-cluster-state "new" | tee -a /etc/default/etcd
- /opt/azure/containers/mountetcd.sh
- /bin/chown -R etcd:etcd /var/lib/etcddisk
- systemctl stop etcd
- systemctl daemon-reload
- retrycmd_if_failure 60 3 cat {{WrapAsVerbatim "variables('etcdPeerCertFilepath')[copyIndex(variables('masterOffset'))]"}}
- systemctl restart etcd
- MEMBER="$(sudo etcdctl member list | grep -E {{WrapAsVerbatim "variables('masterVMNames')[copyIndex(variables('masterOffset'))]"}} | cut -d{{WrapAsVariable "singleQuote"}}:{{WrapAsVariable "singleQuote"}} -f 1)"
- sudo etcdctl member update ${MEMBER} {{WrapAsVerbatim "variables('masterEtcdPeerURLs')[copyIndex(variables('masterOffset'))]"}}
- retrycmd_if_failure 5 5 curl --cacert /etc/kubernetes/certs/ca.crt --cert /etc/kubernetes/certs/etcdclient.crt --key /etc/kubernetes/certs/etcdclient.key --retry 5 --retry-delay 10 --retry-max-time 30 --max-time 60 "{{WrapAsVerbatim "variables('masterEtcdClientURLs')[copyIndex(variables('masterOffset'))]"}}"/v2/machines
- retrycmd_if_failure 5 10 apt-get update
- retrycmd_if_failure 5 10 apt-get install -y apt-transport-https ca-certificates
- retrycmd_if_failure 60 1 nc -zw1 aptdocker.azureedge.net 443
- curl --retry 5 --retry-delay 10 --retry-max-time 30 --max-time 60 -fsSL https://aptdocker.azureedge.net/gpg | apt-key add -
- echo "deb {{WrapAsVariable "dockerEngineDownloadRepo"}} ubuntu-xenial main" | sudo tee /etc/apt/sources.list.d/docker.list
- "echo \"Package: docker-engine\nPin: version {{WrapAsVariable "dockerEngineVersion"}}\nPin-Priority: 550\n\" > /etc/apt/preferences.d/docker.pref"
- retrycmd_if_failure 5 10 apt-get update
- retrycmd_if_failure 5 10 apt-get install -y ebtables docker-engine
- echo "ExecStartPost=/sbin/iptables -P FORWARD ACCEPT" >> /etc/systemd/system/docker.service.d/exec_start.conf
- systemctl daemon-reload
- systemctl restart docker
- mkdir -p /etc/kubernetes/manifests
- usermod -aG docker {{WrapAsVariable "username"}}
- /usr/lib/apt/apt.systemd.daily
{{if .OrchestratorProfile.KubernetesConfig.EnableAggregatedAPIs}}
- bash /etc/kubernetes/generate-proxy-certs.sh
{{end}}
- apt-mark unhold walinuxagent
- touch /opt/azure/containers/runcmd.complete
{{end}}<|MERGE_RESOLUTION|>--- conflicted
+++ resolved
@@ -297,18 +297,10 @@
     DOWNLOAD_URL={{WrapAsVariable "etcdDownloadURLBase"}}
     retrycmd_if_failure 5 5 curl --retry 5 --retry-delay 10 --retry-max-time 30 -L ${DOWNLOAD_URL}/etcd-${ETCD_VER}-linux-amd64.tar.gz -o /tmp/etcd-${ETCD_VER}-linux-amd64.tar.gz
     tar xzvf /tmp/etcd-${ETCD_VER}-linux-amd64.tar.gz -C /usr/bin/ --strip-components=1
-<<<<<<< HEAD
     useradd -U "etcd"
     usermod -p "$(head -c 32 /dev/urandom | base64)" "etcd"
     passwd -u "etcd"
     systemctl daemon-reload
-    systemctl enable etcd.service
-=======
-    useradd -U "etcd" > /dev/null 2>&1
-    usermod -p "$(head -c 32 /dev/urandom | base64)" "etcd" > /dev/null 2>&1
-    passwd -u "etcd" > /dev/null 2>&1
-    systemctl daemon-reload 
->>>>>>> f383a9c3
     sudo sed -i "1iETCDCTL_ENDPOINTS=https://127.0.0.1:2379" /etc/environment
     sudo sed -i "1iETCDCTL_CA_FILE={{WrapAsVariable "etcdCaFilepath"}}" /etc/environment
     sudo sed -i "1iETCDCTL_KEY_FILE={{WrapAsVariable "etcdClientKeyFilepath"}}" /etc/environment
