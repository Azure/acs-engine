--- conflicted
+++ resolved
@@ -204,43 +204,6 @@
 }
 
 function configAzureCNI() {
-<<<<<<< HEAD
-	CNI_CONFIG_DIR=/etc/cni/net.d
-	mkdir -p $CNI_CONFIG_DIR
-	chown -R root:root $CNI_CONFIG_DIR
-	chmod 755 $CNI_CONFIG_DIR
-	CNI_BIN_DIR=/opt/cni/bin
-	mkdir -p $CNI_BIN_DIR
-	AZURE_CNI_TGZ_TMP=/tmp/azure_cni.tgz
-	retrycmd_get_tarball 60 1 $AZURE_CNI_TGZ_TMP ${VNET_CNI_PLUGINS_URL}
-	tar -xzf $AZURE_CNI_TGZ_TMP -C $CNI_BIN_DIR
-	CONTAINERNETWORKING_CNI_TGZ_TMP=/tmp/containernetworking_cni.tgz
-	retrycmd_get_tarball 60 1 $CONTAINERNETWORKING_CNI_TGZ_TMP ${CNI_PLUGINS_URL}
-	tar -xzf $CONTAINERNETWORKING_CNI_TGZ_TMP -C $CNI_BIN_DIR ./loopback ./portmap
-	chown -R root:root $CNI_BIN_DIR
-	chmod -R 755 $CNI_BIN_DIR
-	mv $CNI_BIN_DIR/10-azure.conflist $CNI_CONFIG_DIR/
-	chmod 600 $CNI_CONFIG_DIR/10-azure.conflist
-	/sbin/ebtables -t nat --list
-}
-
-function configKubenet() {
-	CNI_BIN_DIR=/opt/cni/bin
-	mkdir -p $CNI_BIN_DIR
-	CONTAINERNETWORKING_CNI_TGZ_TMP=/tmp/containernetworking_cni.tgz
-	retrycmd_get_tarball 60 1 $CONTAINERNETWORKING_CNI_TGZ_TMP ${CNI_PLUGINS_URL}
-	tar -xzf $CONTAINERNETWORKING_CNI_TGZ_TMP -C $CNI_BIN_DIR ./loopback ./bridge ./host-local
-	chown -R root:root $CNI_BIN_DIR
-	chmod -R 755 $CNI_BIN_DIR
-}
-
-function configNetworkPolicy() {
-	if [[ "${NETWORK_POLICY}" == "azure" ]]; then
-		configAzureCNI
-	elif [[ "${NETWORK_POLICY}" == "none" ]]; then
-		configKubenet
-	fi
-=======
     CNI_CONFIG_DIR=/etc/cni/net.d
     mkdir -p $CNI_CONFIG_DIR
     chown -R root:root $CNI_CONFIG_DIR
@@ -273,7 +236,6 @@
     elif [[ "${NETWORK_POLICY}" = "flannel" ]] ; then
         configCNINetworkPolicy
     fi
->>>>>>> 25049c14
 }
 
 function installClearContainersRuntime() {
@@ -375,15 +337,7 @@
 	systemctlEnableAndStart docker
 }
 function ensureKMS() {
-<<<<<<< HEAD
-	systemctlEnableAndCheck kms
-	# only start if a reboot is not required
-	if ! $REBOOTREQUIRED; then
-		systemctl restart kms
-	fi
-=======
     systemctlEnableAndStart kms
->>>>>>> 25049c14
 }
 
 function ensureKubelet() {
@@ -541,13 +495,8 @@
 echo $(date),$(hostname), EnsureDockerStart >>/opt/m
 ensureDockerInstallCompleted
 ensureDocker
-<<<<<<< HEAD
-echo $(date),$(hostname), configNetworkPolicyStart >>/opt/m
-configNetworkPolicy
-=======
 echo `date`,`hostname`, configNetworkPluginStart>>/opt/m
 configNetworkPlugin
->>>>>>> 25049c14
 if [[ "$CONTAINER_RUNTIME" == "clear-containers" ]]; then
 	# Ensure we can nest virtualization
 	if grep -q vmx /proc/cpuinfo; then
