#!/bin/bash
set -x
echo `date`,`hostname`, startscript>>/opt/m
source /opt/azure/containers/provision_source.sh
# TODO standardize/generalize CSE exit codes
ERR_SYSTEMCTL_ENABLE_FAIL=3 # Service could not be enabled by systemctl
ERR_SYSTEMCTL_START_FAIL=4 # Service could not be started by systemctl
ERR_CLOUD_INIT_TIMEOUT=5 # Timeout waiting for cloud-init runcmd to complete
ERR_FILE_WATCH_TIMEOUT=6 # Timeout waiting for a file
ERR_HOLD_WALINUXAGENT=7 # Unable to place walinuxagent apt package on hold during install
ERR_RELEASE_HOLD_WALINUXAGENT=8 # Unable to release hold on walinuxagent apt package after install
ERR_APT_INSTALL_TIMEOUT=9 # Timeout installing required apt packages
ERR_ETCD_DATA_DIR_NOT_FOUND=10 # Etcd data dir not found
ERR_ETCD_RUNNING_TIMEOUT=11 # Timeout waiting for etcd to be accessible
ERR_ETCD_DOWNLOAD_TIMEOUT=12 # Timeout waiting for etcd to download
ERR_ETCD_VOL_MOUNT_FAIL=13 # Unable to mount etcd disk volume
ERR_ETCD_START_TIMEOUT=14 # Unable to start etcd runtime
ERR_ETCD_CONFIG_FAIL=15 # Unable to configure etcd cluster
ERR_DOCKER_INSTALL_TIMEOUT=20 # Timeout waiting for docker install
ERR_DOCKER_DOWNLOAD_TIMEOUT=21 # Timout waiting for docker download(s)
ERR_DOCKER_KEY_DOWNLOAD_TIMEOUT=22 # Timeout waiting to download docker repo key
ERR_DOCKER_APT_KEY_TIMEOUT=23 # Timeout waiting for docker apt-key
ERR_K8S_RUNNING_TIMEOUT=30 # Timeout waiting for k8s cluster to be healthy
ERR_K8S_DOWNLOAD_TIMEOUT=31 # Timeout waiting for Kubernetes download(s)
ERR_KUBECTL_NOT_FOUND=32 # kubectl client binary not found on local disk
ERR_CNI_DOWNLOAD_TIMEOUT=41 # Timeout waiting for CNI download(s)
ERR_OUTBOUND_CONN_FAIL=50 # Unable to establish outbound connection
ERR_CUSTOM_SEARCH_DOMAINS_FAIL=80 # Unable to configure custom search domains
ERR_APT_DAILY_TIMEOUT=98 # Timeout waiting for apt daily updates
ERR_APT_UPDATE_TIMEOUT=99 # Timeout waiting for apt-get update to complete
ERR_APT_DIST_UPGRADE_TIMEOUT=100 # Timeout waiting for apt-get update to complete

OS=$(cat /etc/*-release | grep ^ID= | tr -d 'ID="' | awk '{print toupper($0)}')
UBUNTU_OS_NAME="UBUNTU"
RHEL_OS_NAME="RHEL"
COREOS_OS_NAME="COREOS"
KUBECTL=/usr/local/bin/kubectl
DOCKER=/usr/bin/docker
CNI_BIN_DIR=/opt/cni/bin
CUSTOM_SEARCH_DOMAIN_SCRIPT=/opt/azure/containers/setup-custom-search-domains.sh

set +x
ETCD_PEER_CERT=$(echo ${ETCD_PEER_CERTIFICATES} | cut -d'[' -f 2 | cut -d']' -f 1 | cut -d',' -f $((${MASTER_INDEX}+1)))
ETCD_PEER_KEY=$(echo ${ETCD_PEER_PRIVATE_KEYS} | cut -d'[' -f 2 | cut -d']' -f 1 | cut -d',' -f $((${MASTER_INDEX}+1)))
set -x

if [[ $OS == $COREOS_OS_NAME ]]; then
    echo "Changing default kubectl bin location"
    KUBECTL=/opt/kubectl
fi

if [ -f /var/run/reboot-required ]; then
    REBOOTREQUIRED=true
else
    REBOOTREQUIRED=false
fi

function testOutboundConnection() {
    retrycmd_if_failure 120 1 20 nc -v 8.8.8.8 53 || retrycmd_if_failure 120 1 20 nc -v 8.8.4.4 53 || exit $ERR_OUTBOUND_CONN_FAIL
}

function waitForCloudInit() {
    wait_for_file 900 1 /var/log/azure/cloud-init.complete || exit $ERR_CLOUD_INIT_TIMEOUT
}

function systemctlEnableAndStart() {
    systemctl_restart 100 5 30 $1
    RESTART_STATUS=$?
    systemctl status $1 --no-pager -l > /var/log/azure/$1-status.log
    if [ $RESTART_STATUS -ne 0 ]; then
        echo "$1 could not be started"
        exit $ERR_SYSTEMCTL_START_FAIL
    fi
    retrycmd_if_failure 10 5 3 systemctl enable $1
    if [ $? -ne 0 ]; then
        echo "$1 could not be enabled by systemctl"
        exit $ERR_SYSTEMCTL_ENABLE_FAIL
    fi
}

function installEtcd() {
    useradd -U "etcd"
    usermod -p "$(head -c 32 /dev/urandom | base64)" "etcd"
    passwd -u "etcd"
    id "etcd"

    APISERVER_PRIVATE_KEY_PATH="/etc/kubernetes/certs/apiserver.key"
    touch "${APISERVER_PRIVATE_KEY_PATH}"
    chmod 0600 "${APISERVER_PRIVATE_KEY_PATH}"
    chown root:root "${APISERVER_PRIVATE_KEY_PATH}"

    CA_PRIVATE_KEY_PATH="/etc/kubernetes/certs/ca.key"
    touch "${CA_PRIVATE_KEY_PATH}"
    chmod 0600 "${CA_PRIVATE_KEY_PATH}"
    chown root:root "${CA_PRIVATE_KEY_PATH}"

    ETCD_SERVER_PRIVATE_KEY_PATH="/etc/kubernetes/certs/etcdserver.key"
    touch "${ETCD_SERVER_PRIVATE_KEY_PATH}"
    chmod 0600 "${ETCD_SERVER_PRIVATE_KEY_PATH}"
    chown etcd:etcd "${ETCD_SERVER_PRIVATE_KEY_PATH}"

    ETCD_CLIENT_PRIVATE_KEY_PATH="/etc/kubernetes/certs/etcdclient.key"
    touch "${ETCD_CLIENT_PRIVATE_KEY_PATH}"
    chmod 0600 "${ETCD_CLIENT_PRIVATE_KEY_PATH}"
    chown root:root "${ETCD_CLIENT_PRIVATE_KEY_PATH}"

    ETCD_PEER_PRIVATE_KEY_PATH="/etc/kubernetes/certs/etcdpeer${MASTER_INDEX}.key"
    touch "${ETCD_PEER_PRIVATE_KEY_PATH}"
    chmod 0600 "${ETCD_PEER_PRIVATE_KEY_PATH}"
    chown etcd:etcd "${ETCD_PEER_PRIVATE_KEY_PATH}"

    ETCD_SERVER_CERTIFICATE_PATH="/etc/kubernetes/certs/etcdserver.crt"
    touch "${ETCD_SERVER_CERTIFICATE_PATH}"
    chmod 0644 "${ETCD_SERVER_CERTIFICATE_PATH}"
    chown root:root "${ETCD_SERVER_CERTIFICATE_PATH}"

    ETCD_CLIENT_CERTIFICATE_PATH="/etc/kubernetes/certs/etcdclient.crt"
    touch "${ETCD_CLIENT_CERTIFICATE_PATH}"
    chmod 0644 "${ETCD_CLIENT_CERTIFICATE_PATH}"
    chown root:root "${ETCD_CLIENT_CERTIFICATE_PATH}"

    ETCD_PEER_CERTIFICATE_PATH="/etc/kubernetes/certs/etcdpeer${MASTER_INDEX}.crt"
    touch "${ETCD_PEER_CERTIFICATE_PATH}"
    chmod 0644 "${ETCD_PEER_CERTIFICATE_PATH}"
    chown root:root "${ETCD_PEER_CERTIFICATE_PATH}"

    set +x
    echo "${APISERVER_PRIVATE_KEY}" | base64 --decode > "${APISERVER_PRIVATE_KEY_PATH}"
    echo "${CA_PRIVATE_KEY}" | base64 --decode > "${CA_PRIVATE_KEY_PATH}"
    echo "${ETCD_SERVER_PRIVATE_KEY}" | base64 --decode > "${ETCD_SERVER_PRIVATE_KEY_PATH}"
    echo "${ETCD_CLIENT_PRIVATE_KEY}" | base64 --decode > "${ETCD_CLIENT_PRIVATE_KEY_PATH}"
    echo "${ETCD_PEER_KEY}" | base64 --decode > "${ETCD_PEER_PRIVATE_KEY_PATH}"
    echo "${ETCD_SERVER_CERTIFICATE}" | base64 --decode > "${ETCD_SERVER_CERTIFICATE_PATH}"
    echo "${ETCD_CLIENT_CERTIFICATE}" | base64 --decode > "${ETCD_CLIENT_CERTIFICATE_PATH}"
    echo "${ETCD_PEER_CERT}" | base64 --decode > "${ETCD_PEER_CERTIFICATE_PATH}"
    set -x

    /opt/azure/containers/setup-etcd.sh > /opt/azure/containers/setup-etcd.log 2>&1
    RET=$?
    if [ $RET -ne 0 ]; then
        exit $RET
    fi

    /opt/azure/containers/mountetcd.sh || exit $ERR_ETCD_VOL_MOUNT_FAIL
    systemctlEnableAndStart etcd
    for i in $(seq 1 600); do
        MEMBER="$(sudo etcdctl member list | grep -E ${MASTER_VM_NAME} | cut -d':' -f 1)"
        if [ "$MEMBER" != "" ]; then
            break
        else
            sleep 1
        fi
    done
    retrycmd_if_failure 10 1 5 sudo etcdctl member update $MEMBER ${ETCD_PEER_URL} || exit $ERR_ETCD_CONFIG_FAIL
}

function updateApt() {
    echo `date`,`hostname`, apt-get_update_begin>>/opt/m
    apt_get_update || exit $ERR_APT_INSTALL_TIMEOUT
    echo `date`,`hostname`, apt-get_update_end>>/opt/m
}

function upgradeOs() {
    echo `date`,`hostname`, apt-get_dist-upgrade_begin>>/opt/m
    apt_get_dist_upgrade 5 30 600 || exit $ERR_APT_DIST_UPGRADE_TIMEOUT
    echo `date`,`hostname`, apt-get_dist-upgrade_end>>/opt/m

    if [ -f /var/run/reboot-required ]; then
        REBOOTREQUIRED=true
    else
        REBOOTREQUIRED=false
    fi
}

function installDeps() {
    # make sure walinuxagent doesn't get updated in the middle of running this script
    retrycmd_if_failure 20 5 30 apt-mark hold walinuxagent || exit $ERR_HOLD_WALINUXAGENT
    # See https://github.com/kubernetes/kubernetes/blob/master/build/debian-hyperkube-base/Dockerfile#L25-L44
    apt_get_install 20 30 300 apt-transport-https ca-certificates iptables iproute2 ebtables socat util-linux mount ebtables ethtool init-system-helpers nfs-common ceph-common conntrack glusterfs-client ipset jq cgroup-lite git pigz xz-utils || exit $ERR_APT_INSTALL_TIMEOUT
    systemctlEnableAndStart rpcbind
    systemctlEnableAndStart rpc-statd
}

function configureAptSources() {
    # Docker
    echo "Configuring APT for docker ..."
    retrycmd_if_failure_no_stats 20 1 5 curl -fsSL https://aptdocker.azureedge.net/gpg > /tmp/aptdocker.gpg || exit $ERR_DOCKER_KEY_DOWNLOAD_TIMEOUT
    retrycmd_if_failure 10 5 10 apt-key add /tmp/aptdocker.gpg || exit $ERR_DOCKER_APT_KEY_TIMEOUT
    echo "deb ${DOCKER_REPO} ubuntu-xenial main" | sudo tee /etc/apt/sources.list.d/docker.list
    printf "Package: docker-engine\nPin: version ${DOCKER_ENGINE_VERSION}\nPin-Priority: 550\n" > /etc/apt/preferences.d/docker.pref
<<<<<<< HEAD

    # Add Clear Containers repository key
    echo "Configuring APT for Clear Containers ..."
    CC_RELEASE_KEY_TMP=/tmp/clear-containers-release.key
    CC_URL=https://download.opensuse.org/repositories/home:clearcontainers:clear-containers-3/xUbuntu_16.04/Release.key
    retrycmd_if_failure_no_stats 20 1 5 curl -fsSL $CC_URL > $CC_RELEASE_KEY_TMP || exit $ERR_APT_INSTALL_TIMEOUT
    retrycmd_if_failure 10 5 10 apt-key add $CC_RELEASE_KEY_TMP || exit $ERR_APT_INSTALL_TIMEOUT

    # Add Clear Container repository
    echo 'deb http://download.opensuse.org/repositories/home:/clearcontainers:/clear-containers-3/xUbuntu_16.04/ /' | sudo tee /etc/apt/sources.list.d/cc-runtime.list
}

function installDocker() {
    apt_get_install 20 30 120 ebtables docker-engine || exit $ERR_DOCKER_INSTALL_TIMEOUT
=======
    apt_get_update || exit $ERR_APT_UPDATE_TIMEOUT
    apt_get_install 20 30 120 docker-engine || exit $ERR_DOCKER_INSTALL_TIMEOUT
>>>>>>> 2b886599
    echo "ExecStartPost=/sbin/iptables -P FORWARD ACCEPT" >> /etc/systemd/system/docker.service.d/exec_start.conf
    usermod -aG docker ${ADMINUSER}
}

function runAptDaily() {
    /usr/lib/apt/apt.systemd.daily
}

function generateAggregatedAPICerts() {
    wait_for_file 1 1 /etc/kubernetes/generate-proxy-certs.sh && /etc/kubernetes/generate-proxy-certs.sh
}

function configureK8s() {
    KUBELET_PRIVATE_KEY_PATH="/etc/kubernetes/certs/client.key"
    touch "${KUBELET_PRIVATE_KEY_PATH}"
    chmod 0600 "${KUBELET_PRIVATE_KEY_PATH}"
    chown root:root "${KUBELET_PRIVATE_KEY_PATH}"

    APISERVER_PUBLIC_KEY_PATH="/etc/kubernetes/certs/apiserver.crt"
    touch "${APISERVER_PUBLIC_KEY_PATH}"
    chmod 0644 "${APISERVER_PUBLIC_KEY_PATH}"
    chown root:root "${APISERVER_PUBLIC_KEY_PATH}"

    AZURE_JSON_PATH="/etc/kubernetes/azure.json"
    touch "${AZURE_JSON_PATH}"
    chmod 0600 "${AZURE_JSON_PATH}"
    chown root:root "${AZURE_JSON_PATH}"

    set +x
    echo "${KUBELET_PRIVATE_KEY}" | base64 --decode > "${KUBELET_PRIVATE_KEY_PATH}"
    echo "${APISERVER_PUBLIC_KEY}" | base64 --decode > "${APISERVER_PUBLIC_KEY_PATH}"
    cat << EOF > "${AZURE_JSON_PATH}"
{
    "cloud":"${TARGET_ENVIRONMENT}",
    "tenantId": "${TENANT_ID}",
    "subscriptionId": "${SUBSCRIPTION_ID}",
    "aadClientId": "${SERVICE_PRINCIPAL_CLIENT_ID}",
    "aadClientSecret": "${SERVICE_PRINCIPAL_CLIENT_SECRET}",
    "resourceGroup": "${RESOURCE_GROUP}",
    "location": "${LOCATION}",
    "vmType": "${VM_TYPE}",
    "subnetName": "${SUBNET}",
    "securityGroupName": "${NETWORK_SECURITY_GROUP}",
    "vnetName": "${VIRTUAL_NETWORK}",
    "vnetResourceGroup": "${VIRTUAL_NETWORK_RESOURCE_GROUP}",
    "routeTableName": "${ROUTE_TABLE}",
    "primaryAvailabilitySetName": "${PRIMARY_AVAILABILITY_SET}",
    "primaryScaleSetName": "${PRIMARY_SCALE_SET}",
    "cloudProviderBackoff": ${CLOUDPROVIDER_BACKOFF},
    "cloudProviderBackoffRetries": ${CLOUDPROVIDER_BACKOFF_RETRIES},
    "cloudProviderBackoffExponent": ${CLOUDPROVIDER_BACKOFF_EXPONENT},
    "cloudProviderBackoffDuration": ${CLOUDPROVIDER_BACKOFF_DURATION},
    "cloudProviderBackoffJitter": ${CLOUDPROVIDER_BACKOFF_JITTER},
    "cloudProviderRatelimit": ${CLOUDPROVIDER_RATELIMIT},
    "cloudProviderRateLimitQPS": ${CLOUDPROVIDER_RATELIMIT_QPS},
    "cloudProviderRateLimitBucket": ${CLOUDPROVIDER_RATELIMIT_BUCKET},
    "useManagedIdentityExtension": ${USE_MANAGED_IDENTITY_EXTENSION},
    "useInstanceMetadata": ${USE_INSTANCE_METADATA},
    "providerVaultName": "${KMS_PROVIDER_VAULT_NAME}",
    "providerKeyName": "k8s",
    "providerKeyVersion": ""
}
EOF
    set -x
    generateAggregatedAPICerts
}

function setKubeletOpts () {
	sed -i "s#^KUBELET_OPTS=.*#KUBELET_OPTS=${1}#" /etc/default/kubelet
}

function installCNI() {
    mkdir -p $CNI_BIN_DIR
    CONTAINERNETWORKING_CNI_TGZ_TMP=/tmp/containernetworking_cni.tgz
    retrycmd_get_tarball 60 5 $CONTAINERNETWORKING_CNI_TGZ_TMP ${CNI_PLUGINS_URL} || exit $ERR_CNI_DOWNLOAD_TIMEOUT
    tar -xzf $CONTAINERNETWORKING_CNI_TGZ_TMP -C $CNI_BIN_DIR
    chown -R root:root $CNI_BIN_DIR
    chmod -R 755 $CNI_BIN_DIR
}

function configAzureCNI() {
    CNI_CONFIG_DIR=/etc/cni/net.d
    mkdir -p $CNI_CONFIG_DIR
    chown -R root:root $CNI_CONFIG_DIR
    chmod 755 $CNI_CONFIG_DIR
    mkdir -p $CNI_BIN_DIR
    AZURE_CNI_TGZ_TMP=/tmp/azure_cni.tgz
    retrycmd_get_tarball 60 5 $AZURE_CNI_TGZ_TMP ${VNET_CNI_PLUGINS_URL} || exit $ERR_CNI_DOWNLOAD_TIMEOUT
    tar -xzf $AZURE_CNI_TGZ_TMP -C $CNI_BIN_DIR
    installCNI
    mv $CNI_BIN_DIR/10-azure.conflist $CNI_CONFIG_DIR/
    chmod 600 $CNI_CONFIG_DIR/10-azure.conflist
    /sbin/ebtables -t nat --list
}

function configNetworkPlugin() {
    if [[ "${NETWORK_PLUGIN}" = "azure" ]]; then
        configAzureCNI
    elif [[ "${NETWORK_PLUGIN}" = "kubenet" ]]; then
		installCNI
	elif [[ "${NETWORK_PLUGIN}" = "flannel" ]]; then
        installCNI
    fi
}

function installClearContainersRuntime() {

	# Install Clear Containers runtime
	echo "Installing Clear Containers runtime..."
    apt_get_install 20 30 120 cc-runtime

	# Install the systemd service and socket files.
	local repo_uri="https://raw.githubusercontent.com/clearcontainers/proxy/3.0.23"
    CC_SERVICE_IN_TMP=/tmp/cc-proxy.service.in
    CC_SOCKET_IN_TMP=/tmp/cc-proxy.socket.in
    retrycmd_if_failure_no_stats 20 1 5 curl -fsSL "${repo_uri}/cc-proxy.service.in" > $CC_SERVICE_IN_TMP
    retrycmd_if_failure_no_stats 20 1 5 curl -fsSL "${repo_uri}/cc-proxy.socket.in" > $CC_SOCKET_IN_TMP
    cat $CC_SERVICE_IN_TMP | sed 's#@libexecdir@#/usr/libexec#' > /etc/systemd/system/cc-proxy.service
    cat $CC_SOCKET_IN_TMP sed 's#@localstatedir@#/var#' > /etc/systemd/system/cc-proxy.socket

	# Enable and start Clear Containers proxy service
	echo "Enabling and starting Clear Containers proxy service..."
	systemctlEnableAndStart cc-proxy
}

function setupContainerd() {
	echo "Configuring cri-containerd..."

	mkdir -p "/etc/containerd"
	CRI_CONTAINERD_CONFIG="/etc/containerd/config.toml"
	echo "subreaper = false" > "$CRI_CONTAINERD_CONFIG"
	echo "oom_score = 0" >> "$CRI_CONTAINERD_CONFIG"
	echo "[plugins.cri.containerd.untrusted_workload_runtime]" >> "$CRI_CONTAINERD_CONFIG"
	echo "runtime_type = 'io.containerd.runtime.v1.linux'" >> "$CRI_CONTAINERD_CONFIG"
	if [[ "$CONTAINER_RUNTIME" == "clear-containers" ]]; then
		echo "runtime_engine = '/usr/bin/cc-runtime'" >> "$CRI_CONTAINERD_CONFIG"
	else
		echo "runtime_engine = '/usr/local/sbin/runc'" >> "$CRI_CONTAINERD_CONFIG"
	fi
	echo "[plugins.cri.containerd.default_runtime]" >> "$CRI_CONTAINERD_CONFIG"
	echo "runtime_type = 'io.containerd.runtime.v1.linux'" >> "$CRI_CONTAINERD_CONFIG"
	echo "runtime_engine = '/usr/local/sbin/runc'" >> "$CRI_CONTAINERD_CONFIG"

	setKubeletOpts " --container-runtime=remote --runtime-request-timeout=15m --container-runtime-endpoint=unix:///run/containerd/containerd.sock"
}

function installContainerd() {
	CRI_CONTAINERD_VERSION="1.1.0"
	CONTAINERD_DOWNLOAD_URL="https://storage.googleapis.com/cri-containerd-release/cri-containerd-${CRI_CONTAINERD_VERSION}.linux-amd64.tar.gz"

    CONTAINERD_TGZ_TMP=/tmp/containerd.tar.gz
    retrycmd_get_tarball 60 5 "$CONTAINERD_TGZ_TMP" "$CONTAINERD_DOWNLOAD_URL"
	tar -xzf "$CONTAINERD_TGZ_TMP" -C /
	rm -f "$CONTAINERD_TGZ_TMP"

	echo "Successfully installed cri-containerd..."
	if [[ "$CONTAINER_RUNTIME" == "clear-containers" ]] || [[ "$CONTAINER_RUNTIME" == "containerd" ]]; then
		setupContainerd
	fi
}

function ensureContainerd() {
	if [[ "$CONTAINER_RUNTIME" == "clear-containers" ]] || [[ "$CONTAINER_RUNTIME" == "containerd" ]]; then
		# Enable and start cri-containerd service
		# Make sure this is done after networking plugins are installed
		echo "Enabling and starting cri-containerd service..."
		systemctlEnableAndStart containerd
	fi
}

function ensureDocker() {
    wait_for_file 600 1 $DOCKER || exit $ERR_FILE_WATCH_TIMEOUT
    systemctlEnableAndStart docker
}
function ensureKMS() {
    systemctlEnableAndStart kms
}

function ensureKubelet() {
    systemctlEnableAndStart kubelet
}

function extractHyperkube(){
    TMP_DIR=$(mktemp -d)
    retrycmd_if_failure 100 1 30 curl -sSL -o /usr/local/bin/img "https://github.com/genuinetools/img/releases/download/v0.4.6/img-linux-amd64"
    chmod +x /usr/local/bin/img
    retrycmd_if_failure 100 1 60 img pull $HYPERKUBE_URL || $ERR_K8S_DOWNLOAD_TIMEOUT
    path=$(find /tmp/img -name "hyperkube")

    if [[ $OS == $COREOS_OS_NAME ]]; then
        cp "$path" "/opt/kubelet"
        cp "$path" "/opt/kubectl"
        chmod a+x /opt/kubelet /opt/kubectl
    else
        cp "$path" "/usr/local/bin/kubelet"
        cp "$path" "/usr/local/bin/kubectl"
        chmod a+x /usr/local/bin/kubelet /usr/local/bin/kubectl
    fi
    rm -rf /tmp/hyperkube.tar "/tmp/img"
}

function ensureJournal(){
    systemctlEnableAndStart systemd-journald
    echo "Storage=persistent" >> /etc/systemd/journald.conf
    echo "SystemMaxUse=1G" >> /etc/systemd/journald.conf
    echo "RuntimeMaxUse=1G" >> /etc/systemd/journald.conf
    echo "ForwardToSyslog=no" >> /etc/systemd/journald.conf
}

function ensurePodSecurityPolicy() {
    POD_SECURITY_POLICY_FILE="/etc/kubernetes/manifests/pod-security-policy.yaml"
    if [ -f $POD_SECURITY_POLICY_FILE ]; then
        $KUBECTL create -f $POD_SECURITY_POLICY_FILE
    fi
}

function ensureK8sControlPlane() {
    if $REBOOTREQUIRED; then
        return
    fi
    wait_for_file 600 1 $KUBECTL || exit $ERR_FILE_WATCH_TIMEOUT
    retrycmd_if_failure 600 1 20 $KUBECTL 2>/dev/null cluster-info || exit $ERR_K8S_RUNNING_TIMEOUT
    ensurePodSecurityPolicy
}

function ensureEtcd() {
    retrycmd_if_failure 120 5 10 curl --cacert /etc/kubernetes/certs/ca.crt --cert /etc/kubernetes/certs/etcdclient.crt --key /etc/kubernetes/certs/etcdclient.key ${ETCD_CLIENT_URL}/v2/machines || exit $ERR_ETCD_RUNNING_TIMEOUT
}

function writeKubeConfig() {
    KUBECONFIGDIR=/home/$ADMINUSER/.kube
    KUBECONFIGFILE=$KUBECONFIGDIR/config
    mkdir -p $KUBECONFIGDIR
    touch $KUBECONFIGFILE
    chown $ADMINUSER:$ADMINUSER $KUBECONFIGDIR
    chown $ADMINUSER:$ADMINUSER $KUBECONFIGFILE
    chmod 700 $KUBECONFIGDIR
    chmod 600 $KUBECONFIGFILE

    # disable logging after secret output
    set +x
    echo "
---
apiVersion: v1
clusters:
- cluster:
    certificate-authority-data: \"$CA_CERTIFICATE\"
    server: $KUBECONFIG_SERVER
  name: \"$MASTER_FQDN\"
contexts:
- context:
    cluster: \"$MASTER_FQDN\"
    user: \"$MASTER_FQDN-admin\"
  name: \"$MASTER_FQDN\"
current-context: \"$MASTER_FQDN\"
kind: Config
users:
- name: \"$MASTER_FQDN-admin\"
  user:
    client-certificate-data: \"$KUBECONFIG_CERTIFICATE\"
    client-key-data: \"$KUBECONFIG_KEY\"
" > $KUBECONFIGFILE
    # renable logging after secrets
    set -x
}

function configClusterAutoscalerAddon() {
    if [[ "${USE_MANAGED_IDENTITY_EXTENSION}" == true ]]; then
        CLUSTER_AUTOSCALER_MSI_VOLUME_MOUNT="- mountPath: /var/lib/waagent/\n\          name: waagent\n\          readOnly: true"
        CLUSTER_AUTOSCALER_MSI_VOLUME="- hostPath:\n\          path: /var/lib/waagent/\n\        name: waagent"
        CLUSTER_AUTOSCALER_MSI_HOST_NETWORK="hostNetwork: true"

        sed -i "s|<kubernetesClusterAutoscalerVolumeMounts>|${CLUSTER_AUTOSCALER_MSI_VOLUME_MOUNT}|g" "/etc/kubernetes/addons/cluster-autoscaler-deployment.yaml"
        sed -i "s|<kubernetesClusterAutoscalerVolumes>|${CLUSTER_AUTOSCALER_MSI_VOLUME}|g" "/etc/kubernetes/addons/cluster-autoscaler-deployment.yaml"
        sed -i "s|<kubernetesClusterAutoscalerHostNetwork>|$(echo "${CLUSTER_AUTOSCALER_MSI_HOST_NETWORK}")|g" "/etc/kubernetes/addons/cluster-autoscaler-deployment.yaml"
    elif [[ "${USE_MANAGED_IDENTITY_EXTENSION}" == false ]]; then
        sed -i "s|<kubernetesClusterAutoscalerVolumeMounts>|""|g" "/etc/kubernetes/addons/cluster-autoscaler-deployment.yaml"
        sed -i "s|<kubernetesClusterAutoscalerVolumes>|""|g" "/etc/kubernetes/addons/cluster-autoscaler-deployment.yaml"
        sed -i "s|<kubernetesClusterAutoscalerHostNetwork>|""|g" "/etc/kubernetes/addons/cluster-autoscaler-deployment.yaml"
    fi

    sed -i "s|<kubernetesClusterAutoscalerClientId>|$(echo $SERVICE_PRINCIPAL_CLIENT_ID | base64)|g" "/etc/kubernetes/addons/cluster-autoscaler-deployment.yaml"
    sed -i "s|<kubernetesClusterAutoscalerClientSecret>|$(echo $SERVICE_PRINCIPAL_CLIENT_SECRET | base64)|g" "/etc/kubernetes/addons/cluster-autoscaler-deployment.yaml"
    sed -i "s|<kubernetesClusterAutoscalerSubscriptionId>|$(echo $SUBSCRIPTION_ID | base64)|g" "/etc/kubernetes/addons/cluster-autoscaler-deployment.yaml"
    sed -i "s|<kubernetesClusterAutoscalerTenantId>|$(echo $TENANT_ID | base64)|g" "/etc/kubernetes/addons/cluster-autoscaler-deployment.yaml"
    sed -i "s|<kubernetesClusterAutoscalerResourceGroup>|$(echo $RESOURCE_GROUP | base64)|g" "/etc/kubernetes/addons/cluster-autoscaler-deployment.yaml"
    sed -i "s|<kubernetesClusterAutoscalerVmType>|$(echo $VM_TYPE | base64)|g" "/etc/kubernetes/addons/cluster-autoscaler-deployment.yaml"
    sed -i "s|<kubernetesClusterAutoscalerVMSSName>|$(echo $PRIMARY_SCALE_SET)|g" "/etc/kubernetes/addons/cluster-autoscaler-deployment.yaml"
}

configACIConnectorAddon() {
    ACI_CONNECTOR_CREDENTIALS=$(printf "{\"clientId\": \"$(echo $SERVICE_PRINCIPAL_CLIENT_ID)\", \"clientSecret\": \"$(echo $SERVICE_PRINCIPAL_CLIENT_SECRET)\", \"tenantId\": \"$(echo $TENANT_ID)\", \"subscriptionId\": \"$(echo $SUBSCRIPTION_ID)\", \"activeDirectoryEndpointUrl\": \"https://login.microsoftonline.com\",\"resourceManagerEndpointUrl\": \"https://management.azure.com/\", \"activeDirectoryGraphResourceId\": \"https://graph.windows.net/\", \"sqlManagementEndpointUrl\": \"https://management.core.windows.net:8443/\", \"galleryEndpointUrl\": \"https://gallery.azure.com/\", \"managementEndpointUrl\": \"https://management.core.windows.net/\"}" | base64 -w 0)

    openssl req -newkey rsa:4096 -new -nodes -x509 -days 3650 -keyout /etc/kubernetes/certs/aci-connector-key.pem -out /etc/kubernetes/certs/aci-connector-cert.pem -subj "/C=US/ST=CA/L=virtualkubelet/O=virtualkubelet/OU=virtualkubelet/CN=virtualkubelet"
    ACI_CONNECTOR_KEY=$(base64 /etc/kubernetes/certs/aci-connector-key.pem -w0)
    ACI_CONNECTOR_CERT=$(base64 /etc/kubernetes/certs/aci-connector-cert.pem -w0)

    sed -i "s|<kubernetesACIConnectorCredentials>|$ACI_CONNECTOR_CREDENTIALS|g" "/etc/kubernetes/addons/aci-connector-deployment.yaml"
    sed -i "s|<kubernetesACIConnectorResourceGroup>|$(echo $RESOURCE_GROUP)|g" "/etc/kubernetes/addons/aci-connector-deployment.yaml"
    sed -i "s|<kubernetesACIConnectorCert>|$(echo $ACI_CONNECTOR_CERT)|g" "/etc/kubernetes/addons/aci-connector-deployment.yaml"
    sed -i "s|<kubernetesACIConnectorKey>|$(echo $ACI_CONNECTOR_KEY)|g" "/etc/kubernetes/addons/aci-connector-deployment.yaml"
}

configAddons() {
    if [[ "${CLUSTER_AUTOSCALER_ADDON}" = True ]]; then
        configClusterAutoscalerAddon
    fi

    if [[ "${ACI_CONNECTOR_ADDON}" = True ]]; then
        configACIConnectorAddon
    fi
}

testOutboundConnection
waitForCloudInit
configureAptSources
updateApt
upgradeOs

if [[ ! -z "${MASTER_NODE}" ]]; then
    echo "executing master node provision operations"
    installEtcd
else
    echo "skipping master node provision operations, this is an agent node"
fi

if [ -f $CUSTOM_SEARCH_DOMAIN_SCRIPT ]; then
    $CUSTOM_SEARCH_DOMAIN_SCRIPT > /opt/azure/containers/setup-custom-search-domain.log 2>&1 || exit $ERR_CUSTOM_SEARCH_DOMAINS_FAIL
fi

installDeps
installDocker
runAptDaily
configureK8s
ensureDocker
configNetworkPlugin

if [[ ! -z "${MASTER_NODE}" ]]; then
    echo `date`,`hostname`, configAddonsStart>>/opt/m
    configAddons
    echo `date`,`hostname`, configAddonsDone>>/opt/m
fi

# containerd needs to be installed before extractHyperkube
# so runc is present.
echo `date`,`hostname`, installContainerdStart>>/opt/m
installContainerd
echo `date`,`hostname`, extractHyperkubeStart>>/opt/m
extractHyperkube
echo `date`,`hostname`, extractHyperkubeDone>>/opt/m

if [[ "$CONTAINER_RUNTIME" == "clear-containers" ]]; then
	# Ensure we can nest virtualization
	if grep -q vmx /proc/cpuinfo; then
		installClearContainersRuntime
	fi
fi
echo `date`,`hostname`, ensureContainerdStart>>/opt/m
ensureContainerd

if [[ ! -z "${MASTER_NODE}" && ! -z "${EnableEncryptionWithExternalKms}" ]]; then
    ensureKMS
fi

ensureKubelet
ensureJournal

if [[ ! -z "${MASTER_NODE}" ]]; then
    writeKubeConfig
    ensureEtcd
    ensureK8sControlPlane
fi

if [[ $OS == $UBUNTU_OS_NAME ]]; then
    # mitigation for bug https://bugs.launchpad.net/ubuntu/+source/linux/+bug/1676635
    echo 2dd1ce17-079e-403c-b352-a1921ee207ee > /sys/bus/vmbus/drivers/hv_util/unbind
    sed -i "13i\echo 2dd1ce17-079e-403c-b352-a1921ee207ee > /sys/bus/vmbus/drivers/hv_util/unbind\n" /etc/rc.local

    retrycmd_if_failure 20 5 30 apt-mark unhold walinuxagent || exit $ERR_RELEASE_HOLD_WALINUXAGENTs
fi

echo "Install complete successfully"

mkdir -p /opt/azure/containers && touch /opt/azure/containers/provision.complete
ps auxfww > /opt/azure/provision-ps.log &

if $REBOOTREQUIRED; then
  # wait 1 minute to restart node, so that the custom script extension can complete
  echo 'reboot required, rebooting node in 1 minute'
  /bin/bash -c "shutdown -r 1 &"
fi<|MERGE_RESOLUTION|>--- conflicted
+++ resolved
@@ -188,7 +188,6 @@
     retrycmd_if_failure 10 5 10 apt-key add /tmp/aptdocker.gpg || exit $ERR_DOCKER_APT_KEY_TIMEOUT
     echo "deb ${DOCKER_REPO} ubuntu-xenial main" | sudo tee /etc/apt/sources.list.d/docker.list
     printf "Package: docker-engine\nPin: version ${DOCKER_ENGINE_VERSION}\nPin-Priority: 550\n" > /etc/apt/preferences.d/docker.pref
-<<<<<<< HEAD
 
     # Add Clear Containers repository key
     echo "Configuring APT for Clear Containers ..."
@@ -202,11 +201,7 @@
 }
 
 function installDocker() {
-    apt_get_install 20 30 120 ebtables docker-engine || exit $ERR_DOCKER_INSTALL_TIMEOUT
-=======
-    apt_get_update || exit $ERR_APT_UPDATE_TIMEOUT
     apt_get_install 20 30 120 docker-engine || exit $ERR_DOCKER_INSTALL_TIMEOUT
->>>>>>> 2b886599
     echo "ExecStartPost=/sbin/iptables -P FORWARD ACCEPT" >> /etc/systemd/system/docker.service.d/exec_start.conf
     usermod -aG docker ${ADMINUSER}
 }
