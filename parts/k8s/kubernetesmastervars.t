    "etcdDiskSizeGB": "[parameters('etcdDiskSizeGB')]",
    "etcdDownloadURLBase": "[parameters('etcdDownloadURLBase')]",
    "etcdVersion": "[parameters('etcdVersion')]",
    "maxVMsPerPool": 100,
{{ if not IsOpenShift }}
    "apiServerCertificate": "[parameters('apiServerCertificate')]",
{{ end }}
{{ if IsOpenShift }}
    "routerNSGName": "[concat(variables('orchestratorName'), '-router-', variables('nameSuffix'), '-nsg')]",
    "routerNSGID": "[resourceId('Microsoft.Network/networkSecurityGroups', variables('routerNSGName'))]",
    "routerIPName": "[concat(variables('orchestratorName'), '-router-ip-', variables('masterFqdnPrefix'), '-', variables('nameSuffix'))]",
    "routerLBName": "[concat(variables('orchestratorName'), '-router-lb-', variables('nameSuffix'))]",
    "routerLBID": "[resourceId('Microsoft.Network/loadBalancers', variables('routerLBName'))]",
{{ end }}
{{ if not IsHostedMaster }}
{{ if not IsOpenShift }}
    "apiServerPrivateKey": "[parameters('apiServerPrivateKey')]",
    "etcdServerCertificate": "[parameters('etcdServerCertificate')]",
    "etcdServerPrivateKey": "[parameters('etcdServerPrivateKey')]",
    "etcdClientPrivateKey": "[parameters('etcdClientPrivateKey')]",
    "etcdClientCertificate": "[parameters('etcdClientCertificate')]",
    {{if eq .MasterProfile.Count 1}}
    "etcdPeerPrivateKeys": [
        "[parameters('etcdPeerPrivateKey0')]"
    ],
    "etcdPeerCertificates": [
        "[parameters('etcdPeerCertificate0')]"
    ],
    {{end}}
    {{if eq .MasterProfile.Count 3}}
    "etcdPeerPrivateKeys": [
        "[parameters('etcdPeerPrivateKey0')]",
        "[parameters('etcdPeerPrivateKey1')]",
        "[parameters('etcdPeerPrivateKey2')]"
    ],
    "etcdPeerCertificates": [
        "[parameters('etcdPeerCertificate0')]",
        "[parameters('etcdPeerCertificate1')]",
        "[parameters('etcdPeerCertificate2')]"
    ],
    {{end}}
    {{if eq .MasterProfile.Count 5}}
    "etcdPeerPrivateKeys": [
        "[parameters('etcdPeerPrivateKey0')]",
        "[parameters('etcdPeerPrivateKey1')]",
        "[parameters('etcdPeerPrivateKey2')]",
        "[parameters('etcdPeerPrivateKey3')]",
        "[parameters('etcdPeerPrivateKey4')]"
    ],
    "etcdPeerCertificates": [
        "[parameters('etcdPeerCertificate0')]",
        "[parameters('etcdPeerCertificate1')]",
        "[parameters('etcdPeerCertificate2')]",
        "[parameters('etcdPeerCertificate3')]",
        "[parameters('etcdPeerCertificate4')]"
    ],
    {{end}}
    "etcdPeerCertFilepath":[
        "/etc/kubernetes/certs/etcdpeer0.crt",
        "/etc/kubernetes/certs/etcdpeer1.crt",
        "/etc/kubernetes/certs/etcdpeer2.crt",
        "/etc/kubernetes/certs/etcdpeer3.crt",
        "/etc/kubernetes/certs/etcdpeer4.crt"
    ],
    "etcdPeerKeyFilepath":[
        "/etc/kubernetes/certs/etcdpeer0.key",
        "/etc/kubernetes/certs/etcdpeer1.key",
        "/etc/kubernetes/certs/etcdpeer2.key",
        "/etc/kubernetes/certs/etcdpeer3.key",
        "/etc/kubernetes/certs/etcdpeer4.key"
    ],
    "etcdCaFilepath": "/etc/kubernetes/certs/ca.crt",
    "etcdClientCertFilepath": "/etc/kubernetes/certs/etcdclient.crt",
    "etcdClientKeyFilepath": "/etc/kubernetes/certs/etcdclient.key",
    "etcdServerCertFilepath": "/etc/kubernetes/certs/etcdserver.crt",
    "etcdServerKeyFilepath": "/etc/kubernetes/certs/etcdserver.key",
{{end}}
{{end}}
{{ if not IsOpenShift }}
    "caCertificate": "[parameters('caCertificate')]",
    "caPrivateKey": "[parameters('caPrivateKey')]",
    "clientCertificate": "[parameters('clientCertificate')]",
    "clientPrivateKey": "[parameters('clientPrivateKey')]",
    "kubeConfigCertificate": "[parameters('kubeConfigCertificate')]",
    "kubeConfigPrivateKey": "[parameters('kubeConfigPrivateKey')]",
{{end}}
    "kubernetesHyperkubeSpec": "[parameters('kubernetesHyperkubeSpec')]",
    "kubernetesCcmImageSpec": "[parameters('kubernetesCcmImageSpec')]",
    "kubernetesAddonManagerSpec": "[parameters('kubernetesAddonManagerSpec')]",
    "kubernetesAddonResizerSpec": "[parameters('kubernetesAddonResizerSpec')]",
    "kubernetesDashboardSpec": "[parameters('kubernetesDashboardSpec')]",
    "kubernetesDashboardCPURequests": "[parameters('kubernetesDashboardCPURequests')]",
    "kubernetesDashboardMemoryRequests": "[parameters('kubernetesDashboardMemoryRequests')]",
    "kubernetesDashboardCPULimit": "[parameters('kubernetesDashboardCPULimit')]",
    "kubernetesDashboardMemoryLimit": "[parameters('kubernetesDashboardMemoryLimit')]",
    "kubernetesExecHealthzSpec": "[parameters('kubernetesExecHealthzSpec')]",
    "kubernetesHeapsterSpec": "[parameters('kubernetesHeapsterSpec')]",
    "kubernetesMetricsServerSpec": "[parameters('kubernetesMetricsServerSpec')]",
    "kubernetesNVIDIADevicePluginSpec": "[parameters('kubernetesNVIDIADevicePluginSpec')]",
    "kubernetesTillerSpec": "[parameters('kubernetesTillerSpec')]",
    "kubernetesTillerCPURequests": "[parameters('kubernetesTillerCPURequests')]",
    "kubernetesTillerMemoryRequests": "[parameters('kubernetesTillerMemoryRequests')]",
    "kubernetesTillerCPULimit": "[parameters('kubernetesTillerCPULimit')]",
    "kubernetesTillerMemoryLimit": "[parameters('kubernetesTillerMemoryLimit')]",
    "kubernetesTillerMaxHistory": "[parameters('kubernetesTillerMaxHistory')]",
    "kubernetesACIConnectorEnabled": "[parameters('kubernetesACIConnectorEnabled')]",
    "kubernetesACIConnectorSpec": "[parameters('kubernetesACIConnectorSpec')]",
    "kubernetesACIConnectorNodeName": "[parameters('kubernetesACIConnectorNodeName')]",
    "kubernetesACIConnectorOS": "[parameters('kubernetesACIConnectorOS')]",
    "kubernetesACIConnectorTaint": "[parameters('kubernetesACIConnectorTaint')]",
    "kubernetesACIConnectorRegion": "[parameters('kubernetesACIConnectorRegion')]",
    "kubernetesACIConnectorCPURequests": "[parameters('kubernetesACIConnectorCPURequests')]",
    "kubernetesACIConnectorMemoryRequests": "[parameters('kubernetesACIConnectorMemoryRequests')]",
    "kubernetesACIConnectorCPULimit": "[parameters('kubernetesACIConnectorCPULimit')]",
    "kubernetesACIConnectorMemoryLimit": "[parameters('kubernetesACIConnectorMemoryLimit')]",
    "kubernetesClusterAutoscalerSpec": "[parameters('kubernetesClusterAutoscalerSpec')]",
    "kubernetesClusterAutoscalerAzureCloud": "[parameters('kubernetesClusterAutoscalerAzureCloud')]",
    "kubernetesClusterAutoscalerCPULimit": "[parameters('kubernetesClusterAutoscalerCPULimit')]",
    "kubernetesClusterAutoscalerMemoryLimit": "[parameters('kubernetesClusterAutoscalerMemoryLimit')]",
    "kubernetesClusterAutoscalerCPURequests": "[parameters('kubernetesClusterAutoscalerCPURequests')]",
    "kubernetesClusterAutoscalerMemoryRequests": "[parameters('kubernetesClusterAutoscalerMemoryRequests')]",
    "kubernetesClusterAutoscalerMinNodes": "[parameters('kubernetesClusterAutoscalerMinNodes')]",
    "kubernetesClusterAutoscalerMaxNodes": "[parameters('kubernetesClusterAutoscalerMaxNodes')]",
    "kubernetesClusterAutoscalerEnabled": "[parameters('kubernetesClusterAutoscalerEnabled')]",
    "kubernetesClusterAutoscalerUseManagedIdentity": "[parameters('kubernetesClusterAutoscalerUseManagedIdentity')]",
    "kubernetesReschedulerSpec": "[parameters('kubernetesReschedulerSpec')]",
    "kubernetesReschedulerCPURequests": "[parameters('kubernetesReschedulerCPURequests')]",
    "kubernetesReschedulerMemoryRequests": "[parameters('kubernetesReschedulerMemoryRequests')]",
    "kubernetesReschedulerCPULimit": "[parameters('kubernetesReschedulerCPULimit')]",
    "kubernetesReschedulerMemoryLimit": "[parameters('kubernetesReschedulerMemoryLimit')]",
    "kubernetesPodInfraContainerSpec": "[parameters('kubernetesPodInfraContainerSpec')]",
    "cloudProviderBackoff": "[parameters('cloudProviderBackoff')]",
    "cloudProviderBackoffRetries": "[parameters('cloudProviderBackoffRetries')]",
    "cloudProviderBackoffExponent": "[parameters('cloudProviderBackoffExponent')]",
    "cloudProviderBackoffDuration": "[parameters('cloudProviderBackoffDuration')]",
    "cloudProviderBackoffJitter": "[parameters('cloudProviderBackoffJitter')]",
    "cloudProviderRatelimit": "[parameters('cloudProviderRatelimit')]",
    "cloudProviderRatelimitQPS": "[parameters('cloudProviderRatelimitQPS')]",
    "cloudProviderRatelimitBucket": "[parameters('cloudProviderRatelimitBucket')]",
    "useManagedIdentityExtension": "{{ UseManagedIdentity }}",
    "useInstanceMetadata": "{{ UseInstanceMetadata }}",
    "kubernetesKubeDNSSpec": "[parameters('kubernetesKubeDNSSpec')]",
    "kubernetesDNSMasqSpec": "[parameters('kubernetesDNSMasqSpec')]",
    "networkPlugin": "[parameters('networkPlugin')]",
    "networkPolicy": "[parameters('networkPolicy')]",
    "containerRuntime": "[parameters('containerRuntime')]",
    "cniPluginsURL":"[parameters('cniPluginsURL')]",
    "vnetCniLinuxPluginsURL":"[parameters('vnetCniLinuxPluginsURL')]",
    "vnetCniWindowsPluginsURL":"[parameters('vnetCniWindowsPluginsURL')]",
    "kubernetesNonMasqueradeCidr": "[parameters('kubernetesNonMasqueradeCidr')]",
    "kubernetesKubeletClusterDomain": "[parameters('kubernetesKubeletClusterDomain')]",
    "maxPods": "[parameters('maxPods')]",
    "vnetCidr": "[parameters('vnetCidr')]",
    "gcHighThreshold":"[parameters('gcHighThreshold')]",
    "gcLowThreshold":"[parameters('gcLowThreshold')]",
    "omsAgentVersion": "[parameters('omsAgentVersion')]",
    "omsAgentDockerProviderVersion": "[parameters('omsAgentDockerProviderVersion')]",
    "omsAgentImage": "[parameters('omsAgentImage')]",
    "omsAgentWorkspaceGuid": "[parameters('omsAgentWorkspaceGuid')]",
    "omsAgentWorkspaceKey": "[parameters('omsAgentWorkspaceKey')]",
    "kubernetesOMSAgentCPURequests": "[parameters('kubernetesOMSAgentCPURequests')]",
    "kubernetesOMSAgentMemoryRequests": "[parameters('kubernetesOMSAgentMemoryRequests')]",
    "kubernetesOMSAgentCPULimit": "[parameters('kubernetesOMSAgentCPULimit')]",
    "kubernetesOMSAgentMemoryLimit": "[parameters('kubernetesOMSAgentMemoryLimit')]",
{{if EnableDataEncryptionAtRest}}
    "etcdEncryptionKey": "[parameters('etcdEncryptionKey')]",
{{end}}
{{ if UseManagedIdentity }}
    "servicePrincipalClientId": "msi",
    "servicePrincipalClientSecret": "msi",
{{ else }}
    "servicePrincipalClientId": "[parameters('servicePrincipalClientId')]",
    "servicePrincipalClientSecret": "[parameters('servicePrincipalClientSecret')]",
{{ end }}
    "username": "[parameters('linuxAdminUsername')]",
    "masterFqdnPrefix": "[tolower(parameters('masterEndpointDNSNamePrefix'))]",
{{ if not IsHostedMaster }}
    "masterPrivateIp": "[parameters('firstConsecutiveStaticIP')]",
    "masterVMSize": "[parameters('masterVMSize')]",
{{end}}
    "sshPublicKeyData": "[parameters('sshRSAPublicKey')]",
{{if .HasAadProfile}}
    "aadTenantId": "[parameters('aadTenantId')]",
    "aadAdminGroupId": "[parameters('aadAdminGroupId')]",
{{end}}
{{if not IsHostedMaster}}
  {{if GetClassicMode}}
    "masterCount": "[parameters('masterCount')]",
  {{else}}
    "masterCount": {{.MasterProfile.Count}},
  {{end}}
    "masterOffset": "[parameters('masterOffset')]",
{{end}}
<<<<<<< HEAD
    "apiVersionDefault": "2016-03-30",
    "apiVersionAcceleratedNetworking": "2018-04-01",
=======
    "apiVersionDefault": "2017-11-01",
>>>>>>> f6a4372f
    "apiVersionLinkDefault": "2015-01-01",
    "locations": [
         "[resourceGroup().location]",
         "[parameters('location')]"
    ],
    "location": "[variables('locations')[mod(add(2,length(parameters('location'))),add(1,length(parameters('location'))))]]",
    "masterAvailabilitySet": "[concat('master-availabilityset-', variables('nameSuffix'))]",
    "nameSuffix": "[parameters('nameSuffix')]",
    "orchestratorName": "[parameters('orchestratorName')]",
    "generatorCode": "[parameters('generatorCode')]",
    "fqdnEndpointSuffix":"[parameters('fqdnEndpointSuffix')]",
    "osImageOffer": "[parameters('osImageOffer')]",
    "osImagePublisher": "[parameters('osImagePublisher')]",
    "osImageSKU": "[parameters('osImageSKU')]",
    "osImageVersion": "[parameters('osImageVersion')]",
    "osImageName": "[parameters('osImageName')]",
    "osImageResourceGroup": "[parameters('osImageResourceGroup')]",
    "resourceGroup": "[resourceGroup().name]",
    "truncatedResourceGroup": "[take(replace(replace(resourceGroup().name, '(', '-'), ')', '-'), 63)]",
    "labelResourceGroup": "[if(or(or(endsWith(variables('truncatedResourceGroup'), '-'), endsWith(variables('truncatedResourceGroup'), '_')), endsWith(variables('truncatedResourceGroup'), '.')), concat(take(variables('truncatedResourceGroup'), 62), 'z'), variables('truncatedResourceGroup'))]",
{{if not IsHostedMaster}}
    "routeTableName": "[concat(variables('masterVMNamePrefix'),'routetable')]",
{{else}}
    "routeTableName": "[concat(variables('agentNamePrefix'), 'routetable')]",
{{end}}
    "routeTableID": "[resourceId('Microsoft.Network/routeTables', variables('routeTableName'))]",
    "sshNatPorts": [22,2201,2202,2203,2204],
    "sshKeyPath": "[concat('/home/',variables('username'),'/.ssh/authorized_keys')]",

{{if .HasStorageAccountDisks}}
    "apiVersionStorage": "2015-06-15",
    "maxVMsPerStorageAccount": 20,
    "maxStorageAccountsPerAgent": "[div(variables('maxVMsPerPool'),variables('maxVMsPerStorageAccount'))]",
    "dataStorageAccountPrefixSeed": 97,
    "storageAccountPrefixes": [ "0", "6", "c", "i", "o", "u", "1", "7", "d", "j", "p", "v", "2", "8", "e", "k", "q", "w", "3", "9", "f", "l", "r", "x", "4", "a", "g", "m", "s", "y", "5", "b", "h", "n", "t", "z" ],
    "storageAccountPrefixesCount": "[length(variables('storageAccountPrefixes'))]",
    "vmsPerStorageAccount": 20,
    "storageAccountBaseName": "[uniqueString(concat(variables('masterFqdnPrefix'),variables('location')))]",
    {{GetSizeMap}},
{{else}}
    "storageAccountPrefixes": [],
    "storageAccountBaseName": "",
{{end}}
{{if .HasManagedDisks}}
    "apiVersionStorageManagedDisks": "2016-04-30-preview",
{{end}}
{{if .HasVirtualMachineScaleSets}}
    "apiVersionVirtualMachineScaleSets": "2017-12-01",
{{end}}
{{if not IsHostedMaster}}
  {{if .MasterProfile.IsStorageAccount}}
    "masterStorageAccountName": "[concat(variables('storageAccountBaseName'), 'mstr0')]",
  {{end}}
{{end}}
    "provisionScript": "{{GetKubernetesB64Provision}}",
    "provisionSource": "{{GetKubernetesB64ProvisionSource}}",
    "mountetcdScript": "{{GetKubernetesB64Mountetcd}}",
    "customSearchDomainsScript": "{{GetKubernetesB64CustomSearchDomainsScript}}",
{{if not IsOpenShift}}
    {{if not IsHostedMaster}}
    "provisionScriptParametersMaster": "[concat('MASTER_VM_NAME=',variables('masterVMNames')[variables('masterOffset')],' ETCD_PEER_URL=',variables('masterEtcdPeerURLs')[variables('masterOffset')],' ETCD_CLIENT_URL=',variables('masterEtcdClientURLs')[variables('masterOffset')],' MASTER_NODE=true CLUSTER_AUTOSCALER_ADDON=',variables('kubernetesClusterAutoscalerEnabled'),' ACI_CONNECTOR_ADDON=',variables('kubernetesACIConnectorEnabled'),' APISERVER_PRIVATE_KEY=',variables('apiServerPrivateKey'),' CA_CERTIFICATE=',variables('caCertificate'),' CA_PRIVATE_KEY=',variables('caPrivateKey'),' MASTER_FQDN=',variables('masterFqdnPrefix'),' KUBECONFIG_CERTIFICATE=',variables('kubeConfigCertificate'),' KUBECONFIG_KEY=',variables('kubeConfigPrivateKey'),' ETCD_SERVER_CERTIFICATE=',variables('etcdServerCertificate'),' ETCD_CLIENT_CERTIFICATE=',variables('etcdClientCertificate'),' ETCD_SERVER_PRIVATE_KEY=',variables('etcdServerPrivateKey'),' ETCD_CLIENT_PRIVATE_KEY=',variables('etcdClientPrivateKey'),' ETCD_PEER_CERTIFICATES=',string(variables('etcdPeerCertificates')),' ETCD_PEER_PRIVATE_KEYS=',string(variables('etcdPeerPrivateKeys')))]",
        {{if EnableEncryptionWithExternalKms}}
            {{ if not UseManagedIdentity}}
    "servicePrincipalObjectId": "[parameters('servicePrincipalObjectId')]",
            {{end}}
    "provisionScriptParametersCommon": "[concat('ADMINUSER=',variables('username'),' DOCKER_ENGINE_VERSION=',variables('dockerEngineVersion'),' DOCKER_REPO=',variables('dockerEngineDownloadRepo'),' TENANT_ID=',variables('tenantID'),' HYPERKUBE_URL=',variables('kubernetesHyperkubeSpec'),' APISERVER_PUBLIC_KEY=',variables('apiserverCertificate'),' SUBSCRIPTION_ID=',variables('subscriptionId'),' RESOURCE_GROUP=',variables('resourceGroup'),' LOCATION=',variables('location'),' VM_TYPE=',variables('vmType'),' SUBNET=',variables('subnetName'),' NETWORK_SECURITY_GROUP=',variables('nsgName'),' VIRTUAL_NETWORK=',variables('virtualNetworkName'),' VIRTUAL_NETWORK_RESOURCE_GROUP=',variables('virtualNetworkResourceGroupName'),' ROUTE_TABLE=',variables('routeTableName'),' PRIMARY_AVAILABILITY_SET=',variables('primaryAvailabilitySetName'),' PRIMARY_SCALE_SET=',variables('primaryScaleSetName'),' SERVICE_PRINCIPAL_CLIENT_ID=',variables('servicePrincipalClientId'),' SERVICE_PRINCIPAL_CLIENT_SECRET=',variables('singleQuote'),variables('servicePrincipalClientSecret'),variables('singleQuote'),' KUBELET_PRIVATE_KEY=',variables('clientPrivateKey'),' TARGET_ENVIRONMENT=',variables('targetEnvironment'),' NETWORK_PLUGIN=',variables('networkPlugin'),' VNET_CNI_PLUGINS_URL=',variables('vnetCniLinuxPluginsURL'),' CNI_PLUGINS_URL=',variables('cniPluginsURL'),' CLOUDPROVIDER_BACKOFF=',variables('cloudProviderBackoff'),' CLOUDPROVIDER_BACKOFF_RETRIES=',variables('cloudProviderBackoffRetries'),' CLOUDPROVIDER_BACKOFF_EXPONENT=',variables('cloudProviderBackoffExponent'),' CLOUDPROVIDER_BACKOFF_DURATION=',variables('cloudProviderBackoffDuration'),' CLOUDPROVIDER_BACKOFF_JITTER=',variables('cloudProviderBackoffJitter'),' CLOUDPROVIDER_RATELIMIT=',variables('cloudProviderRatelimit'),' CLOUDPROVIDER_RATELIMIT_QPS=',variables('cloudProviderRatelimitQPS'),' CLOUDPROVIDER_RATELIMIT_BUCKET=',variables('cloudProviderRatelimitBucket'),' USE_MANAGED_IDENTITY_EXTENSION=',variables('useManagedIdentityExtension'),' USE_INSTANCE_METADATA=',variables('useInstanceMetadata'),' CONTAINER_RUNTIME=',variables('containerRuntime'),' KUBECONFIG_SERVER=',variables('kubeconfigServer'),' KMS_PROVIDER_VAULT_NAME=',variables('clusterKeyVaultName'), ' EnableEncryptionWithExternalKms=true')]",
        {{else}}
    "provisionScriptParametersCommon": "[concat('ADMINUSER=',variables('username'),' DOCKER_ENGINE_VERSION=',variables('dockerEngineVersion'),' DOCKER_REPO=',variables('dockerEngineDownloadRepo'),' TENANT_ID=',variables('tenantID'),' HYPERKUBE_URL=',variables('kubernetesHyperkubeSpec'),' APISERVER_PUBLIC_KEY=',variables('apiserverCertificate'),' SUBSCRIPTION_ID=',variables('subscriptionId'),' RESOURCE_GROUP=',variables('resourceGroup'),' LOCATION=',variables('location'),' VM_TYPE=',variables('vmType'),' SUBNET=',variables('subnetName'),' NETWORK_SECURITY_GROUP=',variables('nsgName'),' VIRTUAL_NETWORK=',variables('virtualNetworkName'),' VIRTUAL_NETWORK_RESOURCE_GROUP=',variables('virtualNetworkResourceGroupName'),' ROUTE_TABLE=',variables('routeTableName'),' PRIMARY_AVAILABILITY_SET=',variables('primaryAvailabilitySetName'),' PRIMARY_SCALE_SET=',variables('primaryScaleSetName'),' SERVICE_PRINCIPAL_CLIENT_ID=',variables('servicePrincipalClientId'),' SERVICE_PRINCIPAL_CLIENT_SECRET=',variables('singleQuote'),variables('servicePrincipalClientSecret'),variables('singleQuote'),' KUBELET_PRIVATE_KEY=',variables('clientPrivateKey'),' TARGET_ENVIRONMENT=',variables('targetEnvironment'),' NETWORK_PLUGIN=',variables('networkPlugin'),' VNET_CNI_PLUGINS_URL=',variables('vnetCniLinuxPluginsURL'),' CNI_PLUGINS_URL=',variables('cniPluginsURL'),' CLOUDPROVIDER_BACKOFF=',variables('cloudProviderBackoff'),' CLOUDPROVIDER_BACKOFF_RETRIES=',variables('cloudProviderBackoffRetries'),' CLOUDPROVIDER_BACKOFF_EXPONENT=',variables('cloudProviderBackoffExponent'),' CLOUDPROVIDER_BACKOFF_DURATION=',variables('cloudProviderBackoffDuration'),' CLOUDPROVIDER_BACKOFF_JITTER=',variables('cloudProviderBackoffJitter'),' CLOUDPROVIDER_RATELIMIT=',variables('cloudProviderRatelimit'),' CLOUDPROVIDER_RATELIMIT_QPS=',variables('cloudProviderRatelimitQPS'),' CLOUDPROVIDER_RATELIMIT_BUCKET=',variables('cloudProviderRatelimitBucket'),' USE_MANAGED_IDENTITY_EXTENSION=',variables('useManagedIdentityExtension'),' USE_INSTANCE_METADATA=',variables('useInstanceMetadata'),' CONTAINER_RUNTIME=',variables('containerRuntime'),' KUBECONFIG_SERVER=',variables('kubeconfigServer'))]",
        {{end}}
    {{else}}
        {{if EnableEncryptionWithExternalKms}}
            {{ if not UseManagedIdentity}}
    "servicePrincipalObjectId": "[parameters('servicePrincipalObjectId')]",
            {{end}}
    "provisionScriptParametersCommon": "[concat('ADMINUSER=',variables('username'),' DOCKER_ENGINE_VERSION=',variables('dockerEngineVersion'),' DOCKER_REPO=',variables('dockerEngineDownloadRepo'),' TENANT_ID=',variables('tenantID'),' HYPERKUBE_URL=',variables('kubernetesHyperkubeSpec'),' APISERVER_PUBLIC_KEY=',variables('apiserverCertificate'),' SUBSCRIPTION_ID=',variables('subscriptionId'),' RESOURCE_GROUP=',variables('resourceGroup'),' LOCATION=',variables('location'),' VM_TYPE=',variables('vmType'),' SUBNET=',variables('subnetName'),' NETWORK_SECURITY_GROUP=',variables('nsgName'),' VIRTUAL_NETWORK=',variables('virtualNetworkName'),' VIRTUAL_NETWORK_RESOURCE_GROUP=',variables('virtualNetworkResourceGroupName'),' ROUTE_TABLE=',variables('routeTableName'),' PRIMARY_AVAILABILITY_SET=',variables('primaryAvailabilitySetName'),' PRIMARY_SCALE_SET=',variables('primaryScaleSetName'),' SERVICE_PRINCIPAL_CLIENT_ID=',variables('servicePrincipalClientId'),' SERVICE_PRINCIPAL_CLIENT_SECRET=',variables('singleQuote'),variables('servicePrincipalClientSecret'),variables('singleQuote'),' KUBELET_PRIVATE_KEY=',variables('clientPrivateKey'),' TARGET_ENVIRONMENT=',variables('targetEnvironment'),' NETWORK_PLUGIN=',variables('networkPlugin'),' VNET_CNI_PLUGINS_URL=',variables('vnetCniLinuxPluginsURL'),' CNI_PLUGINS_URL=',variables('cniPluginsURL'),' CLOUDPROVIDER_BACKOFF=',variables('cloudProviderBackoff'),' CLOUDPROVIDER_BACKOFF_RETRIES=',variables('cloudProviderBackoffRetries'),' CLOUDPROVIDER_BACKOFF_EXPONENT=',variables('cloudProviderBackoffExponent'),' CLOUDPROVIDER_BACKOFF_DURATION=',variables('cloudProviderBackoffDuration'),' CLOUDPROVIDER_BACKOFF_JITTER=',variables('cloudProviderBackoffJitter'),' CLOUDPROVIDER_RATELIMIT=',variables('cloudProviderRatelimit'),' CLOUDPROVIDER_RATELIMIT_QPS=',variables('cloudProviderRatelimitQPS'),' CLOUDPROVIDER_RATELIMIT_BUCKET=',variables('cloudProviderRatelimitBucket'),' USE_MANAGED_IDENTITY_EXTENSION=',variables('useManagedIdentityExtension'),' USE_INSTANCE_METADATA=',variables('useInstanceMetadata'),' CONTAINER_RUNTIME=',variables('containerRuntime'),' KMS_PROVIDER_VAULT_NAME=',variables('clusterKeyVaultName'), ' EnableEncryptionWithExternalKms=true')]",
        {{else}}
    "provisionScriptParametersCommon": "[concat('ADMINUSER=',variables('username'),' DOCKER_ENGINE_VERSION=',variables('dockerEngineVersion'),' DOCKER_REPO=',variables('dockerEngineDownloadRepo'),' TENANT_ID=',variables('tenantID'),' HYPERKUBE_URL=',variables('kubernetesHyperkubeSpec'),' APISERVER_PUBLIC_KEY=',variables('apiserverCertificate'),' SUBSCRIPTION_ID=',variables('subscriptionId'),' RESOURCE_GROUP=',variables('resourceGroup'),' LOCATION=',variables('location'),' VM_TYPE=',variables('vmType'),' SUBNET=',variables('subnetName'),' NETWORK_SECURITY_GROUP=',variables('nsgName'),' VIRTUAL_NETWORK=',variables('virtualNetworkName'),' VIRTUAL_NETWORK_RESOURCE_GROUP=',variables('virtualNetworkResourceGroupName'),' ROUTE_TABLE=',variables('routeTableName'),' PRIMARY_AVAILABILITY_SET=',variables('primaryAvailabilitySetName'),' PRIMARY_SCALE_SET=',variables('primaryScaleSetName'),' SERVICE_PRINCIPAL_CLIENT_ID=',variables('servicePrincipalClientId'),' SERVICE_PRINCIPAL_CLIENT_SECRET=',variables('singleQuote'),variables('servicePrincipalClientSecret'),variables('singleQuote'),' KUBELET_PRIVATE_KEY=',variables('clientPrivateKey'),' TARGET_ENVIRONMENT=',variables('targetEnvironment'),' NETWORK_PLUGIN=',variables('networkPlugin'),' VNET_CNI_PLUGINS_URL=',variables('vnetCniLinuxPluginsURL'),' CNI_PLUGINS_URL=',variables('cniPluginsURL'),' CLOUDPROVIDER_BACKOFF=',variables('cloudProviderBackoff'),' CLOUDPROVIDER_BACKOFF_RETRIES=',variables('cloudProviderBackoffRetries'),' CLOUDPROVIDER_BACKOFF_EXPONENT=',variables('cloudProviderBackoffExponent'),' CLOUDPROVIDER_BACKOFF_DURATION=',variables('cloudProviderBackoffDuration'),' CLOUDPROVIDER_BACKOFF_JITTER=',variables('cloudProviderBackoffJitter'),' CLOUDPROVIDER_RATELIMIT=',variables('cloudProviderRatelimit'),' CLOUDPROVIDER_RATELIMIT_QPS=',variables('cloudProviderRatelimitQPS'),' CLOUDPROVIDER_RATELIMIT_BUCKET=',variables('cloudProviderRatelimitBucket'),' USE_MANAGED_IDENTITY_EXTENSION=',variables('useManagedIdentityExtension'),' USE_INSTANCE_METADATA=',variables('useInstanceMetadata'),' CONTAINER_RUNTIME=',variables('containerRuntime'))]",
        {{end}}
    {{end}}
{{end}}
    "generateProxyCertsScript": "{{GetKubernetesB64GenerateProxyCerts}}",
    "acsengineVersion": "[parameters('acsengineVersion')]",
    "orchestratorNameVersionTag": "{{.OrchestratorProfile.OrchestratorType}}:{{.OrchestratorProfile.OrchestratorVersion}}",

{{if IsAzureCNI}}
    "allocateNodeCidrs": false,
    "AzureCNINetworkMonitorImageURL": "[parameters('AzureCNINetworkMonitorImageURL')]",
{{else}}
    "allocateNodeCidrs": true,
{{end}}
{{if HasCustomSearchDomain}}
    "searchDomainName": "[parameters('searchDomainName')]",
    "searchDomainRealmUser": "[parameters('searchDomainRealmUser')]",
    "searchDomainRealmPassword": "[parameters('searchDomainRealmPassword')]",
{{end}}
{{if HasCustomNodesDNS}}
    "dnsServer": "[parameters('dnsServer')]",
{{end}}
{{if not IsHostedMaster}}
  {{if .MasterProfile.IsCustomVNET}}
    "vnetSubnetID": "[parameters('masterVnetSubnetID')]",
    "subnetNameResourceSegmentIndex": 10,
    "subnetName": "[split(parameters('masterVnetSubnetID'), '/')[variables('subnetNameResourceSegmentIndex')]]",
    "vnetNameResourceSegmentIndex": 8,
    "virtualNetworkName": "[split(parameters('masterVnetSubnetID'), '/')[variables('vnetNameResourceSegmentIndex')]]",
    "vnetResourceGroupNameResourceSegmentIndex": 4,
    "virtualNetworkResourceGroupName": "[split(parameters('masterVnetSubnetID'), '/')[variables('vnetResourceGroupNameResourceSegmentIndex')]]",
  {{else}}
    "subnet": "[parameters('masterSubnet')]",
    "subnetName": "[concat(variables('orchestratorName'), '-subnet')]",
    "vnetID": "[resourceId('Microsoft.Network/virtualNetworks',variables('virtualNetworkName'))]",
    "vnetSubnetID": "[concat(variables('vnetID'),'/subnets/',variables('subnetName'))]",
    "virtualNetworkName": "[concat(variables('orchestratorName'), '-vnet-', variables('nameSuffix'))]",
    "virtualNetworkResourceGroupName": "''",
  {{end}}
{{else}}
    "subnet": "[parameters('masterSubnet')]",
  {{if IsCustomVNET}}
    "vnetSubnetID": "[parameters('{{ (index .AgentPoolProfiles 0).Name }}VnetSubnetID')]",
    "subnetNameResourceSegmentIndex": 10,
    "subnetName": "[split(variables('vnetSubnetID'), '/')[variables('subnetNameResourceSegmentIndex')]]",
    "vnetNameResourceSegmentIndex": 8,
    "virtualNetworkName": "[split(variables('vnetSubnetID'), '/')[variables('vnetNameResourceSegmentIndex')]]",
    "vnetResourceGroupNameResourceSegmentIndex": 4,
    "virtualNetworkResourceGroupName": "[split(variables('vnetSubnetID'), '/')[variables('vnetResourceGroupNameResourceSegmentIndex')]]",
  {{else}}
    "subnetName": "[concat(variables('orchestratorName'), '-subnet')]",
    "vnetID": "[resourceId('Microsoft.Network/virtualNetworks',variables('virtualNetworkName'))]",
    "vnetSubnetID": "[concat(variables('vnetID'),'/subnets/',variables('subnetName'))]",
    "virtualNetworkName": "[concat(variables('orchestratorName'), '-vnet-', variables('nameSuffix'))]",
    "virtualNetworkResourceGroupName": "",
  {{end}}
{{end}}
    "vnetCidr": "[parameters('vnetCidr')]",
    "kubeDNSServiceIP": "[parameters('kubeDNSServiceIP')]",
    "kubeServiceCidr": "[parameters('kubeServiceCidr')]",
    "kubeClusterCidr": "[parameters('kubeClusterCidr')]",
    "dockerBridgeCidr": "[parameters('dockerBridgeCidr')]",
{{if IsKubernetesVersionGe "1.6.0"}}
    "registerWithTaints": "node-role.kubernetes.io/master=true:NoSchedule",
{{else}}
    {{if HasLinuxAgents}}
    "registerSchedulable": "false",
    {{else}}
    "registerSchedulable": "true",
    {{end}}
{{end}}
{{if not IsHostedMaster }}
    "nsgName": "[concat(variables('masterVMNamePrefix'), 'nsg')]",
{{else}}
    "nsgName": "[concat(variables('agentNamePrefix'), 'nsg')]",
{{end}}
    "nsgID": "[resourceId('Microsoft.Network/networkSecurityGroups',variables('nsgName'))]",
{{if not AnyAgentUsesVirtualMachineScaleSets}}
    "primaryAvailabilitySetName": "[concat('{{ (index .AgentPoolProfiles 0).Name }}-availabilitySet-',variables('nameSuffix'))]",
    "primaryScaleSetName": "''",
    "vmType": "standard",
{{else}}
    "primaryScaleSetName": "[concat(variables('orchestratorName'), '-{{ (index .AgentPoolProfiles 0).Name }}-',variables('nameSuffix'), '-vmss')]",
    "primaryAvailabilitySetName": "''",
    "vmType": "vmss",
{{end}}
{{if not IsHostedMaster }}
    {{if IsPrivateCluster}}
        "kubeconfigServer": "[concat('https://', variables('kubernetesAPIServerIP'), ':443')]",
        {{if ProvisionJumpbox}}
            "jumpboxVMName": "[parameters('jumpboxVMName')]",
            "jumpboxVMSize": "[parameters('jumpboxVMSize')]",
            "jumpboxOSDiskSizeGB": "[parameters('jumpboxOSDiskSizeGB')]",
            "jumpboxOSDiskName": "[concat(variables('jumpboxVMName'), '-osdisk')]",
            "jumpboxUsername": "[parameters('jumpboxUsername')]",
            "jumpboxPublicKey": "[parameters('jumpboxPublicKey')]",
            "jumpboxStorageProfile": "[parameters('jumpboxStorageProfile')]",
            "jumpboxPublicIpAddressName": "[concat(variables('jumpboxVMName'), '-ip')]",
            "jumpboxNetworkInterfaceName": "[concat(variables('jumpboxVMName'), '-nic')]",
            "jumpboxNetworkSecurityGroupName": "[concat(variables('jumpboxVMName'), '-nsg')]",
            "kubeconfig": "{{GetKubeConfig}}",
            {{if not JumpboxIsManagedDisks}}
            "jumpboxStorageAccountName": "[concat(variables('storageAccountBaseName'), 'jb')]",
            {{end}}
            {{if not .HasStorageAccountDisks}}
            {{GetSizeMap}},
            {{end}}
        {{end}}
    {{else}}
        "masterPublicIPAddressName": "[concat(variables('orchestratorName'), '-master-ip-', variables('masterFqdnPrefix'), '-', variables('nameSuffix'))]",
        "masterLbID": "[resourceId('Microsoft.Network/loadBalancers',variables('masterLbName'))]",
        "masterLbIPConfigID": "[concat(variables('masterLbID'),'/frontendIPConfigurations/', variables('masterLbIPConfigName'))]",
        "masterLbIPConfigName": "[concat(variables('orchestratorName'), '-master-lbFrontEnd-', variables('nameSuffix'))]",
        "masterLbName": "[concat(variables('orchestratorName'), '-master-lb-', variables('nameSuffix'))]",
        "kubeconfigServer": "[concat('https://', variables('masterFqdnPrefix'), '.', variables('location'), '.', variables('fqdnEndpointSuffix'))]",
    {{end}}
{{if gt .MasterProfile.Count 1}}
    "masterInternalLbName": "[concat(variables('orchestratorName'), '-master-internal-lb-', variables('nameSuffix'))]",
    "masterInternalLbID": "[resourceId('Microsoft.Network/loadBalancers',variables('masterInternalLbName'))]",
    "masterInternalLbIPConfigName": "[concat(variables('orchestratorName'), '-master-internal-lbFrontEnd-', variables('nameSuffix'))]",
    "masterInternalLbIPConfigID": "[concat(variables('masterInternalLbID'),'/frontendIPConfigurations/', variables('masterInternalLbIPConfigName'))]",
    "masterInternalLbIPOffset": {{GetDefaultInternalLbStaticIPOffset}},
    "kubernetesAPIServerIP": "[concat(variables('masterFirstAddrPrefix'), add(variables('masterInternalLbIPOffset'), int(variables('masterFirstAddrOctet4'))))]",
{{else}}
    "kubernetesAPIServerIP": "[parameters('firstConsecutiveStaticIP')]",
{{end}}
    "masterLbBackendPoolName": "[concat(variables('orchestratorName'), '-master-pool-', variables('nameSuffix'))]",
    "masterFirstAddrComment": "these MasterFirstAddrComment are used to place multiple masters consecutively in the address space",
    "masterFirstAddrOctets": "[split(parameters('firstConsecutiveStaticIP'),'.')]",
    "masterFirstAddrOctet4": "[variables('masterFirstAddrOctets')[3]]",
    "masterFirstAddrPrefix": "[concat(variables('masterFirstAddrOctets')[0],'.',variables('masterFirstAddrOctets')[1],'.',variables('masterFirstAddrOctets')[2],'.')]",
    "masterVMNamePrefix": "[concat(variables('orchestratorName'), '-master-', variables('nameSuffix'), '-')]",
    "masterVMNames": [
      "[concat(variables('masterVMNamePrefix'), '0')]",
      "[concat(variables('masterVMNamePrefix'), '1')]",
      "[concat(variables('masterVMNamePrefix'), '2')]",
      "[concat(variables('masterVMNamePrefix'), '3')]",
      "[concat(variables('masterVMNamePrefix'), '4')]"
    ],
    "masterPrivateIpAddrs": [
      "[concat(variables('masterFirstAddrPrefix'), add(0, int(variables('masterFirstAddrOctet4'))))]",
      "[concat(variables('masterFirstAddrPrefix'), add(1, int(variables('masterFirstAddrOctet4'))))]",
      "[concat(variables('masterFirstAddrPrefix'), add(2, int(variables('masterFirstAddrOctet4'))))]",
      "[concat(variables('masterFirstAddrPrefix'), add(3, int(variables('masterFirstAddrOctet4'))))]",
      "[concat(variables('masterFirstAddrPrefix'), add(4, int(variables('masterFirstAddrOctet4'))))]"
    ],
    "masterEtcdServerPort": {{GetMasterEtcdServerPort}},
    "masterEtcdClientPort": {{GetMasterEtcdClientPort}},
    "masterEtcdPeerURLs":[
      "[concat('https://', variables('masterPrivateIpAddrs')[0], ':', variables('masterEtcdServerPort'))]",
      "[concat('https://', variables('masterPrivateIpAddrs')[1], ':', variables('masterEtcdServerPort'))]",
      "[concat('https://', variables('masterPrivateIpAddrs')[2], ':', variables('masterEtcdServerPort'))]",
      "[concat('https://', variables('masterPrivateIpAddrs')[3], ':', variables('masterEtcdServerPort'))]",
      "[concat('https://', variables('masterPrivateIpAddrs')[4], ':', variables('masterEtcdServerPort'))]"
    ],
    "masterEtcdClientURLs":[
      "[concat('https://', variables('masterPrivateIpAddrs')[0], ':', variables('masterEtcdClientPort'))]",
      "[concat('https://', variables('masterPrivateIpAddrs')[1], ':', variables('masterEtcdClientPort'))]",
      "[concat('https://', variables('masterPrivateIpAddrs')[2], ':', variables('masterEtcdClientPort'))]",
      "[concat('https://', variables('masterPrivateIpAddrs')[3], ':', variables('masterEtcdClientPort'))]",
      "[concat('https://', variables('masterPrivateIpAddrs')[4], ':', variables('masterEtcdClientPort'))]"
    ],
    "masterEtcdClusterStates": [
      "[concat(variables('masterVMNames')[0], '=', variables('masterEtcdPeerURLs')[0])]",
      "[concat(variables('masterVMNames')[0], '=', variables('masterEtcdPeerURLs')[0], ',', variables('masterVMNames')[1], '=', variables('masterEtcdPeerURLs')[1], ',', variables('masterVMNames')[2], '=', variables('masterEtcdPeerURLs')[2])]",
      "[concat(variables('masterVMNames')[0], '=', variables('masterEtcdPeerURLs')[0], ',', variables('masterVMNames')[1], '=', variables('masterEtcdPeerURLs')[1], ',', variables('masterVMNames')[2], '=', variables('masterEtcdPeerURLs')[2], ',', variables('masterVMNames')[3], '=', variables('masterEtcdPeerURLs')[3], ',', variables('masterVMNames')[4], '=', variables('masterEtcdPeerURLs')[4])]"
    ],
{{else}}
    "kubernetesAPIServerIP": "[parameters('kubernetesEndpoint')]",
    "agentNamePrefix": "[concat(variables('orchestratorName'), '-agentpool-', variables('nameSuffix'), '-')]",
{{end}}
    "subscriptionId": "[subscription().subscriptionId]",
    "contributorRoleDefinitionId": "[concat('/subscriptions/', subscription().subscriptionId, '/providers/Microsoft.Authorization/roleDefinitions/', 'b24988ac-6180-42a0-ab88-20f7382dd24c')]",
    "readerRoleDefinitionId": "[concat('/subscriptions/', subscription().subscriptionId, '/providers/Microsoft.Authorization/roleDefinitions/', 'acdd72a7-3385-48ef-bd42-f606fba81ae7')]",
    "scope": "[resourceGroup().id]",
    "tenantId": "[subscription().tenantId]",
    "singleQuote": "'",
    "targetEnvironment": "[parameters('targetEnvironment')]"
{{if not IsOpenShift}}
    , "dockerEngineDownloadRepo": "[parameters('dockerEngineDownloadRepo')]"
    , "dockerEngineVersion": "[parameters('dockerEngineVersion')]"
{{end}}
{{if .LinuxProfile.HasSecrets}}
    , "linuxProfileSecrets" :
      [
          {{range  $vIndex, $vault := .LinuxProfile.Secrets}}
            {{if $vIndex}} , {{end}}
              {
                "sourceVault":{
                  "id":"[parameters('linuxKeyVaultID{{$vIndex}}')]"
                },
                "vaultCertificates":[
                {{range $cIndex, $cert := $vault.VaultCertificates}}
                  {{if $cIndex}} , {{end}}
                  {
                    "certificateUrl" :"[parameters('linuxKeyVaultID{{$vIndex}}CertificateURL{{$cIndex}}')]"
                  }
                {{end}}
                ]
              }
        {{end}}
      ]
{{end}}
{{if .HasWindows}}
    ,"windowsAdminUsername": "[parameters('windowsAdminUsername')]",
    "windowsAdminPassword": "[parameters('windowsAdminPassword')]",
    "kubeBinariesSASURL": "[parameters('kubeBinariesSASURL')]",
    "windowsPackageSASURLBase": "[parameters('windowsPackageSASURLBase')]",
    "kubeBinariesVersion": "[parameters('kubeBinariesVersion')]",
    "windowsTelemetryGUID": "[parameters('windowsTelemetryGUID')]",
    "agentWindowsPublisher": "[parameters('agentWindowsPublisher')]",
    "agentWindowsOffer": "[parameters('agentWindowsOffer')]",
    "agentWindowsSku": "[parameters('agentWindowsSku')]",
    "agentWindowsVersion": "[parameters('agentWindowsVersion')]",
    "windowsCustomScriptSuffix": " $inputFile = '%SYSTEMDRIVE%\\AzureData\\CustomData.bin' ; $outputFile = '%SYSTEMDRIVE%\\AzureData\\CustomDataSetupScript.ps1' ; Copy-Item $inputFile $outputFile ; Invoke-Expression('{0} {1}' -f $outputFile, $arguments) ; "
{{end}}
{{if EnableEncryptionWithExternalKms}}
     ,"apiVersionKeyVault": "2016-10-01",
     {{if not .HasStorageAccountDisks}}
     "apiVersionStorage": "2015-06-15",
     {{end}}
     "clusterKeyVaultName": "[take(concat('kv', tolower(uniqueString(concat(variables('masterFqdnPrefix'),variables('location'),variables('nameSuffix'))))), 22)]",
     "clusterKeyVaultSku" : "[parameters('clusterKeyVaultSku')]"
{{end}}<|MERGE_RESOLUTION|>--- conflicted
+++ resolved
@@ -191,12 +191,8 @@
   {{end}}
     "masterOffset": "[parameters('masterOffset')]",
 {{end}}
-<<<<<<< HEAD
-    "apiVersionDefault": "2016-03-30",
+    "apiVersionDefault": "2017-11-01",
     "apiVersionAcceleratedNetworking": "2018-04-01",
-=======
-    "apiVersionDefault": "2017-11-01",
->>>>>>> f6a4372f
     "apiVersionLinkDefault": "2015-01-01",
     "locations": [
          "[resourceGroup().location]",
