--- conflicted
+++ resolved
@@ -165,14 +165,10 @@
         ExecStart=/opt/azure/containers/provision-setup.sh
 {{else}}
 runcmd:
-<<<<<<< HEAD
-- retrycmd_if_failure() { retries=$1; shift; for i in $(seq 1 $retries); do ${@}; [ $? -eq 0  ] && break || sleep 5; done ; }
-=======
->>>>>>> 1d61d9fc
 - echo `date`,`hostname`, startruncmd>>/opt/m
-- retrycmd_if_failure() { for i in $(seq 1 36); do $@; [ $? -eq 0  ] && break || sleep 5; done; echo Executed \"$@\" $i times; }
-- retrycmd_if_failure nc -zw1 $(grep nameserver /etc/resolv.conf | cut -d \  -f 2) 53
-- retrycmd_if_failure nc -zw1 azure.com 443
+- retrycmd_if_failure() { retries=$1; shift; for i in $(seq 1 $retries); do ${@}; [ $? -eq 0  ] && break || sleep 5; done ; echo Executed \"$@\" $i times; }
+- retrycmd_if_failure 5 nc -zw1 $(grep nameserver /etc/resolv.conf | cut -d \  -f 2) 53
+- retrycmd_if_failure 5 nc -zw1 azure.com 443
 - apt-mark hold walinuxagent{{GetKubernetesAgentPreprovisionYaml .}}
 - echo `date`,`hostname`, preaptupdate>>/opt/m
 - retrycmd_if_failure 5 apt-get update
