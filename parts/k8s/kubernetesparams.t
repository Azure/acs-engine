{{if .HasAadProfile}}
    "aadTenantId": {
      "defaultValue": "",
      "metadata": {
        "description": "The AAD tenant ID to use for authentication. If not specified, will use the tenant of the deployment subscription."
      },
      "type": "string"
    },
    "aadAdminGroupId": {
      "defaultValue": "",
      "metadata": {
        "description": "The AAD default Admin group Object ID used to create a cluster-admin RBAC role."
      },
      "type": "string"
    },
{{end}}
{{if IsHostedMaster}}
    "kubernetesEndpoint": {
      "metadata": {
        "description": "The Kubernetes API endpoint https://<kubernetesEndpoint>:443"
      },
      "type": "string"
    },
{{else}}
{{if not IsOpenShift}}
    "etcdServerCertificate": {
      "metadata": {
        "description": "The base 64 server certificate used on the master"
      },
      "type": "string"
    },
    "etcdServerPrivateKey": {
      "metadata": {
        "description": "The base 64 server private key used on the master."
      },
      "type": "securestring"
    },
    "etcdClientCertificate": {
      "metadata": {
        "description": "The base 64 server certificate used on the master"
      },
      "type": "string"
    },
    "etcdClientPrivateKey": {
      "metadata": {
        "description": "The base 64 server private key used on the master."
      },
      "type": "securestring"
    },
    "etcdPeerCertificate0": {
      "metadata": {
        "description": "The base 64 server certificates used on the master"
      },
      "type": "string"
    },
    "etcdPeerPrivateKey0": {
      "metadata": {
        "description": "The base 64 server private keys used on the master."
      },
      "type": "securestring"
    },
    {{if ge .MasterProfile.Count 3}}
      "etcdPeerCertificate1": {
        "metadata": {
          "description": "The base 64 server certificates used on the master"
        },
        "type": "string"
      },
      "etcdPeerCertificate2": {
        "metadata": {
          "description": "The base 64 server certificates used on the master"
        },
        "type": "string"
      },
      "etcdPeerPrivateKey1": {
        "metadata": {
          "description": "The base 64 server private keys used on the master."
        },
        "type": "securestring"
      },
      "etcdPeerPrivateKey2": {
        "metadata": {
          "description": "The base 64 server private keys used on the master."
        },
        "type": "securestring"
      },
      {{if ge .MasterProfile.Count 5}}
        "etcdPeerCertificate3": {
          "metadata": {
            "description": "The base 64 server certificates used on the master"
          },
          "type": "string"
        },
        "etcdPeerCertificate4": {
          "metadata": {
            "description": "The base 64 server certificates used on the master"
          },
          "type": "string"
        },
        "etcdPeerPrivateKey3": {
          "metadata": {
            "description": "The base 64 server private keys used on the master."
          },
          "type": "securestring"
        },
        "etcdPeerPrivateKey4": {
          "metadata": {
            "description": "The base 64 server private keys used on the master."
          },
          "type": "securestring"
        },
      {{end}}
    {{end}}
{{end}}
{{end}}
{{if not IsOpenShift}}
    "apiServerCertificate": {
      "metadata": {
        "description": "The base 64 server certificate used on the master"
      },
      "type": "string"
    },
    "apiServerPrivateKey": {
      "metadata": {
        "description": "The base 64 server private key used on the master."
      },
      "type": "securestring"
    },
    "caCertificate": {
      "metadata": {
        "description": "The base 64 certificate authority certificate"
      },
      "type": "string"
    },
    "caPrivateKey": {
      "metadata": {
        "description": "The base 64 CA private key used on the master."
      },
      "type": "securestring"
    },
    "clientCertificate": {
      "metadata": {
        "description": "The base 64 client certificate used to communicate with the master"
      },
      "type": "string"
    },
    "clientPrivateKey": {
      "metadata": {
        "description": "The base 64 client private key used to communicate with the master"
      },
      "type": "securestring"
    },
    "kubeConfigCertificate": {
      "metadata": {
        "description": "The base 64 certificate used by cli to communicate with the master"
      },
      "type": "string"
    },
    "kubeConfigPrivateKey": {
      "metadata": {
        "description": "The base 64 private key used by cli to communicate with the master"
      },
      "type": "securestring"
    },
{{end}}
    "generatorCode": {
      "metadata": {
        "description": "The generator code used to identify the generator"
      },
      "type": "string"
    },
    "orchestratorName": {
      "metadata": {
        "description": "The orchestrator name used to identify the orchestrator.  This must be no more than 3 digits in length, otherwise it will exceed Windows Naming"
      },
      "minLength": 3,
      "maxLength": 3,
      "type": "string"
    },
    "dockerBridgeCidr": {
      "metadata": {
        "description": "Docker bridge network IP address and subnet"
      },
      "type": "string"
    },
    "kubeClusterCidr": {
      "metadata": {
        "description": "Kubernetes cluster subnet"
      },
      "type": "string"
    },
    "kubeDNSServiceIP": {
      "metadata": {
        "description": "Kubernetes DNS IP"
      },
      "type": "string"
    },
{{if not IsHostedMaster}}
    "kubernetesNonMasqueradeCidr": {
      "metadata": {
        "description": "kubernetesNonMasqueradeCidr cluster subnet"
      },
      "defaultValue": "{{GetDefaultVNETCIDR}}",
      "type": "string"
    },
{{end}}
    "kubernetesKubeletClusterDomain": {
      "metadata": {
        "description": "--cluster-domain Kubelet config"
      },
      "type": "string"
    },
    "kubernetesHyperkubeSpec": {
      "metadata": {
        "description": "The container spec for hyperkube."
      },
      "type": "string"
    },
    "kubernetesCcmImageSpec": {
      "defaultValue": "",
      "metadata": {
        "description": "The container spec for cloud-controller-manager."
      },
      "type": "string"
    },
    "kubernetesAddonManagerSpec": {
      "metadata": {
        "description": "The container spec for hyperkube."
      },
      "type": "string"
    },
    "kubernetesAddonResizerSpec": {
      "metadata": {
        "description": "The container spec for addon-resizer."
      },
      "type": "string"
    },
    "enableAggregatedAPIs": {
      "metadata": {
        "description": "Enable aggregated API on master nodes"
      },
      "defaultValue": false,
      "type": "bool"
    },
{{if NeedsKubeDNSWithExecHealthz}}
    "kubernetesExecHealthzSpec": {
      "metadata": {
        "description": "The container spec for exechealthz-amd64."
      },
      "type": "string"
    },
{{end}}
    "kubernetesDNSSidecarSpec": {
      "metadata": {
        "description": "The container spec for k8s-dns-sidecar-amd64."
      },
      "type": "string"
    },
    "kubernetesHeapsterSpec": {
      "metadata": {
        "description": "The container spec for heapster."
      },
      "type": "string"
    },
<<<<<<< HEAD
=======
{{if .OrchestratorProfile.KubernetesConfig.IsAADPodIdentityEnabled}}
    "kubernetesAADPodIdentityEnabled": {
      "defaultValue": false,
      "metadata": {
        "description": "AAD Pod Identity status"
      },
      "type": "bool"
    },
{{end}}
>>>>>>> a64f5770
    "kubernetesACIConnectorEnabled": {
      "metadata": {
        "description": "ACI Connector Status"
      },
      "type": "bool"
    },
    "kubernetesClusterAutoscalerEnabled": {
      "metadata": {
        "description": "Cluster autoscaler status"
      },
      "type": "bool"
    },
{{if .OrchestratorProfile.KubernetesConfig.IsClusterAutoscalerEnabled}}
    "kubernetesClusterAutoscalerAzureCloud": {
      "metadata": {
        "description": "Name of the Azure cloud for the cluster autoscaler."
      },
      "type": "string"
    },
    "kubernetesClusterAutoscalerUseManagedIdentity": {
      "metadata": {
        "description": "Managed identity for the cluster autoscaler addon"
      },
      "type": "string"
    },
{{end}}
    "kubernetesPodInfraContainerSpec": {
      "metadata": {
        "description": "The container spec for pod infra."
      },
      "type": "string"
    },
    "cloudproviderConfig": {
      "type": "object",
      "defaultValue": {
        "cloudProviderBackoff": true,
        "cloudProviderBackoffRetries": 10,
        "cloudProviderBackoffJitter": "0",
        "cloudProviderBackoffDuration": 0,
        "cloudProviderBackoffExponent": "0",
        "cloudProviderRateLimit": false,
        "cloudProviderRateLimitQPS": "0",
        "cloudProviderRateLimitBucket": 0
      }
    },
{{if IsKubernetesVersionGe "1.12.0"}}
    "kubernetesCoreDNSSpec": {
      "metadata": {
        "description": "The container spec for coredns"
      },
      "type": "string"
    },
{{else}}
    "kubernetesKubeDNSSpec": {
      "metadata": {
        "description": "The container spec for kubedns-amd64."
      },
      "type": "string"
    },
    "kubernetesDNSMasqSpec": {
      "metadata": {
        "description": "The container spec for kube-dnsmasq-amd64."
      },
      "type": "string"
    },
{{end}}
    "networkPolicy": {
      "defaultValue": "{{.OrchestratorProfile.KubernetesConfig.NetworkPolicy}}",
      "metadata": {
        "description": "The network policy enforcement to use (calico|cilium); 'none' and 'azure' here for backwards compatibility"
      },
      "allowedValues": [
        "",
        "none",
        "azure",
        "calico",
        "cilium"
      ],
      "type": "string"
    },
    "networkPlugin": {
      "defaultValue": "{{.OrchestratorProfile.KubernetesConfig.NetworkPlugin}}",
      "metadata": {
        "description": "The network plugin to use for Kubernetes (kubenet|azure|flannel|cilium)"
      },
      "allowedValues": [
        "kubenet",
        "azure",
        "flannel",
        "cilium"
      ],
      "type": "string"
    },
    "containerRuntime": {
      "defaultValue": "{{.OrchestratorProfile.KubernetesConfig.ContainerRuntime}}",
      "metadata": {
        "description": "The container runtime to use (docker|clear-containers|kata-containers|containerd)"
      },
      "allowedValues": [
        "docker",
        "clear-containers",
        "kata-containers",
        "containerd"
      ],
      "type": "string"
    },
    "containerdDownloadURLBase": {
      "defaultValue": "https://storage.googleapis.com/cri-containerd-release/",
      "type": "string"
    },
    "cniPluginsURL": {
      "defaultValue": "https://acs-mirror.azureedge.net/cni/cni-plugins-amd64-latest.tgz",
      "type": "string"
    },
    "vnetCniLinuxPluginsURL": {
      "defaultValue": "https://acs-mirror.azureedge.net/cni/azure-vnet-cni-linux-amd64-latest.tgz",
      "type": "string"
    },
    "vnetCniWindowsPluginsURL": {
      "defaultValue": "https://acs-mirror.azureedge.net/cni/azure-vnet-cni-windows-amd64-latest.zip",
      "type": "string"
    },
    "maxPods": {
      "defaultValue": 30,
      "metadata": {
        "description": "This param has been deprecated."
      },
      "type": "int"
    },
    "vnetCidr": {
      "defaultValue": "{{GetDefaultVNETCIDR}}",
      "metadata": {
        "description": "Cluster vnet cidr"
      },
      "type": "string"
    },
    "gcHighThreshold": {
      "defaultValue": 85,
      "metadata": {
        "description": "High Threshold for Image Garbage collection on each node"
      },
      "type": "int"
    },
    "gcLowThreshold": {
      "defaultValue": 80,
      "metadata": {
        "description": "Low Threshold for Image Garbage collection on each node."
      },
      "type": "int"
    },
    "kuberneteselbsvcname": {
      "defaultValue": "",
      "metadata": {
        "description": "elb service for standard lb"
      },
      "type": "string"
    },
{{ if not UseManagedIdentity }}
    "servicePrincipalClientId": {
      "metadata": {
        "description": "Client ID (used by cloudprovider)"
      },
      "type": "securestring"
    },
    "servicePrincipalClientSecret": {
      "metadata": {
        "description": "The Service Principal Client Secret."
      },
      "type": "securestring"
    },
{{ end }}
    "masterOffset": {
      "defaultValue": 0,
      "allowedValues": [
        0,
        1,
        2,
        3,
        4
      ],
      "metadata": {
        "description": "The offset into the master pool where to start creating master VMs.  This value can be from 0 to 4, but must be less than masterCount."
      },
      "type": "int"
    },
    "etcdDiskSizeGB": {
      "metadata": {
        "description": "Size in GB to allocate for etcd volume"
      },
      "type": "string"
    },
    "etcdDownloadURLBase": {
      "metadata": {
        "description": "etcd image base URL"
      },
      "type": "string"
    },
    "etcdVersion": {
      "metadata": {
        "description": "etcd version"
      },
      "type": "string"
    },
    "etcdEncryptionKey": {
      "metadata": {
        "description": "Encryption at rest key for etcd"
      },
      "type": "string"
    }
{{if ProvisionJumpbox}}
    ,"jumpboxVMName": {
      "metadata": {
        "description": "jumpbox VM Name"
      },
      "type": "string"
    },
    "jumpboxVMSize": {
      {{GetMasterAllowedSizes}}
      "metadata": {
        "description": "The size of the Virtual Machine. Required"
      },
      "type": "string"
    },
    "jumpboxOSDiskSizeGB": {
      "metadata": {
        "description": "Size in GB to allocate to the private cluster jumpbox VM OS."
      },
      "type": "int"
    },
    "jumpboxPublicKey": {
      "metadata": {
        "description": "SSH public key used for auth to the private cluster jumpbox"
      },
      "type": "string"
    },
    "jumpboxUsername": {
      "metadata": {
        "description": "Username for the private cluster jumpbox"
      },
      "type": "string"
    },
    "jumpboxStorageProfile": {
      "metadata": {
        "description": "Storage Profile for the private cluster jumpbox"
      },
      "type": "string"
    }
{{end}}
{{if HasCustomSearchDomain}}
    ,"searchDomainName": {
      "defaultValue": "",
      "metadata": {
        "description": "Custom Search Domain name."
      },
      "type": "string"
    },
    "searchDomainRealmUser": {
      "defaultValue": "",
      "metadata": {
        "description": "Windows server AD user name to join the Linux Machines with active directory and be able to change dns registries."
      },
      "type": "string"
    },
    "searchDomainRealmPassword": {
      "defaultValue": "",
      "metadata": {
        "description": "Windows server AD user password to join the Linux Machines with active directory and be able to change dns registries."
      },
      "type": "securestring"
    }
{{end}}
{{if HasCustomNodesDNS}}
    ,"dnsServer": {
      "defaultValue": "",
      "metadata": {
        "description": "DNS Server IP"
      },
      "type": "string"
    }
{{end}}

{{if EnableEncryptionWithExternalKms}}
   ,
   {{if not UseManagedIdentity}}
   "servicePrincipalObjectId": {
      "metadata": {
        "description": "Object ID (used by cloudprovider)"
      },
      "type": "securestring"
    },
    {{end}}
    "clusterKeyVaultSku": {
       "type": "string",
       "defaultValue": "Standard",
       "allowedValues": [
         "Standard",
         "Premium"
       ],
       "metadata": {
         "description": "SKU for the key vault used by the cluster"
       }
     }
 {{end}}
 {{if IsAzureCNI}}
    ,"AzureCNINetworkMonitorImageURL": {
      "defaultValue": "",
      "metadata": {
        "description": "Azure CNI networkmonitor Image URL"
      },
      "type": "string"
    }
 {{end}}<|MERGE_RESOLUTION|>--- conflicted
+++ resolved
@@ -262,8 +262,6 @@
       },
       "type": "string"
     },
-<<<<<<< HEAD
-=======
 {{if .OrchestratorProfile.KubernetesConfig.IsAADPodIdentityEnabled}}
     "kubernetesAADPodIdentityEnabled": {
       "defaultValue": false,
@@ -273,7 +271,6 @@
       "type": "bool"
     },
 {{end}}
->>>>>>> a64f5770
     "kubernetesACIConnectorEnabled": {
       "metadata": {
         "description": "ACI Connector Status"
