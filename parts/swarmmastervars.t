--- conflicted
+++ resolved
@@ -10,11 +10,7 @@
     "agentRunCmd": "[concat('runcmd:\n -  [ /bin/bash, /opt/azure/containers/install-cluster.sh ]\n\n')]", 
     "agentRunCmdFile": "[concat(' -  content: |\n        #!/bin/bash\n        ','sudo mkdir -p /var/log/azure\n        ',variables('agentCustomScript'),'\n    path: /opt/azure/containers/install-cluster.sh\n    permissions: \"0744\"\n')]",
     "agentMaxVMs": 100,
-<<<<<<< HEAD
-    "clusterInstallParameters": "[concat(variables('masterCount'), ' ',variables('masterVMNamePrefix'), ' ',variables('masterFirstAddrOctet4'), ' ',variables('adminUsername'),' ',variables('postInstallScriptURI'),' ',variables('masterFirstAddrPrefix'),' ', parameters('dockerEngineDownloadRepo'), ' ', parameters('dockerComposeDownloadURL'))]",
-=======
-    "clusterInstallParameters": "[concat(variables('orchestratorVersion'), ' ',variables('dockerComposeVersion'), ' ',variables('masterCount'), ' ',variables('masterVMNamePrefix'), ' ',variables('masterFirstAddrOctet4'), ' ',variables('adminUsername'),' ',variables('postInstallScriptURI'),' ',variables('masterFirstAddrPrefix'))]",
->>>>>>> e5883fed
+    "clusterInstallParameters": "[concat(variables('orchestratorVersion'), ' ',variables('dockerComposeVersion'), ' ',variables('masterCount'), ' ',variables('masterVMNamePrefix'), ' ',variables('masterFirstAddrOctet4'), ' ',variables('adminUsername'),' ',variables('postInstallScriptURI'),' ',variables('masterFirstAddrPrefix'),' ', parameters('dockerEngineDownloadRepo'), ' ', parameters('dockerComposeDownloadURL'))]",
 {{if .LinuxProfile.HasSecrets}}
     "linuxProfileSecrets" :
       [
@@ -102,14 +98,9 @@
     "osImagePublisher": "[parameters('osImagePublisher')]", 
 {{if .OrchestratorProfile.IsSwarmMode}}
     "orchestratorName": "swarmm", 
-<<<<<<< HEAD
     "osImageSKU": "[parameters('osImageSKU')]", 
     "osImageVersion": "[parameters('osImageVersion')]",
-=======
-    "osImageSKU": "16.04-LTS", 
-    "osImageVersion": "16.04.201706191",
     {{GetSwarmModeVersions}}
->>>>>>> e5883fed
 {{else}}
     "orchestratorName": "swarm", 
     "osImageSKU": "14.04.5-LTS",
