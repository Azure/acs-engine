--- conflicted
+++ resolved
@@ -21,12 +21,9 @@
 - - ephemeral0.2
   - /var/lib/docker
 runcmd:
-<<<<<<< HEAD
-=======
 - /usr/lib/apt/apt.systemd.daily
 - echo 2dd1ce17-079e-403c-b352-a1921ee207ee > /sys/bus/vmbus/drivers/hv_util/unbind # mitigation for bug https://bugs.launchpad.net/ubuntu/+source/linux/+bug/1676635
 - sed -i "13i\echo 2dd1ce17-079e-403c-b352-a1921ee207ee > /sys/bus/vmbus/drivers/hv_util/unbind\n" /etc/rc.local # mitigation for bug https://bugs.launchpad.net/ubuntu/+source/linux/+bug/1676635
->>>>>>> f85026b1
 - - ln
   - -s
   - /bin/rm
@@ -112,15 +109,12 @@
   owner: root
   path: /etc/mesosphere/setup-flags/repository-url
   permissions: '0644'
-<<<<<<< HEAD
-=======
 - content: 'DCOS_ENVIRONMENT={{{targetEnvironment}}}
 
     '
   owner: root
   path: /etc/mesosphere/setup-flags/dcos-deploy-environment
   permissions: '0644'
->>>>>>> f85026b1
 - content: 'BOOTSTRAP_ID=5b4aa43610c57ee1d60b4aa0751a1fb75824c083
 
     '
@@ -317,11 +311,7 @@
     StandardError=journal+console
 
     ExecStartPre=/usr/bin/curl --keepalive-time 2 -fLsSv --retry 20 -Y 100000 -y 60
-<<<<<<< HEAD
-    -o /var/lib/mesos/dl/bootstrap.tar.xz https://dcosio.azureedge.net/dcos/testing/bootstrap/${BOOTSTRAP_ID}.bootstrap.tar.xz
-=======
     -o /var/lib/mesos/dl/bootstrap.tar.xz {{{dcosBootstrapURL}}}
->>>>>>> f85026b1
 
     ExecStartPre=/usr/bin/mkdir -p /opt/mesosphere
 
@@ -366,10 +356,6 @@
   permissions: "0744"
   owner: "root"
 - path: /var/lib/dcos/mesos-slave-common
-<<<<<<< HEAD
-  content: 'ATTRIBUTES_STR'
-=======
   content: 'ATTRIBUTES_STR'
   permissions: "0644"
-  owner: "root"
->>>>>>> f85026b1
+  owner: "root"