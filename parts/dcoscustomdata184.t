--- conflicted
+++ resolved
@@ -1,4 +1,3 @@
-<<<<<<< HEAD
 bootcmd:
 - bash -c "if [ ! -f /var/lib/sdb-gpt ];then echo DCOS-5890;parted -s /dev/sdb mklabel
   gpt;touch /var/lib/sdb-gpt;fi"
@@ -308,6 +307,9 @@
 
     StandardError=journal+console
 
+    ExecStartPre=/usr/bin/curl --keepalive-time 2 -fLsSv --retry 20 -Y 100000 -y 60
+    -o /var/lib/mesos/dl/bootstrap.tar.xz https://dcosio.azureedge.net/dcos/testing/bootstrap/${BOOTSTRAP_ID}.bootstrap.tar.xz
+
     ExecStartPre=/usr/bin/mkdir -p /opt/mesosphere
 
     ExecStart=/usr/bin/tar -axf /var/lib/mesos/dl/bootstrap.tar.xz -C /opt/mesosphere
@@ -349,354 +351,4 @@
 - content: 'PROVISION_STR'
   path: "/opt/azure/containers/provision.sh"
   permissions: "0744"
-  owner: "root"
-=======
-bootcmd:
-- bash -c "if [ ! -f /var/lib/sdb-gpt ];then echo DCOS-5890;parted -s /dev/sdb mklabel
-  gpt;touch /var/lib/sdb-gpt;fi"
-disk_setup:
-  ephemeral0:
-    layout:
-    - 50
-    - 50
-    overwrite: true
-    table_type: gpt
-fs_setup:
-- device: ephemeral0.1
-  filesystem: ext4
-  overwrite: true
-- device: ephemeral0.2
-  filesystem: ext4
-  overwrite: true
-mounts:
-- - ephemeral0.1
-  - /var/lib/mesos
-- - ephemeral0.2
-  - /var/lib/docker
-runcmd:
-- - ln
-  - -s
-  - /bin/rm
-  - /usr/bin/rm
-- - ln
-  - -s
-  - /bin/mkdir
-  - /usr/bin/mkdir
-- - ln
-  - -s
-  - /bin/tar
-  - /usr/bin/tar
-- - ln
-  - -s
-  - /bin/ln
-  - /usr/bin/ln
-- - ln
-  - -s
-  - /bin/cp
-  - /usr/bin/cp
-- - ln
-  - -s
-  - /bin/systemctl
-  - /usr/bin/systemctl
-- - ln
-  - -s
-  - /bin/mount
-  - /usr/bin/mount
-- - ln
-  - -s
-  - /bin/bash
-  - /usr/bin/bash
-- - ln
-  - -s
-  - /usr/sbin/useradd
-  - /usr/bin/useradd
-- - systemctl
-  - disable
-  - --now
-  - resolvconf.service
-- - systemctl
-  - mask
-  - --now
-  - lxc-net.service
-- /opt/azure/containers/provision.sh
-- - cp
-  - -p
-  - /etc/resolv.conf
-  - /tmp/resolv.conf
-- - rm
-  - -f
-  - /etc/resolv.conf
-- - cp
-  - -p
-  - /tmp/resolv.conf
-  - /etc/resolv.conf
-- - systemctl
-  - start
-  - dcos-docker-install.service
-- - systemctl
-  - start
-  - dcos-config-writer.service
-- - systemctl
-  - restart
-  - systemd-journald.service
-- - systemctl
-  - restart
-  - docker.service
-- - systemctl
-  - start
-  - dcos-link-env.service
-- - systemctl
-  - enable
-  - dcos-setup.service
-- - systemctl
-  - --no-block
-  - start
-  - dcos-setup.service
-write_files:
-- content: 'https://dcosio.azureedge.net/dcos/testing
-
-    '
-  owner: root
-  path: /etc/mesosphere/setup-flags/repository-url
-  permissions: '0644'
-- content: 'BOOTSTRAP_ID=5b4aa43610c57ee1d60b4aa0751a1fb75824c083
-
-    '
-  owner: root
-  path: /etc/mesosphere/setup-flags/bootstrap-id
-  permissions: '0644'
-- content: '["dcos-config--setup_DCOSGUID", "dcos-metadata--setup_DCOSGUID"]
-
-    '
-  owner: root
-  path: /etc/mesosphere/setup-flags/cluster-packages.json
-  permissions: '0644'
-- content: '[Journal]
-
-    MaxLevelConsole=warning
-
-    RateLimitInterval=1s
-
-    RateLimitBurst=20000
-
-    '
-  owner: root
-  path: /etc/systemd/journald.conf.d/dcos.conf
-  permissions: '0644'
-- content: "rexray:\n  loglevel: info\n  modules:\n    default-admin:\n      host:\
-    \ tcp://127.0.0.1:61003\n    default-docker:\n      disabled: true\n"
-  path: /etc/rexray/config.yml
-  permissions: '0644'
-- content: '[Unit]
-
-    After=network-online.target
-
-    Wants=network-online.target
-
-    [Service]
-
-    Type=oneshot
-
-    Environment=DEBIAN_FRONTEND=noninteractive
-
-    StandardOutput=journal+console
-
-    StandardError=journal+console
-
-    ExecStart=/usr/bin/bash -c "try=1;until dpkg -D3 -i /var/lib/mesos/dl/d.deb || ((try>9));do
-    echo retry $((try++));sleep $((try*try));done;systemctl --now start docker;systemctl
-    restart docker.socket"
-
-    '
-  path: /etc/systemd/system/dcos-docker-install.service
-  permissions: '0644'
-- content: '[Service]
-
-    Restart=always
-
-    StartLimitInterval=0
-
-    RestartSec=15
-
-    ExecStartPre=-/sbin/ip link del docker0
-
-    ExecStart=
-
-    ExecStart=/usr/bin/docker daemon -H fd:// --storage-driver=overlay
-
-    '
-  path: /etc/systemd/system/docker.service.d/execstart.conf
-  permissions: '0644'
-- content: '[Unit]
-
-    PartOf=docker.service
-
-    [Socket]
-
-    ListenStream=/var/run/docker.sock
-
-    SocketMode=0660
-
-    SocketUser=root
-
-    SocketGroup=docker
-
-    ListenStream=2375
-
-    BindIPv6Only=both
-
-    [Install]
-
-    WantedBy=sockets.target
-
-    '
-  path: /etc/systemd/system/docker.socket
-  permissions: '0644'
-- content: '[Unit]
-
-    Requires=dcos-setup.service
-
-    After=dcos-setup.service
-
-    [Service]
-
-    Type=oneshot
-
-    EnvironmentFile=/etc/environment
-
-    EnvironmentFile=/opt/mesosphere/environment
-
-    ExecStart=/usr/bin/bash -c "echo $(detect_ip) $(hostname) > /etc/hosts"
-
-    '
-  path: /etc/systemd/system/dcos-config-writer.service
-  permissions: '0644'
-- content: 'MESOS_CLUSTER={{{masterPublicIPAddressName}}}
-
-    '
-  path: /etc/mesosphere/setup-packages/dcos-provider-azure--setup/etc/mesos-master-provider
-- content: 'ADMINROUTER_ACTIVATE_AUTH_MODULE={{{oauthEnabled}}}
-
-    '
-  path: /etc/mesosphere/setup-packages/dcos-provider-azure--setup/etc/adminrouter.env
-- content: '["'', DCOSCUSTOMDATAPUBLICIPSTR''"]
-
-    '
-  path: /etc/mesosphere/setup-packages/dcos-provider-azure--setup/etc/master_list
-- content: 'EXHIBITOR_BACKEND=AZURE
-
-    AZURE_CONTAINER=dcos-exhibitor
-
-    AZURE_PREFIX={{{masterPublicIPAddressName}}}
-
-    '
-  path: /etc/mesosphere/setup-packages/dcos-provider-azure--setup/etc/exhibitor
-- content: 'com.netflix.exhibitor.azure.account-name={{{masterStorageAccountExhibitorName}}}
-
-    com.netflix.exhibitor.azure.account-key='', listKeys(resourceId(''Microsoft.Storage/storageAccounts'',
-    variables(''masterStorageAccountExhibitorName'')), ''2015-06-15'').key1,''
-
-    '
-  path: /etc/mesosphere/setup-packages/dcos-provider-azure--setup/etc/exhibitor.properties
-- content: '{"uiConfiguration":{"plugins":{"banner":{"enabled":false,"backgroundColor":"#1E232F","foregroundColor":"#FFFFFF","headerTitle":null,"headerContent":null,"footerContent":null,"imagePath":null,"dismissible":null},"branding":{"enabled":false},"external-links":
-    {"enabled": false},
-
-
-    "authentication":{"enabled":false},
-
-
-    "oauth":{"enabled":{{{oauthEnabled}}},"authHost":"https://dcos.auth0.com"},
-
-
-
-    "tracking":{"enabled":false}}}}
-
-    '
-  path: /etc/mesosphere/setup-packages/dcos-provider-azure--setup/etc/ui-config.json
-- content: '{}'
-  path: /etc/mesosphere/setup-packages/dcos-provider-azure--setup/pkginfo.json
-- content: '[Unit]
-
-    Before=dcos.target
-
-    [Service]
-
-    Type=oneshot
-
-    StandardOutput=journal+console
-
-    StandardError=journal+console
-
-    ExecStartPre=/usr/bin/mkdir -p /etc/profile.d
-
-    ExecStart=/usr/bin/ln -sf /opt/mesosphere/environment.export /etc/profile.d/dcos.sh
-
-    '
-  path: /etc/systemd/system/dcos-link-env.service
-  permissions: '0644'
-- content: '[Unit]
-
-    Description=Pkgpanda: Download DC/OS to this host.
-
-    After=network-online.target
-
-    Wants=network-online.target
-
-    ConditionPathExists=!/opt/mesosphere/
-
-    [Service]
-
-    EnvironmentFile=/etc/mesosphere/setup-flags/bootstrap-id
-
-    Type=oneshot
-
-    StandardOutput=journal+console
-
-    StandardError=journal+console
-
-    ExecStartPre=/usr/bin/curl --keepalive-time 2 -fLsSv --retry 20 -Y 100000 -y 60
-    -o /var/lib/mesos/dl/bootstrap.tar.xz https://dcosio.azureedge.net/dcos/testing/bootstrap/${BOOTSTRAP_ID}.bootstrap.tar.xz
-
-    ExecStartPre=/usr/bin/mkdir -p /opt/mesosphere
-
-    ExecStart=/usr/bin/tar -axf /var/lib/mesos/dl/bootstrap.tar.xz -C /opt/mesosphere
-
-    ExecStartPost=-/usr/bin/rm -f /var/lib/mesos/dl/bootstrap.tar.xz
-
-    '
-  path: /etc/systemd/system/dcos-download.service
-  permissions: '0644'
-- content: '[Unit]
-
-    Description=Pkgpanda: Specialize DC/OS for this host.
-
-    Requires=dcos-download.service
-
-    After=dcos-download.service
-
-    [Service]
-
-    Type=oneshot
-
-    StandardOutput=journal+console
-
-    StandardError=journal+console
-
-    EnvironmentFile=/opt/mesosphere/environment
-
-    ExecStart=/opt/mesosphere/bin/pkgpanda setup --no-block-systemd
-
-    [Install]
-
-    WantedBy=multi-user.target
-
-    '
-  path: /etc/systemd/system/dcos-setup.service
-  permissions: '0644'
-- content: ''
-  path: /etc/mesosphere/roles/azure
-- content: 'PROVISION_STR'
-  path: "/opt/azure/containers/provision.sh"
-  permissions: "0744"
-  owner: "root"
->>>>>>> f728ea7d
+  owner: "root"