--- conflicted
+++ resolved
@@ -363,12 +363,6 @@
   path: "/opt/azure/containers/provision.sh"
   permissions: "0744"
   owner: "root"
-<<<<<<< HEAD
 - content: '{ "auths": { "{{{registry}}}": { "auth" : "{{{registryKey}}}" } } }'
   path: "/tmp/xtoph/.docker/config.json"
-=======
-- path: /var/lib/dcos/mesos-slave-common
-  content: 'ATTRIBUTES_STR'
-  permissions: "0644"
->>>>>>> dc9aec78
   owner: "root"