<#
    .SYNOPSIS
        Provisions VM as a Kubernetes agent.

    .DESCRIPTION
        Provisions VM as a Kubernetes agent.
#>
[CmdletBinding(DefaultParameterSetName="Standard")]
param(
    [string]
    [ValidateNotNullOrEmpty()]
    $MasterIP,

    [parameter()]
    [ValidateNotNullOrEmpty()]
    $KubeDnsServiceIp,

    [parameter(Mandatory=$true)]
    [ValidateNotNullOrEmpty()]
    $MasterFQDNPrefix,

    [parameter(Mandatory=$true)]
    [ValidateNotNullOrEmpty()]
    $Location,

    [parameter(Mandatory=$true)]
    [ValidateNotNullOrEmpty()]
    $AgentKey,

    [parameter(Mandatory=$true)]
    [ValidateNotNullOrEmpty()]
    $AzureHostname,

    [parameter(Mandatory=$true)]
    [ValidateNotNullOrEmpty()]
    $AADClientId,

    [parameter(Mandatory=$true)]
    [ValidateNotNullOrEmpty()]
    $AADClientSecret
)

$global:CACertificate = "{{{caCertificate}}}"
$global:AgentCertificate = "{{{clientCertificate}}}"
$global:DockerServiceName = "Docker"
$global:RRASServiceName = "RemoteAccess"
$global:KubeDir = "c:\k"
<<<<<<< HEAD
$global:KubeBinariesSASURL = "https://acs-mirror.azureedge.net/wink8s/v1.5.3intwinnat.zip"
=======
$global:KubeBinariesSASURL = "{{{kubeBinariesSASURL}}}"
$global:KubeBinariesVersion = "{{{kubeBinariesVersion}}}"
>>>>>>> c9f94025
$global:KubeletStartFile = $global:KubeDir + "\kubeletstart.ps1"
$global:KubeProxyStartFile = $global:KubeDir + "\kubeproxystart.ps1"
$global:NatNetworkName="nat"
$global:TransparentNetworkName="transparentNet"

$global:TenantId = "{{{tenantID}}}"
$global:SubscriptionId = "{{{subscriptionId}}}"
$global:ResourceGroup = "{{{resourceGroup}}}"
$global:SubnetName = "{{{subnetName}}}"
$global:SecurityGroupName = "{{{nsgName}}}"
$global:VNetName = "{{{virtualNetworkName}}}"
$global:RouteTableName = "{{{routeTableName}}}"
$global:PrimaryAvailabilitySetName = "{{{primaryAvailablitySetName}}}"

filter Timestamp {"$(Get-Date -Format o): $_"}

function
Write-Log($message)
{
    $msg = $message | Timestamp
    Write-Output $msg
}

function
Expand-ZIPFile($file, $destination)
{
    $shell = new-object -com shell.application
    $zip = $shell.NameSpace($file)
    foreach($item in $zip.items())
    {
        $shell.Namespace($destination).copyhere($item)
    }
}

function
Get-KubeBinaries()
{
    $zipfile = "c:\k.zip"
    Invoke-WebRequest -Uri $global:KubeBinariesSASURL -OutFile $zipfile
    Expand-ZIPFile -File $zipfile -Destination C:\
}

function
Patch-WinNATBinary()
{
    Stop-Service winnat
    $winnatsys = "$env:SystemRoot\System32\drivers\winnat.sys"
    takeown /f $winnatsys
    icacls $winnatsys /grant "Administrators:(F)"
    Copy-Item "c:\k\winnat.sys" $winnatsys
    bcdedit /set TESTSIGNING on
}

function
Write-AzureConfig()
{
    $azureConfigFile = $global:KubeDir + "\azure.json"

    $azureConfig = @"
{
    "tenantId": "$global:TenantId",
    "subscriptionId": "$global:SubscriptionId",
    "aadClientId": "$AADClientId",
    "aadClientSecret": "$AADClientSecret",
    "resourceGroup": "$global:ResourceGroup",
    "location": "$Location",
    "subnetName": "$global:SubnetName",
    "securityGroupName": "$global:SecurityGroupName",
    "vnetName": "$global:VNetName",
    "routeTableName": "$global:RouteTableName",
    "primaryAvailabilitySetName": "$global:PrimaryAvailabilitySetName"
}
"@

    $azureConfig | Out-File -encoding ASCII -filepath "$azureConfigFile"    
}

function
Write-KubeConfig()
{
    $kubeConfigFile = $global:KubeDir + "\config"

    $kubeConfig = @"
---
apiVersion: v1
clusters:
- cluster:
    certificate-authority-data: "$global:CACertificate"
    server: https://${MasterIP}:443
  name: "$MasterFQDNPrefix"
contexts:
- context:
    cluster: "$MasterFQDNPrefix"
    user: "$MasterFQDNPrefix-admin"
  name: "$MasterFQDNPrefix"
current-context: "$MasterFQDNPrefix"
kind: Config
users:
- name: "$MasterFQDNPrefix-admin"
  user:
    client-certificate-data: "$global:AgentCertificate"
    client-key-data: "$AgentKey"
"@

    $kubeConfig | Out-File -encoding ASCII -filepath "$kubeConfigFile"    
}

function
New-InfraContainer()
{
    cd $global:KubeDir
    docker build -t kubletwin/pause . 
}

function
Write-KubernetesStartFiles($podCIDR)
{
    $KubeletArgList = @("--hostname-override=`$global:AzureHostname","--pod-infra-container-image=kubletwin/pause","--resolv-conf=""""""""","--api-servers=https://`${global:MasterIP}:443","--kubeconfig=c:\k\config")
    $KubeletCommandLine = @"
c:\k\kubelet.exe --hostname-override=`$global:AzureHostname --pod-infra-container-image=kubletwin/pause --resolv-conf="" --allow-privileged=true --enable-debugging-handlers --api-servers=https://`${global:MasterIP}:443 --cluster-dns=`$global:KubeDnsServiceIp --cluster-domain=cluster.local  --kubeconfig=c:\k\config --hairpin-mode=promiscuous-bridge --v=2 --azure-container-registry-config=c:\k\azure.json
"@

    if ($global:KubeBinariesVersion -ne "1.5.3")
    {
        $KubeletArgList += "--enable-cri=false"
        $KubeletCommandLine += " --enable-cri=false --image-pull-progress-deadline=20m"
    }
    $KubeletArgListStr = "`"" + ($KubeletArgList -join "`",`"") + "`""

    $KubeletArgListStr = "@`($KubeletArgListStr`)"

    $kubeStartStr = @"
`$global:TransparentNetworkName="$global:TransparentNetworkName"
`$global:AzureHostname="$AzureHostname"
`$global:MasterIP="$MasterIP"
`$global:NatNetworkName="$global:NatNetworkName"
`$global:KubeDnsServiceIp="$KubeDnsServiceIp"
`$global:KubeBinariesVersion="$global:KubeBinariesVersion"

function
Get-PodGateway(`$podCIDR)
{
    return `$podCIDR.substring(0,`$podCIDR.lastIndexOf(".")) + ".1"
}

function
Set-DockerNetwork(`$podCIDR)
{
    # Turn off Firewall to enable pods to talk to service endpoints. (Kubelet should eventually do this)
    netsh advfirewall set allprofiles state off

    `$dockerTransparentNet=docker network ls --quiet --filter "NAME=`$global:TransparentNetworkName"
    if (`$dockerTransparentNet.length -eq 0)
    {
        `$podGW=Get-PodGateway(`$podCIDR)

        # create new transparent network
        docker network create --driver=transparent --subnet=`$podCIDR --gateway=`$podGW `$global:TransparentNetworkName

        # create host vnic for gateway ip to forward the traffic and kubeproxy to listen over VIP
        Add-VMNetworkAdapter -ManagementOS -Name forwarder -SwitchName "Layered Ethernet 3"

        # Assign gateway IP to new adapter and enable forwarding on host adapters:
        netsh interface ipv4 add address "vEthernet (forwarder)" `$podGW 255.255.255.0
        netsh interface ipv4 set interface "vEthernet (forwarder)" for=en
        netsh interface ipv4 set interface "vEthernet (HNSTransparent)" for=en
    }
}

function
Get-PodCIDR()
{
    `$podCIDR=c:\k\kubectl.exe --kubeconfig=c:\k\config get nodes/`$(`$global:AzureHostname.ToLower()) -o custom-columns=podCidr:.spec.podCIDR --no-headers
    return `$podCIDR
}

function
Test-PodCIDR(`$podCIDR)
{
    return `$podCIDR.length -gt 0
}

try
{
    `$podCIDR=Get-PodCIDR
    `$podCidrDiscovered=Test-PodCIDR(`$podCIDR)

    # if the podCIDR has not yet been assigned to this node, start the kubelet process to get the podCIDR, and then promptly kill it.
    if (-not `$podCidrDiscovered)
    {
        `$argList = $KubeletArgListStr

        `$process = Start-Process -FilePath c:\k\kubelet.exe -PassThru -ArgumentList `$argList

        # run kubelet until podCidr is discovered
        Write-Host "waiting to discover pod CIDR"
        while (-not `$podCidrDiscovered)
        {
            Write-Host "Sleeping for 10s, and then waiting to discover pod CIDR"
            Start-Sleep -sec 10
            
            `$podCIDR=Get-PodCIDR
            `$podCidrDiscovered=Test-PodCIDR(`$podCIDR)
        }
    
        # stop the kubelet process now that we have our CIDR, discard the process output
        `$process | Stop-Process | Out-Null
    }
    
    Set-DockerNetwork(`$podCIDR)

    # startup the service
    `$podGW=Get-PodGateway(`$podCIDR)
    `$env:CONTAINER_NETWORK="`$global:TransparentNetworkName"
    `$env:NAT_NETWORK="`$global:NatNetworkName"
    `$env:POD_GW="`$podGW"
    `$env:VIP_CIDR="10.0.0.0/8"

    $KubeletCommandLine
}
catch
{
    Write-Error `$_
}
"@
    $kubeStartStr | Out-File -encoding ASCII -filepath $global:KubeletStartFile

    $kubeProxyStartStr = @"
`$env:INTERFACE_TO_ADD_SERVICE_IP="vEthernet (forwarder)"
c:\k\kube-proxy.exe --v=3 --proxy-mode=userspace --hostname-override=$AzureHostname --kubeconfig=c:\k\config
"@

    $kubeProxyStartStr | Out-File -encoding ASCII -filepath $global:KubeProxyStartFile
}

function
New-NSSMService
{
    # setup kubelet
    c:\k\nssm install Kubelet C:\Windows\System32\WindowsPowerShell\v1.0\powershell.exe
    c:\k\nssm set Kubelet AppDirectory $global:KubeDir
    c:\k\nssm set Kubelet AppParameters $global:KubeletStartFile
    c:\k\nssm set Kubelet DisplayName Kubelet
    c:\k\nssm set Kubelet Description Kubelet
    c:\k\nssm set Kubelet Start SERVICE_AUTO_START
    c:\k\nssm set Kubelet ObjectName LocalSystem
    c:\k\nssm set Kubelet Type SERVICE_WIN32_OWN_PROCESS
    c:\k\nssm set Kubelet AppThrottle 1500
    c:\k\nssm set Kubelet AppStdout C:\k\kubelet.log
    c:\k\nssm set Kubelet AppStderr C:\k\kubelet.err.log
    c:\k\nssm set Kubelet AppStdoutCreationDisposition 4
    c:\k\nssm set Kubelet AppStderrCreationDisposition 4
    c:\k\nssm set Kubelet AppRotateFiles 1
    c:\k\nssm set Kubelet AppRotateOnline 1
    c:\k\nssm set Kubelet AppRotateSeconds 86400
    c:\k\nssm set Kubelet AppRotateBytes 1048576

    # setup kubeproxy
    c:\k\nssm install Kubeproxy C:\Windows\System32\WindowsPowerShell\v1.0\powershell.exe
    c:\k\nssm set Kubeproxy AppDirectory $global:KubeDir
    c:\k\nssm set Kubeproxy AppParameters $global:KubeProxyStartFile
    c:\k\nssm set Kubeproxy DisplayName Kubeproxy
    c:\k\nssm set Kubeproxy DependOnService Kubelet
    c:\k\nssm set Kubeproxy Description Kubeproxy
    c:\k\nssm set Kubeproxy Start SERVICE_AUTO_START
    c:\k\nssm set Kubeproxy ObjectName LocalSystem
    c:\k\nssm set Kubeproxy Type SERVICE_WIN32_OWN_PROCESS
    c:\k\nssm set Kubeproxy AppThrottle 1500
    c:\k\nssm set Kubeproxy AppStdout C:\k\kubeproxy.log
    c:\k\nssm set Kubeproxy AppStderr C:\k\kubeproxy.err.log
    c:\k\nssm set Kubeproxy AppRotateFiles 1
    c:\k\nssm set Kubeproxy AppRotateOnline 1
    c:\k\nssm set Kubeproxy AppRotateSeconds 86400
    c:\k\nssm set Kubeproxy AppRotateBytes 1048576
}

function
Set-Explorer
{
    # setup explorer so that it is usable
    New-Item -Path HKLM:"\\SOFTWARE\\Policies\\Microsoft\\Internet Explorer"
    New-Item -Path HKLM:"\\SOFTWARE\\Policies\\Microsoft\\Internet Explorer\\BrowserEmulation"
    New-ItemProperty -Path HKLM:"\\SOFTWARE\\Policies\\Microsoft\\Internet Explorer\\BrowserEmulation" -Name IntranetCompatibilityMode -Value 0 -Type DWord
    New-Item -Path HKLM:"\\SOFTWARE\\Policies\\Microsoft\\Internet Explorer\\Main"
    New-ItemProperty -Path HKLM:"\\SOFTWARE\\Policies\\Microsoft\\Internet Explorer\\Main" -Name "Start Page" -Type String -Value http://bing.com
}

try
{
    # Set to false for debugging.  This will output the start script to
    # c:\AzureData\CustomDataSetupScript.log, and then you can RDP 
    # to the windows machine, and run the script manually to watch
    # the output.
    if ($true) {
        Write-Log "Provisioning $global:DockerServiceName... with IP $MasterIP"

        Write-Log "download kubelet binaries and unzip"
        Get-KubeBinaries

        Write-Log "Write azure config"
        Write-AzureConfig

        Write-Log "Write kube config"
        Write-KubeConfig

        Write-Log "Create the Pause Container kubletwin/pause"
        New-InfraContainer

        Write-Log "write kubelet startfile with pod CIDR of $podCIDR"
        Write-KubernetesStartFiles $podCIDR

        Write-Log "install the NSSM service"
        New-NSSMService

        Write-Log "Set Internet Explorer"
        Set-Explorer

        Write-Log "Patch winnat binary"
        Patch-WinNATBinary

        Write-Log "Setup Complete"
        Write-Log "Reboot for patching winnat to be effective and start kubelet/kubeproxy service"
        Restart-Computer
    }
    else 
    {
        # keep for debugging purposes
        Write-Log ".\CustomDataSetupScript.ps1 -MasterIP $MasterIP -KubeDnsServiceIp $KubeDnsServiceIp -MasterFQDNPrefix $MasterFQDNPrefix -Location $Location -AgentKey $AgentKey -AzureHostname $AzureHostname -AADClientId $AADClientId -AADClientSecret $AADClientSecret"
    }
}
catch
{
    Write-Error $_
}<|MERGE_RESOLUTION|>--- conflicted
+++ resolved
@@ -1,387 +1,383 @@
-<#
-    .SYNOPSIS
-        Provisions VM as a Kubernetes agent.
-
-    .DESCRIPTION
-        Provisions VM as a Kubernetes agent.
-#>
-[CmdletBinding(DefaultParameterSetName="Standard")]
-param(
-    [string]
-    [ValidateNotNullOrEmpty()]
-    $MasterIP,
-
-    [parameter()]
-    [ValidateNotNullOrEmpty()]
-    $KubeDnsServiceIp,
-
-    [parameter(Mandatory=$true)]
-    [ValidateNotNullOrEmpty()]
-    $MasterFQDNPrefix,
-
-    [parameter(Mandatory=$true)]
-    [ValidateNotNullOrEmpty()]
-    $Location,
-
-    [parameter(Mandatory=$true)]
-    [ValidateNotNullOrEmpty()]
-    $AgentKey,
-
-    [parameter(Mandatory=$true)]
-    [ValidateNotNullOrEmpty()]
-    $AzureHostname,
-
-    [parameter(Mandatory=$true)]
-    [ValidateNotNullOrEmpty()]
-    $AADClientId,
-
-    [parameter(Mandatory=$true)]
-    [ValidateNotNullOrEmpty()]
-    $AADClientSecret
-)
-
-$global:CACertificate = "{{{caCertificate}}}"
-$global:AgentCertificate = "{{{clientCertificate}}}"
-$global:DockerServiceName = "Docker"
-$global:RRASServiceName = "RemoteAccess"
-$global:KubeDir = "c:\k"
-<<<<<<< HEAD
-$global:KubeBinariesSASURL = "https://acs-mirror.azureedge.net/wink8s/v1.5.3intwinnat.zip"
-=======
-$global:KubeBinariesSASURL = "{{{kubeBinariesSASURL}}}"
-$global:KubeBinariesVersion = "{{{kubeBinariesVersion}}}"
->>>>>>> c9f94025
-$global:KubeletStartFile = $global:KubeDir + "\kubeletstart.ps1"
-$global:KubeProxyStartFile = $global:KubeDir + "\kubeproxystart.ps1"
-$global:NatNetworkName="nat"
-$global:TransparentNetworkName="transparentNet"
-
-$global:TenantId = "{{{tenantID}}}"
-$global:SubscriptionId = "{{{subscriptionId}}}"
-$global:ResourceGroup = "{{{resourceGroup}}}"
-$global:SubnetName = "{{{subnetName}}}"
-$global:SecurityGroupName = "{{{nsgName}}}"
-$global:VNetName = "{{{virtualNetworkName}}}"
-$global:RouteTableName = "{{{routeTableName}}}"
-$global:PrimaryAvailabilitySetName = "{{{primaryAvailablitySetName}}}"
-
-filter Timestamp {"$(Get-Date -Format o): $_"}
-
-function
-Write-Log($message)
-{
-    $msg = $message | Timestamp
-    Write-Output $msg
-}
-
-function
-Expand-ZIPFile($file, $destination)
-{
-    $shell = new-object -com shell.application
-    $zip = $shell.NameSpace($file)
-    foreach($item in $zip.items())
-    {
-        $shell.Namespace($destination).copyhere($item)
-    }
-}
-
-function
-Get-KubeBinaries()
-{
-    $zipfile = "c:\k.zip"
-    Invoke-WebRequest -Uri $global:KubeBinariesSASURL -OutFile $zipfile
-    Expand-ZIPFile -File $zipfile -Destination C:\
-}
-
-function
-Patch-WinNATBinary()
-{
-    Stop-Service winnat
-    $winnatsys = "$env:SystemRoot\System32\drivers\winnat.sys"
-    takeown /f $winnatsys
-    icacls $winnatsys /grant "Administrators:(F)"
-    Copy-Item "c:\k\winnat.sys" $winnatsys
-    bcdedit /set TESTSIGNING on
-}
-
-function
-Write-AzureConfig()
-{
-    $azureConfigFile = $global:KubeDir + "\azure.json"
-
-    $azureConfig = @"
-{
-    "tenantId": "$global:TenantId",
-    "subscriptionId": "$global:SubscriptionId",
-    "aadClientId": "$AADClientId",
-    "aadClientSecret": "$AADClientSecret",
-    "resourceGroup": "$global:ResourceGroup",
-    "location": "$Location",
-    "subnetName": "$global:SubnetName",
-    "securityGroupName": "$global:SecurityGroupName",
-    "vnetName": "$global:VNetName",
-    "routeTableName": "$global:RouteTableName",
-    "primaryAvailabilitySetName": "$global:PrimaryAvailabilitySetName"
-}
-"@
-
-    $azureConfig | Out-File -encoding ASCII -filepath "$azureConfigFile"    
-}
-
-function
-Write-KubeConfig()
-{
-    $kubeConfigFile = $global:KubeDir + "\config"
-
-    $kubeConfig = @"
----
-apiVersion: v1
-clusters:
-- cluster:
-    certificate-authority-data: "$global:CACertificate"
-    server: https://${MasterIP}:443
-  name: "$MasterFQDNPrefix"
-contexts:
-- context:
-    cluster: "$MasterFQDNPrefix"
-    user: "$MasterFQDNPrefix-admin"
-  name: "$MasterFQDNPrefix"
-current-context: "$MasterFQDNPrefix"
-kind: Config
-users:
-- name: "$MasterFQDNPrefix-admin"
-  user:
-    client-certificate-data: "$global:AgentCertificate"
-    client-key-data: "$AgentKey"
-"@
-
-    $kubeConfig | Out-File -encoding ASCII -filepath "$kubeConfigFile"    
-}
-
-function
-New-InfraContainer()
-{
-    cd $global:KubeDir
-    docker build -t kubletwin/pause . 
-}
-
-function
-Write-KubernetesStartFiles($podCIDR)
-{
-    $KubeletArgList = @("--hostname-override=`$global:AzureHostname","--pod-infra-container-image=kubletwin/pause","--resolv-conf=""""""""","--api-servers=https://`${global:MasterIP}:443","--kubeconfig=c:\k\config")
-    $KubeletCommandLine = @"
-c:\k\kubelet.exe --hostname-override=`$global:AzureHostname --pod-infra-container-image=kubletwin/pause --resolv-conf="" --allow-privileged=true --enable-debugging-handlers --api-servers=https://`${global:MasterIP}:443 --cluster-dns=`$global:KubeDnsServiceIp --cluster-domain=cluster.local  --kubeconfig=c:\k\config --hairpin-mode=promiscuous-bridge --v=2 --azure-container-registry-config=c:\k\azure.json
-"@
-
-    if ($global:KubeBinariesVersion -ne "1.5.3")
-    {
-        $KubeletArgList += "--enable-cri=false"
-        $KubeletCommandLine += " --enable-cri=false --image-pull-progress-deadline=20m"
-    }
-    $KubeletArgListStr = "`"" + ($KubeletArgList -join "`",`"") + "`""
-
-    $KubeletArgListStr = "@`($KubeletArgListStr`)"
-
-    $kubeStartStr = @"
-`$global:TransparentNetworkName="$global:TransparentNetworkName"
-`$global:AzureHostname="$AzureHostname"
-`$global:MasterIP="$MasterIP"
-`$global:NatNetworkName="$global:NatNetworkName"
-`$global:KubeDnsServiceIp="$KubeDnsServiceIp"
-`$global:KubeBinariesVersion="$global:KubeBinariesVersion"
-
-function
-Get-PodGateway(`$podCIDR)
-{
-    return `$podCIDR.substring(0,`$podCIDR.lastIndexOf(".")) + ".1"
-}
-
-function
-Set-DockerNetwork(`$podCIDR)
-{
-    # Turn off Firewall to enable pods to talk to service endpoints. (Kubelet should eventually do this)
-    netsh advfirewall set allprofiles state off
-
-    `$dockerTransparentNet=docker network ls --quiet --filter "NAME=`$global:TransparentNetworkName"
-    if (`$dockerTransparentNet.length -eq 0)
-    {
-        `$podGW=Get-PodGateway(`$podCIDR)
-
-        # create new transparent network
-        docker network create --driver=transparent --subnet=`$podCIDR --gateway=`$podGW `$global:TransparentNetworkName
-
-        # create host vnic for gateway ip to forward the traffic and kubeproxy to listen over VIP
-        Add-VMNetworkAdapter -ManagementOS -Name forwarder -SwitchName "Layered Ethernet 3"
-
-        # Assign gateway IP to new adapter and enable forwarding on host adapters:
-        netsh interface ipv4 add address "vEthernet (forwarder)" `$podGW 255.255.255.0
-        netsh interface ipv4 set interface "vEthernet (forwarder)" for=en
-        netsh interface ipv4 set interface "vEthernet (HNSTransparent)" for=en
-    }
-}
-
-function
-Get-PodCIDR()
-{
-    `$podCIDR=c:\k\kubectl.exe --kubeconfig=c:\k\config get nodes/`$(`$global:AzureHostname.ToLower()) -o custom-columns=podCidr:.spec.podCIDR --no-headers
-    return `$podCIDR
-}
-
-function
-Test-PodCIDR(`$podCIDR)
-{
-    return `$podCIDR.length -gt 0
-}
-
-try
-{
-    `$podCIDR=Get-PodCIDR
-    `$podCidrDiscovered=Test-PodCIDR(`$podCIDR)
-
-    # if the podCIDR has not yet been assigned to this node, start the kubelet process to get the podCIDR, and then promptly kill it.
-    if (-not `$podCidrDiscovered)
-    {
-        `$argList = $KubeletArgListStr
-
-        `$process = Start-Process -FilePath c:\k\kubelet.exe -PassThru -ArgumentList `$argList
-
-        # run kubelet until podCidr is discovered
-        Write-Host "waiting to discover pod CIDR"
-        while (-not `$podCidrDiscovered)
-        {
-            Write-Host "Sleeping for 10s, and then waiting to discover pod CIDR"
-            Start-Sleep -sec 10
-            
-            `$podCIDR=Get-PodCIDR
-            `$podCidrDiscovered=Test-PodCIDR(`$podCIDR)
-        }
-    
-        # stop the kubelet process now that we have our CIDR, discard the process output
-        `$process | Stop-Process | Out-Null
-    }
-    
-    Set-DockerNetwork(`$podCIDR)
-
-    # startup the service
-    `$podGW=Get-PodGateway(`$podCIDR)
-    `$env:CONTAINER_NETWORK="`$global:TransparentNetworkName"
-    `$env:NAT_NETWORK="`$global:NatNetworkName"
-    `$env:POD_GW="`$podGW"
-    `$env:VIP_CIDR="10.0.0.0/8"
-
-    $KubeletCommandLine
-}
-catch
-{
-    Write-Error `$_
-}
-"@
-    $kubeStartStr | Out-File -encoding ASCII -filepath $global:KubeletStartFile
-
-    $kubeProxyStartStr = @"
-`$env:INTERFACE_TO_ADD_SERVICE_IP="vEthernet (forwarder)"
-c:\k\kube-proxy.exe --v=3 --proxy-mode=userspace --hostname-override=$AzureHostname --kubeconfig=c:\k\config
-"@
-
-    $kubeProxyStartStr | Out-File -encoding ASCII -filepath $global:KubeProxyStartFile
-}
-
-function
-New-NSSMService
-{
-    # setup kubelet
-    c:\k\nssm install Kubelet C:\Windows\System32\WindowsPowerShell\v1.0\powershell.exe
-    c:\k\nssm set Kubelet AppDirectory $global:KubeDir
-    c:\k\nssm set Kubelet AppParameters $global:KubeletStartFile
-    c:\k\nssm set Kubelet DisplayName Kubelet
-    c:\k\nssm set Kubelet Description Kubelet
-    c:\k\nssm set Kubelet Start SERVICE_AUTO_START
-    c:\k\nssm set Kubelet ObjectName LocalSystem
-    c:\k\nssm set Kubelet Type SERVICE_WIN32_OWN_PROCESS
-    c:\k\nssm set Kubelet AppThrottle 1500
-    c:\k\nssm set Kubelet AppStdout C:\k\kubelet.log
-    c:\k\nssm set Kubelet AppStderr C:\k\kubelet.err.log
-    c:\k\nssm set Kubelet AppStdoutCreationDisposition 4
-    c:\k\nssm set Kubelet AppStderrCreationDisposition 4
-    c:\k\nssm set Kubelet AppRotateFiles 1
-    c:\k\nssm set Kubelet AppRotateOnline 1
-    c:\k\nssm set Kubelet AppRotateSeconds 86400
-    c:\k\nssm set Kubelet AppRotateBytes 1048576
-
-    # setup kubeproxy
-    c:\k\nssm install Kubeproxy C:\Windows\System32\WindowsPowerShell\v1.0\powershell.exe
-    c:\k\nssm set Kubeproxy AppDirectory $global:KubeDir
-    c:\k\nssm set Kubeproxy AppParameters $global:KubeProxyStartFile
-    c:\k\nssm set Kubeproxy DisplayName Kubeproxy
-    c:\k\nssm set Kubeproxy DependOnService Kubelet
-    c:\k\nssm set Kubeproxy Description Kubeproxy
-    c:\k\nssm set Kubeproxy Start SERVICE_AUTO_START
-    c:\k\nssm set Kubeproxy ObjectName LocalSystem
-    c:\k\nssm set Kubeproxy Type SERVICE_WIN32_OWN_PROCESS
-    c:\k\nssm set Kubeproxy AppThrottle 1500
-    c:\k\nssm set Kubeproxy AppStdout C:\k\kubeproxy.log
-    c:\k\nssm set Kubeproxy AppStderr C:\k\kubeproxy.err.log
-    c:\k\nssm set Kubeproxy AppRotateFiles 1
-    c:\k\nssm set Kubeproxy AppRotateOnline 1
-    c:\k\nssm set Kubeproxy AppRotateSeconds 86400
-    c:\k\nssm set Kubeproxy AppRotateBytes 1048576
-}
-
-function
-Set-Explorer
-{
-    # setup explorer so that it is usable
-    New-Item -Path HKLM:"\\SOFTWARE\\Policies\\Microsoft\\Internet Explorer"
-    New-Item -Path HKLM:"\\SOFTWARE\\Policies\\Microsoft\\Internet Explorer\\BrowserEmulation"
-    New-ItemProperty -Path HKLM:"\\SOFTWARE\\Policies\\Microsoft\\Internet Explorer\\BrowserEmulation" -Name IntranetCompatibilityMode -Value 0 -Type DWord
-    New-Item -Path HKLM:"\\SOFTWARE\\Policies\\Microsoft\\Internet Explorer\\Main"
-    New-ItemProperty -Path HKLM:"\\SOFTWARE\\Policies\\Microsoft\\Internet Explorer\\Main" -Name "Start Page" -Type String -Value http://bing.com
-}
-
-try
-{
-    # Set to false for debugging.  This will output the start script to
-    # c:\AzureData\CustomDataSetupScript.log, and then you can RDP 
-    # to the windows machine, and run the script manually to watch
-    # the output.
-    if ($true) {
-        Write-Log "Provisioning $global:DockerServiceName... with IP $MasterIP"
-
-        Write-Log "download kubelet binaries and unzip"
-        Get-KubeBinaries
-
-        Write-Log "Write azure config"
-        Write-AzureConfig
-
-        Write-Log "Write kube config"
-        Write-KubeConfig
-
-        Write-Log "Create the Pause Container kubletwin/pause"
-        New-InfraContainer
-
-        Write-Log "write kubelet startfile with pod CIDR of $podCIDR"
-        Write-KubernetesStartFiles $podCIDR
-
-        Write-Log "install the NSSM service"
-        New-NSSMService
-
-        Write-Log "Set Internet Explorer"
-        Set-Explorer
-
-        Write-Log "Patch winnat binary"
-        Patch-WinNATBinary
-
-        Write-Log "Setup Complete"
-        Write-Log "Reboot for patching winnat to be effective and start kubelet/kubeproxy service"
-        Restart-Computer
-    }
-    else 
-    {
-        # keep for debugging purposes
-        Write-Log ".\CustomDataSetupScript.ps1 -MasterIP $MasterIP -KubeDnsServiceIp $KubeDnsServiceIp -MasterFQDNPrefix $MasterFQDNPrefix -Location $Location -AgentKey $AgentKey -AzureHostname $AzureHostname -AADClientId $AADClientId -AADClientSecret $AADClientSecret"
-    }
-}
-catch
-{
-    Write-Error $_
+<#
+    .SYNOPSIS
+        Provisions VM as a Kubernetes agent.
+
+    .DESCRIPTION
+        Provisions VM as a Kubernetes agent.
+#>
+[CmdletBinding(DefaultParameterSetName="Standard")]
+param(
+    [string]
+    [ValidateNotNullOrEmpty()]
+    $MasterIP,
+
+    [parameter()]
+    [ValidateNotNullOrEmpty()]
+    $KubeDnsServiceIp,
+
+    [parameter(Mandatory=$true)]
+    [ValidateNotNullOrEmpty()]
+    $MasterFQDNPrefix,
+
+    [parameter(Mandatory=$true)]
+    [ValidateNotNullOrEmpty()]
+    $Location,
+
+    [parameter(Mandatory=$true)]
+    [ValidateNotNullOrEmpty()]
+    $AgentKey,
+
+    [parameter(Mandatory=$true)]
+    [ValidateNotNullOrEmpty()]
+    $AzureHostname,
+
+    [parameter(Mandatory=$true)]
+    [ValidateNotNullOrEmpty()]
+    $AADClientId,
+
+    [parameter(Mandatory=$true)]
+    [ValidateNotNullOrEmpty()]
+    $AADClientSecret
+)
+
+$global:CACertificate = "{{{caCertificate}}}"
+$global:AgentCertificate = "{{{clientCertificate}}}"
+$global:DockerServiceName = "Docker"
+$global:RRASServiceName = "RemoteAccess"
+$global:KubeDir = "c:\k"
+$global:KubeBinariesSASURL = "{{{kubeBinariesSASURL}}}"
+$global:KubeBinariesVersion = "{{{kubeBinariesVersion}}}"
+$global:KubeletStartFile = $global:KubeDir + "\kubeletstart.ps1"
+$global:KubeProxyStartFile = $global:KubeDir + "\kubeproxystart.ps1"
+$global:NatNetworkName="nat"
+$global:TransparentNetworkName="transparentNet"
+
+$global:TenantId = "{{{tenantID}}}"
+$global:SubscriptionId = "{{{subscriptionId}}}"
+$global:ResourceGroup = "{{{resourceGroup}}}"
+$global:SubnetName = "{{{subnetName}}}"
+$global:SecurityGroupName = "{{{nsgName}}}"
+$global:VNetName = "{{{virtualNetworkName}}}"
+$global:RouteTableName = "{{{routeTableName}}}"
+$global:PrimaryAvailabilitySetName = "{{{primaryAvailablitySetName}}}"
+
+filter Timestamp {"$(Get-Date -Format o): $_"}
+
+function
+Write-Log($message)
+{
+    $msg = $message | Timestamp
+    Write-Output $msg
+}
+
+function
+Expand-ZIPFile($file, $destination)
+{
+    $shell = new-object -com shell.application
+    $zip = $shell.NameSpace($file)
+    foreach($item in $zip.items())
+    {
+        $shell.Namespace($destination).copyhere($item)
+    }
+}
+
+function
+Get-KubeBinaries()
+{
+    $zipfile = "c:\k.zip"
+    Invoke-WebRequest -Uri $global:KubeBinariesSASURL -OutFile $zipfile
+    Expand-ZIPFile -File $zipfile -Destination C:\
+}
+
+function
+Patch-WinNATBinary()
+{
+    Stop-Service winnat
+    $winnatsys = "$env:SystemRoot\System32\drivers\winnat.sys"
+    takeown /f $winnatsys
+    icacls $winnatsys /grant "Administrators:(F)"
+    Copy-Item "c:\k\winnat.sys" $winnatsys
+    bcdedit /set TESTSIGNING on
+}
+
+function
+Write-AzureConfig()
+{
+    $azureConfigFile = $global:KubeDir + "\azure.json"
+
+    $azureConfig = @"
+{
+    "tenantId": "$global:TenantId",
+    "subscriptionId": "$global:SubscriptionId",
+    "aadClientId": "$AADClientId",
+    "aadClientSecret": "$AADClientSecret",
+    "resourceGroup": "$global:ResourceGroup",
+    "location": "$Location",
+    "subnetName": "$global:SubnetName",
+    "securityGroupName": "$global:SecurityGroupName",
+    "vnetName": "$global:VNetName",
+    "routeTableName": "$global:RouteTableName",
+    "primaryAvailabilitySetName": "$global:PrimaryAvailabilitySetName"
+}
+"@
+
+    $azureConfig | Out-File -encoding ASCII -filepath "$azureConfigFile"    
+}
+
+function
+Write-KubeConfig()
+{
+    $kubeConfigFile = $global:KubeDir + "\config"
+
+    $kubeConfig = @"
+---
+apiVersion: v1
+clusters:
+- cluster:
+    certificate-authority-data: "$global:CACertificate"
+    server: https://${MasterIP}:443
+  name: "$MasterFQDNPrefix"
+contexts:
+- context:
+    cluster: "$MasterFQDNPrefix"
+    user: "$MasterFQDNPrefix-admin"
+  name: "$MasterFQDNPrefix"
+current-context: "$MasterFQDNPrefix"
+kind: Config
+users:
+- name: "$MasterFQDNPrefix-admin"
+  user:
+    client-certificate-data: "$global:AgentCertificate"
+    client-key-data: "$AgentKey"
+"@
+
+    $kubeConfig | Out-File -encoding ASCII -filepath "$kubeConfigFile"    
+}
+
+function
+New-InfraContainer()
+{
+    cd $global:KubeDir
+    docker build -t kubletwin/pause . 
+}
+
+function
+Write-KubernetesStartFiles($podCIDR)
+{
+    $KubeletArgList = @("--hostname-override=`$global:AzureHostname","--pod-infra-container-image=kubletwin/pause","--resolv-conf=""""""""","--api-servers=https://`${global:MasterIP}:443","--kubeconfig=c:\k\config")
+    $KubeletCommandLine = @"
+c:\k\kubelet.exe --hostname-override=`$global:AzureHostname --pod-infra-container-image=kubletwin/pause --resolv-conf="" --allow-privileged=true --enable-debugging-handlers --api-servers=https://`${global:MasterIP}:443 --cluster-dns=`$global:KubeDnsServiceIp --cluster-domain=cluster.local  --kubeconfig=c:\k\config --hairpin-mode=promiscuous-bridge --v=2 --azure-container-registry-config=c:\k\azure.json
+"@
+
+    if ($global:KubeBinariesVersion -ne "1.5.3")
+    {
+        $KubeletArgList += "--enable-cri=false"
+        $KubeletCommandLine += " --enable-cri=false --image-pull-progress-deadline=20m"
+    }
+    $KubeletArgListStr = "`"" + ($KubeletArgList -join "`",`"") + "`""
+
+    $KubeletArgListStr = "@`($KubeletArgListStr`)"
+
+    $kubeStartStr = @"
+`$global:TransparentNetworkName="$global:TransparentNetworkName"
+`$global:AzureHostname="$AzureHostname"
+`$global:MasterIP="$MasterIP"
+`$global:NatNetworkName="$global:NatNetworkName"
+`$global:KubeDnsServiceIp="$KubeDnsServiceIp"
+`$global:KubeBinariesVersion="$global:KubeBinariesVersion"
+
+function
+Get-PodGateway(`$podCIDR)
+{
+    return `$podCIDR.substring(0,`$podCIDR.lastIndexOf(".")) + ".1"
+}
+
+function
+Set-DockerNetwork(`$podCIDR)
+{
+    # Turn off Firewall to enable pods to talk to service endpoints. (Kubelet should eventually do this)
+    netsh advfirewall set allprofiles state off
+
+    `$dockerTransparentNet=docker network ls --quiet --filter "NAME=`$global:TransparentNetworkName"
+    if (`$dockerTransparentNet.length -eq 0)
+    {
+        `$podGW=Get-PodGateway(`$podCIDR)
+
+        # create new transparent network
+        docker network create --driver=transparent --subnet=`$podCIDR --gateway=`$podGW `$global:TransparentNetworkName
+
+        # create host vnic for gateway ip to forward the traffic and kubeproxy to listen over VIP
+        Add-VMNetworkAdapter -ManagementOS -Name forwarder -SwitchName "Layered Ethernet 3"
+
+        # Assign gateway IP to new adapter and enable forwarding on host adapters:
+        netsh interface ipv4 add address "vEthernet (forwarder)" `$podGW 255.255.255.0
+        netsh interface ipv4 set interface "vEthernet (forwarder)" for=en
+        netsh interface ipv4 set interface "vEthernet (HNSTransparent)" for=en
+    }
+}
+
+function
+Get-PodCIDR()
+{
+    `$podCIDR=c:\k\kubectl.exe --kubeconfig=c:\k\config get nodes/`$(`$global:AzureHostname.ToLower()) -o custom-columns=podCidr:.spec.podCIDR --no-headers
+    return `$podCIDR
+}
+
+function
+Test-PodCIDR(`$podCIDR)
+{
+    return `$podCIDR.length -gt 0
+}
+
+try
+{
+    `$podCIDR=Get-PodCIDR
+    `$podCidrDiscovered=Test-PodCIDR(`$podCIDR)
+
+    # if the podCIDR has not yet been assigned to this node, start the kubelet process to get the podCIDR, and then promptly kill it.
+    if (-not `$podCidrDiscovered)
+    {
+        `$argList = $KubeletArgListStr
+
+        `$process = Start-Process -FilePath c:\k\kubelet.exe -PassThru -ArgumentList `$argList
+
+        # run kubelet until podCidr is discovered
+        Write-Host "waiting to discover pod CIDR"
+        while (-not `$podCidrDiscovered)
+        {
+            Write-Host "Sleeping for 10s, and then waiting to discover pod CIDR"
+            Start-Sleep -sec 10
+            
+            `$podCIDR=Get-PodCIDR
+            `$podCidrDiscovered=Test-PodCIDR(`$podCIDR)
+        }
+    
+        # stop the kubelet process now that we have our CIDR, discard the process output
+        `$process | Stop-Process | Out-Null
+    }
+    
+    Set-DockerNetwork(`$podCIDR)
+
+    # startup the service
+    `$podGW=Get-PodGateway(`$podCIDR)
+    `$env:CONTAINER_NETWORK="`$global:TransparentNetworkName"
+    `$env:NAT_NETWORK="`$global:NatNetworkName"
+    `$env:POD_GW="`$podGW"
+    `$env:VIP_CIDR="10.0.0.0/8"
+
+    $KubeletCommandLine
+}
+catch
+{
+    Write-Error `$_
+}
+"@
+    $kubeStartStr | Out-File -encoding ASCII -filepath $global:KubeletStartFile
+
+    $kubeProxyStartStr = @"
+`$env:INTERFACE_TO_ADD_SERVICE_IP="vEthernet (forwarder)"
+c:\k\kube-proxy.exe --v=3 --proxy-mode=userspace --hostname-override=$AzureHostname --kubeconfig=c:\k\config
+"@
+
+    $kubeProxyStartStr | Out-File -encoding ASCII -filepath $global:KubeProxyStartFile
+}
+
+function
+New-NSSMService
+{
+    # setup kubelet
+    c:\k\nssm install Kubelet C:\Windows\System32\WindowsPowerShell\v1.0\powershell.exe
+    c:\k\nssm set Kubelet AppDirectory $global:KubeDir
+    c:\k\nssm set Kubelet AppParameters $global:KubeletStartFile
+    c:\k\nssm set Kubelet DisplayName Kubelet
+    c:\k\nssm set Kubelet Description Kubelet
+    c:\k\nssm set Kubelet Start SERVICE_AUTO_START
+    c:\k\nssm set Kubelet ObjectName LocalSystem
+    c:\k\nssm set Kubelet Type SERVICE_WIN32_OWN_PROCESS
+    c:\k\nssm set Kubelet AppThrottle 1500
+    c:\k\nssm set Kubelet AppStdout C:\k\kubelet.log
+    c:\k\nssm set Kubelet AppStderr C:\k\kubelet.err.log
+    c:\k\nssm set Kubelet AppStdoutCreationDisposition 4
+    c:\k\nssm set Kubelet AppStderrCreationDisposition 4
+    c:\k\nssm set Kubelet AppRotateFiles 1
+    c:\k\nssm set Kubelet AppRotateOnline 1
+    c:\k\nssm set Kubelet AppRotateSeconds 86400
+    c:\k\nssm set Kubelet AppRotateBytes 1048576
+
+    # setup kubeproxy
+    c:\k\nssm install Kubeproxy C:\Windows\System32\WindowsPowerShell\v1.0\powershell.exe
+    c:\k\nssm set Kubeproxy AppDirectory $global:KubeDir
+    c:\k\nssm set Kubeproxy AppParameters $global:KubeProxyStartFile
+    c:\k\nssm set Kubeproxy DisplayName Kubeproxy
+    c:\k\nssm set Kubeproxy DependOnService Kubelet
+    c:\k\nssm set Kubeproxy Description Kubeproxy
+    c:\k\nssm set Kubeproxy Start SERVICE_AUTO_START
+    c:\k\nssm set Kubeproxy ObjectName LocalSystem
+    c:\k\nssm set Kubeproxy Type SERVICE_WIN32_OWN_PROCESS
+    c:\k\nssm set Kubeproxy AppThrottle 1500
+    c:\k\nssm set Kubeproxy AppStdout C:\k\kubeproxy.log
+    c:\k\nssm set Kubeproxy AppStderr C:\k\kubeproxy.err.log
+    c:\k\nssm set Kubeproxy AppRotateFiles 1
+    c:\k\nssm set Kubeproxy AppRotateOnline 1
+    c:\k\nssm set Kubeproxy AppRotateSeconds 86400
+    c:\k\nssm set Kubeproxy AppRotateBytes 1048576
+}
+
+function
+Set-Explorer
+{
+    # setup explorer so that it is usable
+    New-Item -Path HKLM:"\\SOFTWARE\\Policies\\Microsoft\\Internet Explorer"
+    New-Item -Path HKLM:"\\SOFTWARE\\Policies\\Microsoft\\Internet Explorer\\BrowserEmulation"
+    New-ItemProperty -Path HKLM:"\\SOFTWARE\\Policies\\Microsoft\\Internet Explorer\\BrowserEmulation" -Name IntranetCompatibilityMode -Value 0 -Type DWord
+    New-Item -Path HKLM:"\\SOFTWARE\\Policies\\Microsoft\\Internet Explorer\\Main"
+    New-ItemProperty -Path HKLM:"\\SOFTWARE\\Policies\\Microsoft\\Internet Explorer\\Main" -Name "Start Page" -Type String -Value http://bing.com
+}
+
+try
+{
+    # Set to false for debugging.  This will output the start script to
+    # c:\AzureData\CustomDataSetupScript.log, and then you can RDP 
+    # to the windows machine, and run the script manually to watch
+    # the output.
+    if ($true) {
+        Write-Log "Provisioning $global:DockerServiceName... with IP $MasterIP"
+
+        Write-Log "download kubelet binaries and unzip"
+        Get-KubeBinaries
+
+        Write-Log "Write azure config"
+        Write-AzureConfig
+
+        Write-Log "Write kube config"
+        Write-KubeConfig
+
+        Write-Log "Create the Pause Container kubletwin/pause"
+        New-InfraContainer
+
+        Write-Log "write kubelet startfile with pod CIDR of $podCIDR"
+        Write-KubernetesStartFiles $podCIDR
+
+        Write-Log "install the NSSM service"
+        New-NSSMService
+
+        Write-Log "Set Internet Explorer"
+        Set-Explorer
+
+        Write-Log "Patch winnat binary"
+        Patch-WinNATBinary
+
+        Write-Log "Setup Complete"
+        Write-Log "Reboot for patching winnat to be effective and start kubelet/kubeproxy service"
+        Restart-Computer
+    }
+    else 
+    {
+        # keep for debugging purposes
+        Write-Log ".\CustomDataSetupScript.ps1 -MasterIP $MasterIP -KubeDnsServiceIp $KubeDnsServiceIp -MasterFQDNPrefix $MasterFQDNPrefix -Location $Location -AgentKey $AgentKey -AzureHostname $AzureHostname -AADClientId $AADClientId -AADClientSecret $AADClientSecret"
+    }
+}
+catch
+{
+    Write-Error $_
 }