--- conflicted
+++ resolved
@@ -271,7 +271,6 @@
       ],
       "type": "string"
     },
-<<<<<<< HEAD
     "azureVnetCniURL": {
       "defaultValue": "https://acs-mirror.azureedge.net/cni/azure-vnet-cni-linux-amd64-latest.tgz",
       "type": "string"
@@ -282,7 +281,8 @@
     },
     "calicoConfigURL": {
       "defaultValue": "https://raw.githubusercontent.com/projectcalico/calico/a4ebfbad55ab1b7f10fdf3b39585471f8012e898/v2.0/getting-started/kubernetes/installation/hosted/k8s-backend-addon-manager",
-=======
+      "type": "string"
+    },
     "maxPods": {
       "defaultValue": 110,
       "metadata": {
@@ -295,7 +295,6 @@
       "metadata": {
         "description": "Cluster vnet cidr"
       },
->>>>>>> e5883fed
       "type": "string"
     },
 {{ if not UseManagedIdentity }}
