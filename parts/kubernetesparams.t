{{if .HasAadProfile}}
    "aadServerAppId": {
      "metadata": {
        "description": "The server AAD application ID"
      },
      "type": "string"
    },
    "aadTenantId": {
      "defaultValue": "",
      "metadata": {
        "description": "The AAD tenant ID to use for authentication. If not specified, will use the tenant of the deployment subscription."
      },
      "type": "string"
    },
{{end}}
    "apiServerCertificate": {
      "metadata": {
        "description": "The base 64 server certificate used on the master"
      },
      "type": "string"
    },
    "apiServerPrivateKey": {
      "metadata": {
        "description": "The base 64 server private key used on the master."
      },
      "type": "securestring"
    },
    "caCertificate": {
      "metadata": {
        "description": "The base 64 certificate authority certificate"
      },
      "type": "string"
    },
    "caPrivateKey": {
      {{PopulateClassicModeDefaultValue "caPrivateKey"}}
      "metadata": {
        "description": "The base 64 CA private key used on the master."
      },
      "type": "securestring"
    },
{{if IsHostedMaster}}
    "kubernetesEndpoint": {
      "metadata": {
        "description": "The Kubernetes API endpoint https://<kubernetesEndpoint>:443"
      },
      "type": "string"
    },
{{end}}
    "clientCertificate": {
      "metadata": {
        "description": "The base 64 client certificate used to communicate with the master"
      },
      "type": "string"
    },
    "clientPrivateKey": {
      "metadata": {
        "description": "The base 64 client private key used to communicate with the master"
      },
      "type": "securestring"
    },
    "kubeConfigCertificate": {
      "metadata": {
        "description": "The base 64 certificate used by cli to communicate with the master"
      },
      "type": "string"
    },
    "kubeConfigPrivateKey": {
      "metadata": {
        "description": "The base 64 private key used by cli to communicate with the master"
      },
      "type": "securestring"
    },
    "dockerBridgeCidr": {
      {{PopulateClassicModeDefaultValue "dockerBridgeCidr"}}
      "metadata": {
        "description": "Docker bridge network IP address and subnet"
      },
      "type": "string"
    },
    "kubeClusterCidr": {
      {{PopulateClassicModeDefaultValue "kubeClusterCidr"}}
      "metadata": {
        "description": "Kubernetes cluster subnet"
      },
      "type": "string"
    },
<<<<<<< HEAD
    "kubernetesNonMasqueradeCidr": {
      "metadata": {
        "description": "kubernetesNonMasqueradeCidr cluster subnet"
      },
      "type": "string"
    },
    "kubeDnsServiceIP": {
      {{PopulateClassicModeDefaultValue "kubeDnsServiceIP"}}
=======
    "kubeDNSServiceIP": {
      {{PopulateClassicModeDefaultValue "kubeDNSServiceIP"}}
>>>>>>> 73955113
      "metadata": {
        "description": "Kubernetes DNS IP"
      },
      "type": "string"
    },
    "kubeServiceCidr": {
      {{PopulateClassicModeDefaultValue "kubeServiceCidr"}}
      "metadata": {
        "description": "Kubernetes service address space"
      },
      "type": "string"
    },
    "kubernetesHyperkubeSpec": {
      {{PopulateClassicModeDefaultValue "kubernetesHyperkubeSpec"}}
      "metadata": {
        "description": "The container spec for hyperkube."
      },
      "type": "string"
    },
    "kubernetesAddonManagerSpec": {
      {{PopulateClassicModeDefaultValue "kubernetesAddonManagerSpec"}}
      "metadata": {
        "description": "The container spec for hyperkube."
      },
      "type": "string"
    },
    "kubernetesAddonResizerSpec": {
      {{PopulateClassicModeDefaultValue "kubernetesAddonResizerSpec"}}
      "metadata": {
        "description": "The container spec for addon-resizer."
      },
      "type": "string"
    },
    "kubernetesDashboardSpec": {
      {{PopulateClassicModeDefaultValue "kubernetesDashboardSpec"}}
      "metadata": {
        "description": "The container spec for kubernetes-dashboard-amd64."
      },
      "type": "string"
    },
    "kubernetesExecHealthzSpec": {
      {{PopulateClassicModeDefaultValue "kubernetesExecHealthzSpec"}}
      "metadata": {
        "description": "The container spec for exechealthz-amd64."
      },
      "type": "string"
    },
    "kubernetesHeapsterSpec": {
      {{PopulateClassicModeDefaultValue "kubernetesHeapsterSpec"}}
      "metadata": {
        "description": "The container spec for heapster."
      },
      "type": "string"
    },
    "kubernetesTillerSpec": {
      {{PopulateClassicModeDefaultValue "kubernetesTillerSpec"}}
      "metadata": {
        "description": "The container spec for Helm Tiller."
      },
      "type": "string"
    },
    "kubernetesPodInfraContainerSpec": {
      {{PopulateClassicModeDefaultValue "kubernetesPodInfraContainerSpec"}}
      "metadata": {
        "description": "The container spec for pod infra."
      },
      "type": "string"
    },
    "kubernetesNodeStatusUpdateFrequency": {
      {{PopulateClassicModeDefaultValue "kubernetesNodeStatusUpdateFrequency"}}
      "metadata": {
        "description": "Kubelet config for node status update frequency interval."
      },
      "type": "string"
    },
    "kubernetesCtrlMgrNodeMonitorGracePeriod": {
      {{PopulateClassicModeDefaultValue "kubernetesCtrlMgrNodeMonitorGracePeriod"}}
      "metadata": {
        "description": "Kubernetes controller manager grace period for node status updates."
      },
      "type": "string"
    },
    "kubernetesCtrlMgrPodEvictionTimeout": {
      {{PopulateClassicModeDefaultValue "kubernetesCtrlMgrPodEvictionTimeout"}}
      "metadata": {
        "description": "Kubernetes controller manager pod eviction timeout."
      },
      "type": "string"
    },
    "kubernetesCtrlMgrRouteReconciliationPeriod": {
      {{PopulateClassicModeDefaultValue "kubernetesCtrlMgrRouteReconciliationPeriod"}}
      "metadata": {
        "description": "Kubernetes controller manager route reconciliation period."
      },
      "type": "string"
    },
    "cloudProviderBackoff": {
      {{PopulateClassicModeDefaultValue "cloudProviderBackoff"}}
      "metadata": {
        "description": "Enable cloudprovider backoff?"
      },
      "type": "string"
    },
    "cloudProviderBackoffRetries": {
      {{PopulateClassicModeDefaultValue "cloudProviderBackoffRetries"}}
      "metadata": {
        "description": "If backoff enabled, how many times to retry"
      },
      "type": "string"
    },
    "cloudProviderBackoffExponent": {
      {{PopulateClassicModeDefaultValue "cloudProviderBackoffExponent"}}
      "metadata": {
        "description": "If backoff enabled, retry exponent"
      },
      "type": "string"
    },
    "cloudProviderBackoffDuration": {
      {{PopulateClassicModeDefaultValue "cloudProviderBackoffDuration"}}
      "metadata": {
        "description": "If backoff enabled, how long until timeout"
      },
      "type": "string"
    },
    "cloudProviderBackoffJitter": {
      {{PopulateClassicModeDefaultValue "cloudProviderBackoffJitter"}}
      "metadata": {
        "description": "If backoff enabled, jitter factor between retries"
      },
      "type": "string"
    },
    "cloudProviderRatelimit": {
      {{PopulateClassicModeDefaultValue "cloudProviderRatelimit"}}
      "metadata": {
        "description": "Enable cloudprovider rate limiting?"
      },
      "type": "string"
    },
    "cloudProviderRatelimitQPS": {
      {{PopulateClassicModeDefaultValue "cloudProviderRatelimitQPS"}}
      "metadata": {
        "description": "If rate limiting enabled, target maximum QPS"
      },
      "type": "string"
    },
    "cloudProviderRatelimitBucket": {
      {{PopulateClassicModeDefaultValue "cloudProviderRatelimitBucket"}}
      "metadata": {
        "description": "If rate limiting enabled, bucket size"
      },
      "type": "string"
    },
    "kubernetesKubeDNSSpec": {
      {{PopulateClassicModeDefaultValue "kubernetesKubeDNSSpec"}}
      "metadata": {
        "description": "The container spec for kubedns-amd64."
      },
      "type": "string"
    },
    "kubernetesDNSMasqSpec": {
      {{PopulateClassicModeDefaultValue "kubernetesDNSMasqSpec"}}
      "metadata": {
        "description": "The container spec for kube-dnsmasq-amd64."
      },
      "type": "string"
    },
    "dockerEngineDownloadRepo": {
      "defaultValue": "https://aptdocker.azureedge.net/repo",
      "metadata": {
        "description": "The docker engine download url for kubernetes."
      },
      "type": "string"
    },
    "networkPolicy": {
      "defaultValue": "{{.OrchestratorProfile.KubernetesConfig.NetworkPolicy}}",
      "metadata": {
        "description": "The network policy enforcement to use (none|azure|calico)"
      },
      "allowedValues": [
        "none",
        "azure",
        "calico"
      ],
      "type": "string"
    },
    "azureVnetCniURL": {
      "defaultValue": "https://acs-mirror.azureedge.net/cni/azure-vnet-cni-linux-amd64-latest.tgz",
      "type": "string"
    },
    "azureCniURL": {
      "defaultValue": "https://acs-mirror.azureedge.net/cni/cni-amd64-latest.tgz",
      "type": "string"
    },
    "calicoConfigURL": {
      "defaultValue": "https://raw.githubusercontent.com/projectcalico/calico/a4ebfbad55ab1b7f10fdf3b39585471f8012e898/v2.0/getting-started/kubernetes/installation/hosted/k8s-backend-addon-manager",
      "type": "string"
    },
    "maxPods": {
      "defaultValue": 110,
      "metadata": {
        "description": "The maximum number of pods per node."
      },
      "type": "int"
    },
    "vnetCidr": {
      "defaultValue": "10.0.0.0/8",
      "metadata": {
        "description": "Cluster vnet cidr"
      },
      "type": "string"
    },
{{ if not UseManagedIdentity }}
    "servicePrincipalClientId": {
      "metadata": {
        "description": "Client ID (used by cloudprovider)"
      },
      "type": "securestring"
    },
    "servicePrincipalClientSecret": {
      "metadata": {
        "description": "The Service Principal Client Secret."
      },
      "type": "securestring"
    },
{{ end }}
    "masterOffset": {
      "defaultValue": 0,
      "allowedValues": [
        0,
        1,
        2,
        3,
        4
      ],
      "metadata": {
        "description": "The offset into the master pool where to start creating master VMs.  This value can be from 0 to 4, but must be less than masterCount."
      },
      "type": "int"
    }<|MERGE_RESOLUTION|>--- conflicted
+++ resolved
@@ -84,19 +84,14 @@
       },
       "type": "string"
     },
-<<<<<<< HEAD
     "kubernetesNonMasqueradeCidr": {
       "metadata": {
         "description": "kubernetesNonMasqueradeCidr cluster subnet"
       },
       "type": "string"
     },
-    "kubeDnsServiceIP": {
-      {{PopulateClassicModeDefaultValue "kubeDnsServiceIP"}}
-=======
     "kubeDNSServiceIP": {
       {{PopulateClassicModeDefaultValue "kubeDNSServiceIP"}}
->>>>>>> 73955113
       "metadata": {
         "description": "Kubernetes DNS IP"
       },
