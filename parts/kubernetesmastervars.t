--- conflicted
+++ resolved
@@ -34,14 +34,11 @@
     "kubernetesKubeDNSSpec": "[parameters('kubernetesKubeDNSSpec')]",
     "kubernetesDNSMasqSpec": "[parameters('kubernetesDNSMasqSpec')]",
     "networkPolicy": "[parameters('networkPolicy')]",
-<<<<<<< HEAD
     "azureVnetCniURL":"[parameters('azureVnetCniURL')]",
     "azureCniURL":"[parameters('azureCniURL')]",
-    "calicoConfigURL":"[parameters('calicoConfigURL')]",
-=======
     "maxPods": "[parameters('maxPods')]",
     "vnetCidr": "[parameters('vnetCidr')]",
->>>>>>> e5883fed
+    "calicoConfigURL":"[parameters('calicoConfigURL')]",
 {{ if UseManagedIdentity }}
     "servicePrincipalClientId": "msi",
     "servicePrincipalClientSecret": "msi",
