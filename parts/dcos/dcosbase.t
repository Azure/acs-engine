{
  "$schema": "https://schema.management.azure.com/schemas/2015-01-01/deploymentTemplate.json#",
  "contentVersion": "1.0.0.0",
  "parameters": {
    {{range .AgentPoolProfiles}}{{template "agentparams.t" .}},{{end}}
    {{if .HasWindows}}
      "dcosBinariesURL": {
        {{PopulateClassicModeDefaultValue "dcosBinariesURL"}}
        "metadata": {
          "description": "The download url for dcos/mesos windows binaries."
        },
        "type": "string"
      },
      "dcosBinariesVersion": {
        {{PopulateClassicModeDefaultValue "dcosBinariesVersion"}}
        "metadata": {
          "description": "DCOS windows binaries version"
        },
        "type": "string"
      },
      {{template "windowsparams.t"}},
    {{end}}
    {{template "dcos/dcosparams.t" .}}
    {{template "masterparams.t" .}}
  },
  "variables": {
    "dcosRepositoryURL": "[parameters('dcosRepositoryURL')]",
    "dcosClusterPackageListID": "[parameters('dcosClusterPackageListID')]",
<<<<<<< HEAD
    "dcosProviderPackageID": "[parameters('dcosProviderPackageID')]",
=======
>>>>>>> f3c558fb
    {{range $index, $agent := .AgentPoolProfiles}}
        "{{.Name}}Index": {{$index}},
        {{template "dcos/dcosagentvars.t" .}}
        {{if .IsStorageAccount}}
          "{{.Name}}StorageAccountOffset": "[mul(variables('maxStorageAccountsPerAgent'),{{$index}})]",
          "{{.Name}}AccountName": "[concat(variables('storageAccountBaseName'), 'agnt{{$index}}')]",
          {{if .HasDisks}}
            "{{.Name}}DataAccountName": "[concat(variables('storageAccountBaseName'), 'data{{$index}}')]",
          {{end}}
        {{end}}
    {{end}}

    {{template "dcos/dcosmastervars.t" .}}
  },
  "resources": [
    {{range .AgentPoolProfiles}}
      {{if .IsWindows}}
        {{if .IsAvailabilitySets}}
          {{template "dcos/dcosWindowsAgentResourcesVmas.t" .}},
        {{else}}
          {{template "dcos/dcosWindowsAgentResourcesVmss.t" .}},
        {{end}}
      {{else}}
        {{if .IsAvailabilitySets}}
          {{template "dcos/dcosagentresourcesvmas.t" .}},
        {{else}}
          {{template "dcos/dcosagentresourcesvmss.t" .}},
        {{end}}
      {{end}}
    {{end}}
    {{template "dcos/dcosmasterresources.t" .}}
    {{template "dcos/dcosbootstrapresources.t" .}}
  ],
  "outputs": {
    {{range .AgentPoolProfiles}}{{template "agentoutputs.t" .}}
    {{end}}
    {{template "masteroutputs.t" .}}
  }
}<|MERGE_RESOLUTION|>--- conflicted
+++ resolved
@@ -26,10 +26,7 @@
   "variables": {
     "dcosRepositoryURL": "[parameters('dcosRepositoryURL')]",
     "dcosClusterPackageListID": "[parameters('dcosClusterPackageListID')]",
-<<<<<<< HEAD
     "dcosProviderPackageID": "[parameters('dcosProviderPackageID')]",
-=======
->>>>>>> f3c558fb
     {{range $index, $agent := .AgentPoolProfiles}}
         "{{.Name}}Index": {{$index}},
         {{template "dcos/dcosagentvars.t" .}}
