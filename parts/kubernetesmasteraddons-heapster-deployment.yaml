--- conflicted
+++ resolved
@@ -30,10 +30,7 @@
     k8s-app: heapster
     version: v1.4.0
     kubernetes.io/cluster-service: "true"
-<<<<<<< HEAD
-=======
     addonmanager.kubernetes.io/mode: Reconcile
->>>>>>> 9b607d3c
   namespace: kube-system
   name: heapster-v1.4.0
 spec:
@@ -49,11 +46,7 @@
         k8s-app: heapster
         version: v1.4.0
       annotations:
-<<<<<<< HEAD
-        scheduler.alpha.kubernetes.io/critical-pod: ""    
-=======
         scheduler.alpha.kubernetes.io/critical-pod: ""
->>>>>>> 9b607d3c
     spec:
       tolerations:
       - key: "CriticalAddonsOnly"
