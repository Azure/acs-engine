# Microsoft Azure Container Service Engine

## Service Principals

### Overview

Service Accounts in Azure are tied to Active Directory Service Principals. You can read more about
Service Principals and AD Applications: ["Application and service principal objects in Azure Active Directory"](https://azure.microsoft.com/en-us/documentation/articles/active-directory-application-objects/).

Kubernetes uses a Service Principal to talk to Azure APIs to dynamically manage
resources such as
[User Defined Routes](https://azure.microsoft.com/en-us/documentation/articles/virtual-networks-udr-overview/)
and [L4 Load Balancers](https://azure.microsoft.com/en-us/documentation/articles/load-balancer-overview/).

### Creating a Service Principal


There are several ways to create a Service Principal in Azure Active Directory:

* **With the [Azure CLI](https://github.com/Azure/azure-cli)**

   ```shell
   az login
   az account set --subscription="${SUBSCRIPTION_ID}"
   az ad sp create-for-rbac --role="Contributor" --scopes="/subscriptions/${SUBSCRIPTION_ID}"
   ```

<<<<<<< HEAD
You can set `SUBSCRIPTION_ID` like this:

```
SUBSCRIPTION_ID=$(az account list --query "[?name == 'subscription name'].[id]" --out tsv)
```

With CLI output format set to JSON, the output will look something like this:

```
{
  "appId": "some GUID",
  "name": "http://azure-cli-2016-more characters",
  "password": "password GUID",
  "tenant": "tenant GUID"
}

```

The `appId` output maps to the `client_id`, and `password` maps to `client_secret` in normal OAuth terms. The `name` is simply a more human readable identifier for the Active Directory Application created, and the `tenant` field contains the GUID for the tenant that the new Service Principal belongs to.
The `appId` or name values may be used for the `servicePrincipalProfile.servicePrincipalClientId`. Similarly, the `password` value should be used for `servicePrincipalProfile.servicePrincipalClientSecret`.

Confirm your service principal by opening a new shell and run the following commands substituting in `name`, `client_secret`, and `tenant`:

   ```shell
   az login --service-principal -u NAME -p CLIENTSECRET --tenant TENANT
=======
This will output your `appId`, `password`, `name`, and `tenant`.  The `name` or `appId` may be used for the `servicePrincipalProfile.servicePrincipalClientId` and the `password` is used for `servicePrincipalProfile.servicePrincipalClientSecret`.

Confirm your service principal by opening a new shell and run the following commands substituting in `name`, `password`, and `tenant`:

   ```shell
   az login --service-principal -u NAME -p PASSWORD --tenant TENANT
>>>>>>> 84bd58f8
   az vm list-sizes --location westus
   ```

* **With the legacy [Azure XPlat CLI](https://github.com/Azure/azure-xplat-cli)**

   Instructions: ["Use Azure CLI to create a service principal to access resources"](https://azure.microsoft.com/en-us/documentation/articles/resource-group-authenticate-service-principal-cli/)

* **With [PowerShell](https://azure.microsoft.com/en-us/documentation/articles/resource-group-authenticate-service-principal/)**

   Instructions: ["Use Azure PowerShell to create a service principal to access resources"](https://azure.microsoft.com/en-us/documentation/articles/resource-group-authenticate-service-principal/)

* **With the [Legacy Portal](https://azure.microsoft.com/en-us/documentation/articles/resource-group-create-service-principal-portal/)**

   Instructions: ["Use portal to create Active Directory application and service principal that can access resources"](https://azure.microsoft.com/en-us/documentation/articles/resource-group-create-service-principal-portal/)
<|MERGE_RESOLUTION|>--- conflicted
+++ resolved
@@ -1,75 +1,66 @@
-# Microsoft Azure Container Service Engine
-
-## Service Principals
-
-### Overview
-
-Service Accounts in Azure are tied to Active Directory Service Principals. You can read more about
-Service Principals and AD Applications: ["Application and service principal objects in Azure Active Directory"](https://azure.microsoft.com/en-us/documentation/articles/active-directory-application-objects/).
-
-Kubernetes uses a Service Principal to talk to Azure APIs to dynamically manage
-resources such as
-[User Defined Routes](https://azure.microsoft.com/en-us/documentation/articles/virtual-networks-udr-overview/)
-and [L4 Load Balancers](https://azure.microsoft.com/en-us/documentation/articles/load-balancer-overview/).
-
-### Creating a Service Principal
-
-
-There are several ways to create a Service Principal in Azure Active Directory:
-
-* **With the [Azure CLI](https://github.com/Azure/azure-cli)**
-
-   ```shell
-   az login
-   az account set --subscription="${SUBSCRIPTION_ID}"
-   az ad sp create-for-rbac --role="Contributor" --scopes="/subscriptions/${SUBSCRIPTION_ID}"
-   ```
-
-<<<<<<< HEAD
-You can set `SUBSCRIPTION_ID` like this:
-
-```
-SUBSCRIPTION_ID=$(az account list --query "[?name == 'subscription name'].[id]" --out tsv)
-```
-
-With CLI output format set to JSON, the output will look something like this:
-
-```
-{
-  "appId": "some GUID",
-  "name": "http://azure-cli-2016-more characters",
-  "password": "password GUID",
-  "tenant": "tenant GUID"
-}
-
-```
-
-The `appId` output maps to the `client_id`, and `password` maps to `client_secret` in normal OAuth terms. The `name` is simply a more human readable identifier for the Active Directory Application created, and the `tenant` field contains the GUID for the tenant that the new Service Principal belongs to.
-The `appId` or name values may be used for the `servicePrincipalProfile.servicePrincipalClientId`. Similarly, the `password` value should be used for `servicePrincipalProfile.servicePrincipalClientSecret`.
-
-Confirm your service principal by opening a new shell and run the following commands substituting in `name`, `client_secret`, and `tenant`:
-
-   ```shell
-   az login --service-principal -u NAME -p CLIENTSECRET --tenant TENANT
-=======
-This will output your `appId`, `password`, `name`, and `tenant`.  The `name` or `appId` may be used for the `servicePrincipalProfile.servicePrincipalClientId` and the `password` is used for `servicePrincipalProfile.servicePrincipalClientSecret`.
-
-Confirm your service principal by opening a new shell and run the following commands substituting in `name`, `password`, and `tenant`:
-
-   ```shell
-   az login --service-principal -u NAME -p PASSWORD --tenant TENANT
->>>>>>> 84bd58f8
-   az vm list-sizes --location westus
-   ```
-
-* **With the legacy [Azure XPlat CLI](https://github.com/Azure/azure-xplat-cli)**
-
-   Instructions: ["Use Azure CLI to create a service principal to access resources"](https://azure.microsoft.com/en-us/documentation/articles/resource-group-authenticate-service-principal-cli/)
-
-* **With [PowerShell](https://azure.microsoft.com/en-us/documentation/articles/resource-group-authenticate-service-principal/)**
-
-   Instructions: ["Use Azure PowerShell to create a service principal to access resources"](https://azure.microsoft.com/en-us/documentation/articles/resource-group-authenticate-service-principal/)
-
-* **With the [Legacy Portal](https://azure.microsoft.com/en-us/documentation/articles/resource-group-create-service-principal-portal/)**
-
-   Instructions: ["Use portal to create Active Directory application and service principal that can access resources"](https://azure.microsoft.com/en-us/documentation/articles/resource-group-create-service-principal-portal/)
+# Microsoft Azure Container Service Engine
+
+## Service Principals
+
+### Overview
+
+Service Accounts in Azure are tied to Active Directory Service Principals. You can read more about
+Service Principals and AD Applications: ["Application and service principal objects in Azure Active Directory"](https://azure.microsoft.com/en-us/documentation/articles/active-directory-application-objects/).
+
+Kubernetes uses a Service Principal to talk to Azure APIs to dynamically manage
+resources such as
+[User Defined Routes](https://azure.microsoft.com/en-us/documentation/articles/virtual-networks-udr-overview/)
+and [L4 Load Balancers](https://azure.microsoft.com/en-us/documentation/articles/load-balancer-overview/).
+
+### Creating a Service Principal
+
+
+There are several ways to create a Service Principal in Azure Active Directory:
+
+* **With the [Azure CLI](https://github.com/Azure/azure-cli)**
+
+   ```shell
+   az login
+   az account set --subscription="${SUBSCRIPTION_ID}"
+   az ad sp create-for-rbac --role="Contributor" --scopes="/subscriptions/${SUBSCRIPTION_ID}"
+   ```
+
+You can set `SUBSCRIPTION_ID` like this:
+
+```
+SUBSCRIPTION_ID=$(az account list --query "[?name == 'subscription name'].[id]" --out tsv)
+```
+
+With CLI output format set to JSON, the output will look something like this:
+
+```
+{
+  "appId": "some GUID",
+  "name": "http://azure-cli-2016-more characters",
+  "password": "password GUID",
+  "tenant": "tenant GUID"
+}
+
+```
+
+The `appId` output maps to the `client_id`, and `password` maps to `client_secret` in normal OAuth terms. The `name` is simply a more human readable identifier for the Active Directory Application created, and the `tenant` field contains the GUID for the tenant that the new Service Principal belongs to.
+The `appId` or name values may be used for the `servicePrincipalProfile.servicePrincipalClientId`. Similarly, the `password` value should be used for `servicePrincipalProfile.servicePrincipalClientSecret`.
+
+Confirm your service principal by opening a new shell and run the following commands substituting in `name`, `client_secret`, and `tenant`:
+
+   ```shell
+   az login --service-principal -u NAME -p CLIENTSECRET --tenant TENANT
+   az vm list-sizes --location westus
+   ```
+
+* **With the legacy [Azure XPlat CLI](https://github.com/Azure/azure-xplat-cli)**
+
+   Instructions: ["Use Azure CLI to create a service principal to access resources"](https://azure.microsoft.com/en-us/documentation/articles/resource-group-authenticate-service-principal-cli/)
+
+* **With [PowerShell](https://azure.microsoft.com/en-us/documentation/articles/resource-group-authenticate-service-principal/)**
+
+   Instructions: ["Use Azure PowerShell to create a service principal to access resources"](https://azure.microsoft.com/en-us/documentation/articles/resource-group-authenticate-service-principal/)
+
+* **With the [Legacy Portal](https://azure.microsoft.com/en-us/documentation/articles/resource-group-create-service-principal-portal/)**
+
+   Instructions: ["Use portal to create Active Directory application and service principal that can access resources"](https://azure.microsoft.com/en-us/documentation/articles/resource-group-create-service-principal-portal/)